--- conflicted
+++ resolved
@@ -724,9 +724,6 @@
         We assume the scale is small enough that we can do this naively.
         """
         for robot_automation in await self.sql_uow.robot_automations.get_all():
-<<<<<<< HEAD
-            await self.es_uow.robot_automations.add(robot_automation)
-=======
             await self.es_uow.robot_automations.add(robot_automation)
 
     @sql_unit_of_work
@@ -768,5 +765,4 @@
         # some handy validation against the index itself. This is caught with an API-
         # level exception handler, so we don't need to handle it here.
         automation = await self.sql_uow.robot_automations.merge(automation)
-        return await self.save_robot_automation(automation)
->>>>>>> 34b28191
+        return await self.save_robot_automation(automation)