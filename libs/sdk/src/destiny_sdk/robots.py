"""Schemas that define inputs/outputs for robots."""

from enum import StrEnum, auto
from typing import Annotated, Any

from pydantic import UUID4, BaseModel, ConfigDict, Field, HttpUrl

from destiny_sdk.core import _JsonlFileInputMixIn
from destiny_sdk.enhancements import Enhancement


class RobotError(BaseModel):
    """A record of something going wrong with the robot."""

    message: Annotated[
        str,
        Field(
            description=(
                "Message which describes the error encountered during processing"
            )
        ),
    ]


class LinkedRobotError(_JsonlFileInputMixIn, RobotError):
    """
    A record of something going wrong when processing an individual reference.

    Used in results for batch requests - in single requests, the reference
    id is derived from the request id.
    """

    reference_id: UUID4 = Field(
        description="The ID of the reference which caused the error."
    )


class RobotResult(BaseModel):
    """Used to indicate to the repository that the robot has finished processing."""

    request_id: UUID4
    error: RobotError | None = Field(
        default=None,
        description="""
Error the robot encountered while creating enhancements. If this field is populated,
we assume the entire enhancement request or http request request failed,
rather than an individual reference.
If there was an error with processing an individual reference, it should be passed in
the result file and this field should be left as None. Vice-versa, if this field is
None, the repository will assume that the result file is ready for processing.
""",
    )


class RobotEnhancementBatchResult(BaseModel):
    """Used to indicate that the robot has finished processing a batch."""

    request_id: UUID4
    error: RobotError | None = Field(
        default=None,
        description="""
Error the robot encountered while creating enhancements. If this field is populated,
we assume the entire robot enhancement batch failed,
rather than an individual reference.
If there was an error with processing an individual reference, it should be passed in
the result file and this field should be left as None. Vice-versa, if this field is
None, the repository will assume that the result file is ready for processing.
""",
    )


class RobotResultValidationEntry(_JsonlFileInputMixIn, BaseModel):
    """A single entry in the validation result file for a batch enhancement request."""

    reference_id: UUID4 | None = Field(
        default=None,
        description=(
            "The ID of the reference which was enhanced. "
            "If this is empty, the EnhancementResultEntry could not be parsed."
        ),
    )
    error: str | None = Field(
        default=None,
        description=(
            "Error encountered during the enhancement process for this reference. "
            "If this is empty, the enhancement was successfully created."
        ),
    )


#: The result for a single reference when processed by an enhancement request.
#: This is a single entry in the result file.
EnhancementResultEntry = Annotated[
    Enhancement | LinkedRobotError,
    Field(),
]


class RobotRequest(BaseModel):
    """A batch enhancement request from the repo to a robot."""

    id: UUID4
    reference_storage_url: HttpUrl = Field(
        description="""
The URL at which the set of references are stored. The file is a jsonl
with each line formatted according to
:class:`Reference <libs.sdk.src.destiny_sdk.references.Reference>`, one
reference per line.
Each reference may have identifiers or enhancements attached, as
required by the robot.
If the URL expires, a new one can be generated using
``GET /enhancement-requests/{request_id}/``.
"""
    )
    result_storage_url: HttpUrl = Field(
        description="""
The URL at which the set of enhancements are to be stored. The file is to be a jsonl
with each line formatted according to
:class:`EnhancementResultEntry <libs.sdk.src.destiny_sdk.robots.EnhancementResultEntry>`.
If the URL expires, a new one can be generated using
``GET /enhancement-requests/{request_id}/``.
"""  # noqa: E501
    )
    extra_fields: dict | None = Field(
        default=None,
        description="Extra fields to pass to the robot. TBC.",
    )


class RobotEnhancementBatch(BaseModel):
    """A robot enhancement batch from the repo to a robot."""

    id: UUID4
    reference_storage_url: HttpUrl = Field(
        description="""
The URL at which the set of references are stored. The file is a jsonl
with each line formatted according to
:class:`Reference <libs.sdk.src.destiny_sdk.references.Reference>`, one
reference per line.
Each reference may have identifiers or enhancements attached, as
required by the robot.
If the URL expires, a new one can be generated using
``GET /robot-enhancement-batch/{batch_id}/``.
"""
    )
    result_storage_url: HttpUrl = Field(
        description="""
The URL at which the set of enhancements are to be stored. The file is to be a jsonl
with each line formatted according to
:class:`EnhancementResultEntry <libs.sdk.src.destiny_sdk.robots.EnhancementResultEntry>`.
If the URL expires, a new one can be generated using
``GET /robot-enhancement-batch/{batch_id}/``.
"""  # noqa: E501
    )
    extra_fields: dict | None = Field(
        default=None,
        description="Extra fields to pass to the robot. TBC.",
    )


class EnhancementRequestStatus(StrEnum):
<<<<<<< HEAD
    """The status of an enhancement request."""
=======
    """
    The status of an enhancement request.

    **Allowed values**:
    - `received`: Enhancement request has been received by the repo.
    - `accepted`: Enhancement request has been accepted by the robot.
    - `processing`: Enhancement request is being processed by the robot.
    - `rejected`: Enhancement request has been rejected by the robot.
    - `partial_failed`: Some enhancements failed to create.
    - `failed`: All enhancements failed to create.
    - `importing`: Enhancements have been received by the repo and are being imported.
    - `indexing`: Enhancements have been imported and are being indexed.
    - `indexing_failed`: Enhancements have been imported but indexing failed.
    - `completed`: All enhancements have been created.
    """
>>>>>>> 141b030a

    RECEIVED = auto()
    """Enhancement request has been received by the repo."""
    ACCEPTED = auto()
<<<<<<< HEAD
    """Enhancement request has been accepted by the robot."""
=======
    PROCESSING = auto()
>>>>>>> 141b030a
    REJECTED = auto()
    """Enhancement request has been rejected by the robot."""
    PARTIAL_FAILED = auto()
    """Some enhancements failed to create."""
    FAILED = auto()
    """All enhancements failed to create."""
    IMPORTING = auto()
    """Enhancements have been received by the repo and are being imported."""
    INDEXING = auto()
    """Enhancements have been imported and are being indexed."""
    INDEXING_FAILED = auto()
    """Enhancements have been imported but indexing failed."""
    COMPLETED = auto()
    """All enhancements have been created."""


class _EnhancementRequestBase(BaseModel):
    """
    Base enhancement request class.

    A enhancement request is a request to create one or more enhancements.
    """

    robot_id: UUID4 = Field(
        description="The robot to be used to create the enhancements."
    )
    reference_ids: list[UUID4] = Field(
        description="The IDs of the references to be enhanced."
    )
    source: str | None = Field(
        default=None,
        description="The source of the batch enhancement request.",
    )


class EnhancementRequestIn(_EnhancementRequestBase):
    """The model for requesting multiple enhancements on specific references."""


class EnhancementRequestRead(_EnhancementRequestBase):
    """Core batch enhancement request class."""

    id: UUID4
    request_status: EnhancementRequestStatus = Field(
        description="The status of the request to create enhancements",
    )
    reference_data_url: HttpUrl | None = Field(
        default=None,
        description="""
The URL at which the set of references are stored. The file is a jsonl with each line
formatted according to
:class:`Reference <libs.sdk.src.destiny_sdk.references.Reference>`.
, one reference per line.
Each reference may have identifiers or enhancements attached, as
required by the robot.
If the URL expires, a new one can be generated using
``GET /enhancement-requests/{request_id}/``.
        """,
    )
    result_storage_url: HttpUrl | None = Field(
        default=None,
        description="""
The URL at which the set of enhancements are stored. The file is to be a jsonl
with each line formatted according to
:class:`EnhancementResultEntry <libs.sdk.src.destiny_sdk.robots.EnhancementResultEntry>`.
This field is only relevant to robots.
If the URL expires, a new one can be generated using
``GET /enhancement-requests/{request_id}/``.
        """,  # noqa: E501
    )
    validation_result_url: HttpUrl | None = Field(
        default=None,
        description="""
The URL at which the result of the enhancement request is stored.
This file is a txt file, one line per reference, with either an error
or a success message.
If the URL expires, a new one can be generated using
``GET /enhancement-requests/{request_id}/``.
        """,
    )
    error: str | None = Field(
        default=None,
        description="Error encountered during the enhancement process. This "
        "is only used if the entire enhancement request failed, rather than an "
        "individual reference. If there was an error with processing an individual "
        "reference, it is passed in the validation result file.",
    )


class _RobotEnhancementBatchBase(BaseModel):
    """
    Base robot enhancement batch class.

    A robot enhancement batch is a batch of pending enhancements the robot has picked up
    for processing.
    """

    robot_id: UUID4 = Field(
        description="The robot to be used to create the enhancements."
    )
    source: str | None = Field(
        default=None,
        description="The source of the batch enhancement request.",
    )


class RobotEnhancementBatchRead(_RobotEnhancementBatchBase):
    """Core robot enhancement batch class."""

    id: UUID4
    reference_data_url: HttpUrl | None = Field(
        default=None,
        description="""
The URL at which the set of references are stored. The file is a jsonl with each line
formatted according to
:class:`Reference <libs.sdk.src.destiny_sdk.references.Reference>`.
, one reference per line.
Each reference may have identifiers or enhancements attached, as
required by the robot.
If the URL expires, a new one can be generated using
``GET /enhancement-requests/{request_id}/``.
        """,
    )
    result_storage_url: HttpUrl | None = Field(
        default=None,
        description="""
The URL at which the set of enhancements are stored. The file is to be a jsonl
with each line formatted according to
:class:`EnhancementResultEntry <libs.sdk.src.destiny_sdk.robots.EnhancementResultEntry>`.
This field is only relevant to robots.
If the URL expires, a new one can be generated using
``GET /robot-enhancement-batch/{batch_id}/``.
        """,  # noqa: E501
    )
    validation_result_url: HttpUrl | None = Field(
        default=None,
        description="""
The URL at which the result of the enhancement request is stored.
This file is a txt file, one line per reference, with either an error
or a success message.
If the URL expires, a new one can be generated using
``GET /robot-enhancement-batch/{batch_id}/``.
        """,
    )
    error: str | None = Field(
        default=None,
        description="Error encountered during the enhancement process. This "
        "is only used if the entire enhancement batch failed, rather than an "
        "individual reference. If there was an error with processing an individual "
        "reference, it is passed in the validation result file.",
    )


class _RobotBase(BaseModel):
    """
    Base Robot class.

    A Robot is a provider of enhancements to destiny repository
    """

    model_config = ConfigDict(extra="forbid")  # Forbid extra fields on robot models

    name: str = Field(description="The name of the robot, must be unique.")
    base_url: HttpUrl = Field(
        description="The base url of the robot. The robot must implement endpoint"
        "base_url/batch for batch enhancements of references.",
    )
    description: str = Field(
        description="Description of the enhancement the robot provides."
    )
    owner: str = Field(description="The owner/publisher of the robot.")


class RobotIn(_RobotBase):
    """The model for registering a new robot."""


class Robot(_RobotBase):
    """Then model for a registered robot."""

    id: UUID4 = Field(
        description="The id of the robot provided by destiny repository. "
        "Used as the client_id when sending HMAC authenticated requests."
    )


class ProvisionedRobot(Robot):
    """
    The model for a provisioned robot.

    Used only when a robot is initially created,
    or when cycling a robot's client_secret.
    """

    client_secret: str = Field(
        description="The client secret of the robot, used as the secret key "
        "when sending HMAC authenticated requests."
    )


class _RobotAutomationBase(BaseModel):
    """Base Robot Automation class."""

    robot_id: UUID4 = Field(
        description="The ID of the robot that will be used to enhance the reference."
    )
    query: dict[str, Any] = Field(
        description="The percolator query that will be used to match references "
        " or enhancements against."
    )


class RobotAutomationIn(_RobotAutomationBase):
    """
    Automation model for a robot.

    This is used as a source of truth for an Elasticsearch index that percolates
    references or enhancements against the queries. If a query matches, a request
    is sent to the specified robot to perform the enhancement.
    """


class RobotAutomation(_RobotAutomationBase):
    """
    Core Robot Automation class.

    This is used as a source of truth for an Elasticsearch index that percolates
    references or enhancements against the queries. If a query matches, a request
    is sent to the specified robot to perform the enhancement.
    """

    id: UUID4 = Field(
        description="The ID of the robot automation.",
    )<|MERGE_RESOLUTION|>--- conflicted
+++ resolved
@@ -159,34 +159,14 @@
 
 
 class EnhancementRequestStatus(StrEnum):
-<<<<<<< HEAD
     """The status of an enhancement request."""
-=======
-    """
-    The status of an enhancement request.
-
-    **Allowed values**:
-    - `received`: Enhancement request has been received by the repo.
-    - `accepted`: Enhancement request has been accepted by the robot.
-    - `processing`: Enhancement request is being processed by the robot.
-    - `rejected`: Enhancement request has been rejected by the robot.
-    - `partial_failed`: Some enhancements failed to create.
-    - `failed`: All enhancements failed to create.
-    - `importing`: Enhancements have been received by the repo and are being imported.
-    - `indexing`: Enhancements have been imported and are being indexed.
-    - `indexing_failed`: Enhancements have been imported but indexing failed.
-    - `completed`: All enhancements have been created.
-    """
->>>>>>> 141b030a
 
     RECEIVED = auto()
     """Enhancement request has been received by the repo."""
     ACCEPTED = auto()
-<<<<<<< HEAD
     """Enhancement request has been accepted by the robot."""
-=======
     PROCESSING = auto()
->>>>>>> 141b030a
+    """Enhancement request is being processed by the robot."""
     REJECTED = auto()
     """Enhancement request has been rejected by the robot."""
     PARTIAL_FAILED = auto()
