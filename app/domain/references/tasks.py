--- conflicted
+++ resolved
@@ -13,11 +13,8 @@
 from app.domain.references.models.models import (
     EnhancementRequest,
     EnhancementRequestStatus,
-<<<<<<< HEAD
+    PendingEnhancementStatus,
     ReferenceWithChangeset,
-=======
-    PendingEnhancementStatus,
->>>>>>> c07cf1f4
 )
 from app.domain.references.service import ReferenceService
 from app.domain.references.services.anti_corruption_service import (
