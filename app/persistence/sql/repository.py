--- conflicted
+++ resolved
@@ -5,11 +5,7 @@
 
 from opentelemetry import trace
 from pydantic import UUID4
-<<<<<<< HEAD
-from sqlalchemy import select, update
-=======
 from sqlalchemy import inspect, select, update
->>>>>>> 6eb1ddbf
 from sqlalchemy.exc import IntegrityError, NoResultFound
 from sqlalchemy.ext.asyncio import AsyncSession
 from sqlalchemy.orm import joinedload
@@ -73,15 +69,9 @@
 
         Raises SQLValueError if any are invalid.
         """
-<<<<<<< HEAD
-        invalid_fields = [
-            key for key in field_names if not hasattr(self._persistence_cls, key)
-        ]
-=======
         mapper = inspect(self._persistence_cls)
         valid_columns = {c.key for c in mapper.column_attrs}
         invalid_fields = [key for key in field_names if key not in valid_columns]
->>>>>>> 6eb1ddbf
         if invalid_fields:
             msg = (
                 f"Invalid field(s) for {self._persistence_cls.__name__}: "
@@ -89,8 +79,6 @@
             )
             raise SQLValueError(msg)
 
-<<<<<<< HEAD
-=======
     def _get_preload_options(
         self, preload: list[GenericSQLPreloadableType] | None
     ) -> list:
@@ -107,7 +95,6 @@
             if p in valid_relationships
         ]
 
->>>>>>> 6eb1ddbf
     @trace_repository_method(tracer)
     async def get_by_pk(
         self, pk: UUID4, preload: list[GenericSQLPreloadableType] | None = None
@@ -527,16 +514,6 @@
         - list[GenericDomainModelType]: A list of domain models matching the filters.
 
         """
-<<<<<<< HEAD
-        options = []
-        if preload:
-            for p in preload:
-                relationship = getattr(self._persistence_cls, p)
-                options.append(joinedload(relationship))
-
-        # Validate filter field names
-        self._validate_fields_exist(list(filters.keys()))
-=======
         options = self._get_preload_options(preload)
 
         # Validate filter and order_by field names
@@ -544,21 +521,10 @@
         if order_by:
             fields_to_validate.append(order_by)
         self._validate_fields_exist(fields_to_validate)
->>>>>>> 6eb1ddbf
 
         query = select(self._persistence_cls).options(*options)
 
         for field_name, value in filters.items():
-<<<<<<< HEAD
-            if hasattr(self._persistence_cls, field_name):
-                field = getattr(self._persistence_cls, field_name)
-                if value is None:
-                    query = query.where(field.is_(None))
-                else:
-                    query = query.where(field == value)
-
-        if order_by and hasattr(self._persistence_cls, order_by):
-=======
             field = getattr(self._persistence_cls, field_name)
             if value is None:
                 query = query.where(field.is_(None))
@@ -566,7 +532,6 @@
                 query = query.where(field == value)
 
         if order_by:
->>>>>>> 6eb1ddbf
             query = query.order_by(getattr(self._persistence_cls, order_by))
 
         if limit is not None:
