"""Service for managing reference duplicate detection."""

import uuid
from typing import Literal

from opentelemetry import trace

from app.core.config import Environment, get_settings
from app.core.exceptions import DeduplicationValueError
from app.core.telemetry.logger import get_logger
from app.domain.references.models.models import (
    DuplicateDetermination,
    ExternalIdentifierType,
    GenericExternalIdentifier,
    Reference,
    ReferenceDuplicateDecision,
    ReferenceDuplicateDeterminationResult,
)
from app.domain.references.models.projections import (
    CandidateCanonicalSearchFieldsProjection,
)
from app.domain.references.services.anti_corruption_service import (
    ReferenceAntiCorruptionService,
)
from app.domain.service import GenericService
from app.persistence.sql.uow import AsyncSqlUnitOfWork

logger = get_logger(__name__)
settings = get_settings()
tracer = trace.get_tracer(__name__)


class DeduplicationService(GenericService[ReferenceAntiCorruptionService]):
    """Service for managing reference duplicate detection."""

    def __init__(
        self,
        anti_corruption_service: ReferenceAntiCorruptionService,
        sql_uow: AsyncSqlUnitOfWork,
    ) -> None:
        """Initialize the service with a unit of work."""
        super().__init__(anti_corruption_service, sql_uow)

    async def find_exact_duplicate(self, reference: Reference) -> Reference | None:
        """
        Find exact duplicate references for the given reference.

        This is *not* part of the regular deduplication flow but is used to circumvent
        importing and processing redundant references.

        Exact duplicates are defined in
        :attr:`app.domain.references.models.models.Reference.is_superset()`.
        A reference may have more than one exact duplicate, this just returns the first.

        :param reference: The reference to find duplicates for.
        :type reference: app.domain.references.models.models.Reference
        :return: The supersetting reference, or None if no duplicate was found.
        :rtype: app.domain.references.models.models.Reference | None
        """
        if not reference.identifiers:
            msg = "Reference must have identifiers to find duplicates."
            raise DeduplicationValueError(msg)

        # We can't be sure of low cardinality on "other" identifiers, so make sure
        # there's at least one defined identifier type.
        if not any(
            identifier.identifier.identifier_type != ExternalIdentifierType.OTHER
            for identifier in reference.identifiers
        ):
            logger.warning(
                "Reference did not have any non-other identifiers, exact duplicate "
                "search skipped."
            )
            return None

        # First, find candidates. These are the references with all identical
        # identifiers to the given reference.
        candidates = await self.sql_uow.references.find_with_identifiers(
            [
                GenericExternalIdentifier.from_specific(identifier.identifier)
                for identifier in reference.identifiers
            ],
            preload=["identifiers", "enhancements", "duplicate_decision"],
        )

        # Now, find if any candidates are perfect supersets of the new reference.
        # Try canonical references first to form a nicer tree, but it's
        # not super important.
        for candidate in sorted(
            candidates,
            key=lambda candidate: (
                1
                if candidate.canonical is True
                else 0
                if candidate.canonical is False
                else -1
            ),
            reverse=True,
        ):
            if candidate.is_superset(reference):
                return candidate
        return None

    async def register_duplicate_decision_for_reference(
        self,
        reference: Reference,
        enhancement_id: uuid.UUID | None = None,
        duplicate_determination: Literal[DuplicateDetermination.EXACT_DUPLICATE]
        | None = None,
        canonical_reference_id: uuid.UUID | None = None,
    ) -> ReferenceDuplicateDecision:
        """
        Register a duplicate decision for a reference.

        :param reference: The reference to register the duplicate decision for.
        :type reference: app.domain.references.models.models.Reference
        :param enhancement_id: The enhancement ID triggering with the duplicate
            decision, defaults to None
        :type enhancement_id: uuid.UUID | None, optional
        :param duplicate_determination: Flag indicating if a reference was an exact
            duplicate and not imported, defaults to None
        :type duplicate_determination: Literal[DuplicateDetermination.EXACT_DUPLICATE]
            | None, optional
        :param canonical_reference_id: The canonical reference ID this reference is an
            exact duplicate of, defaults to None
        :type canonical_reference_id: uuid.UUID | None, optional
        :return: The registered duplicate decision
        :rtype: ReferenceDuplicateDecision
        """
        if (duplicate_determination is not None) != (
            canonical_reference_id is not None
        ):
            msg = (
                "Both or neither of duplicate_determination and "
                "canonical_reference_id must be provided."
            )
            raise DeduplicationValueError(msg)
        _duplicate_determination = (
            duplicate_determination
            if duplicate_determination
            else DuplicateDetermination.PENDING
        )
        reference_duplicate_decision = ReferenceDuplicateDecision(
            reference_id=reference.id,
            enhancement_id=enhancement_id,
            duplicate_determination=_duplicate_determination,
            canonical_reference_id=canonical_reference_id,
            # If exact duplicate passed in, the decision is terminal and hence active
            active_decision=_duplicate_determination
            == DuplicateDetermination.EXACT_DUPLICATE,
        )
        return await self.sql_uow.reference_duplicate_decisions.add(
            reference_duplicate_decision
        )

    async def nominate_candidate_canonicals(
        self, reference_duplicate_decision: ReferenceDuplicateDecision
    ) -> ReferenceDuplicateDecision:
        """
        Nominate candidate canonical references for the given decision.

        This uses the search strategy in
        :attr:`app.domain.references.repository.ReferenceESRepository.search_for_candidate_canonicals`.

        :param reference_duplicate_decision: The decision to find candidates for.
        :type reference_duplicate_decision: ReferenceDuplicateDecision
        :return: The updated decision with candidate IDs and status.
        :rtype: ReferenceDuplicateDecision
        """
        reference = await self.sql_uow.references.get_by_pk(
            reference_duplicate_decision.reference_id
        )
<<<<<<< HEAD
        search_fields = CandidateDuplicateSearchFieldsProjection.get_from_reference(
            reference
        )
        if not search_fields.is_searchable:
            return await self.sql_uow.reference_duplicate_decisions.update_by_pk(
                reference_duplicate_decision.id,
                duplicate_determination=DuplicateDetermination.UNSEARCHABLE,
            )
        search_result = await self.es_uow.references.search_for_candidate_duplicates(
            search_fields,
=======
        search_result = await self.es_uow.references.search_for_candidate_canonicals(
            CandidateCanonicalSearchFieldsProjection.get_from_reference(reference),
>>>>>>> b3930d17
            reference_id=reference.id,
        )

        if not search_result:
            reference_duplicate_decision = (
                await self.sql_uow.reference_duplicate_decisions.update_by_pk(
                    reference_duplicate_decision.id,
                    duplicate_determination=DuplicateDetermination.CANONICAL,
                )
            )
        else:
            # Is there a search result score that would be enough for us to mark as
            # duplicate without proceeding to the next step?
            reference_duplicate_decision = (
                await self.sql_uow.reference_duplicate_decisions.update_by_pk(
                    reference_duplicate_decision.id,
                    candidate_canonical_ids=[result.id for result in search_result],
                    duplicate_determination=DuplicateDetermination.NOMINATED,
                )
            )

        return reference_duplicate_decision

    async def __placeholder_duplicate_determinator(
        self, reference_duplicate_decision: ReferenceDuplicateDecision
    ) -> ReferenceDuplicateDeterminationResult:
        """
        Implement a basic placeholder duplicate determinator.

        Temporary implementation: takes the first candidate as the duplicate.
        This is the one with the highest score in the candidate nomination stage.
        This completes the flow but should not be used in production.

        :param reference_duplicate_decision: The decision to determine duplicates for.
        :type reference_duplicate_decision: ReferenceDuplicateDecision
        :return: The result of the duplicate determination.
        :rtype: ReferenceDuplicateDeterminationResult
        """
        return (
            ReferenceDuplicateDeterminationResult(
                duplicate_determination=DuplicateDetermination.DUPLICATE,
                canonical_reference_id=reference_duplicate_decision.candidate_canonical_ids[
                    0
                ],
            )
            if settings.env in (Environment.E2E, Environment.TEST)
            and reference_duplicate_decision.candidate_canonical_ids
            else ReferenceDuplicateDeterminationResult(
                duplicate_determination=DuplicateDetermination.UNRESOLVED
            )
        )

    async def determine_canonical_from_candidates(
        self, reference_duplicate_decision: ReferenceDuplicateDecision
    ) -> ReferenceDuplicateDecision:
        """
        Determine a canonical reference from its candidates.

        :param reference_duplicate_decision: The decision to determine duplicates for.
        :type reference_duplicate_decision: ReferenceDuplicateDecision
        :return: The updated decision with the determination result.
        :rtype: ReferenceDuplicateDecision
        """
        if (
            reference_duplicate_decision.duplicate_determination
            in DuplicateDetermination.get_terminal_states()
        ):
            return reference_duplicate_decision

        duplicate_determination_result = (
            await self.__placeholder_duplicate_determinator(
                reference_duplicate_decision
            )
        )

        return await self.sql_uow.reference_duplicate_decisions.update_by_pk(
            reference_duplicate_decision.id,
            detail=duplicate_determination_result.detail,
            duplicate_determination=duplicate_determination_result.duplicate_determination,
            canonical_reference_id=duplicate_determination_result.canonical_reference_id,
        )

    async def map_duplicate_decision(
        self, new_decision: ReferenceDuplicateDecision
<<<<<<< HEAD
    ) -> tuple[ReferenceDuplicateDecision, bool]:
        """Apply the persistence changes from the new duplicate decision."""
        if (
            new_decision.duplicate_determination
            not in DuplicateDetermination.get_terminal_states()
        ):
            msg = (
                "Duplicate decision must be in a terminal state to be mapped. "
                f"Got {new_decision.duplicate_determination}."
            )
            raise DeduplicationValueError(msg)

=======
    ) -> ReferenceDuplicateDecision:
        """
        Apply the persistence changes from the new duplicate decision.

        :param new_decision: The new decision to apply.
        :type new_decision: ReferenceDuplicateDecision
        :return: The applied decision.
        :rtype: ReferenceDuplicateDecision
        """
>>>>>>> b3930d17
        reference = await self.sql_uow.references.get_by_pk(
            new_decision.reference_id,
            preload=["duplicate_decision", "canonical_reference"],
        )
        active_decision = reference.duplicate_decision

        # Preset to True, will be flipped if not changed
        decision_changed = True

        # Remap active decision if needed and handle other cases (flattened if/else)
        if new_decision.duplicate_determination == DuplicateDetermination.UNSEARCHABLE:
            new_decision.active_decision = True
            if active_decision:
                active_decision.active_decision = False
        elif active_decision and (
            (
                # Reference was duplicate but is now canonical
                new_decision.duplicate_determination == DuplicateDetermination.CANONICAL
                and active_decision.duplicate_determination
                == DuplicateDetermination.DUPLICATE
            )
            or (
                # Reference was duplicate but is now duplicate of a different canonical
                new_decision.duplicate_determination == DuplicateDetermination.DUPLICATE
                and active_decision.canonical_reference_id
                != new_decision.canonical_reference_id
            )
        ):
            # Maintain existing decision and raise for manual review
            new_decision.duplicate_determination = DuplicateDetermination.DECOUPLED
            new_decision.detail = (
                "Decouple reason: Existing duplicate decision changed. "
                + (new_decision.detail if new_decision.detail else "")
            )
        elif (
            # Reference forms a chain longer than allowed
            new_decision.duplicate_determination == DuplicateDetermination.DUPLICATE
            and reference.canonical_chain_length
            == settings.max_reference_duplicate_depth
        ):
            # Raise for manual review
            new_decision.duplicate_determination = DuplicateDetermination.DECOUPLED
            new_decision.detail = (
                "Decouple reason: Max duplicate chain length reached. "
                + (new_decision.detail if new_decision.detail else "")
            )
        else:
            # Either no active decision or the mapping is the same.
            # Just update the active decision to record the consistent state.
            if active_decision:
                decision_changed = False
                active_decision.active_decision = False
            new_decision.active_decision = True

        # Update in-place, it's just easier
        if active_decision:
            await self.sql_uow.reference_duplicate_decisions.merge(active_decision)
        new_decision = await self.sql_uow.reference_duplicate_decisions.merge(
            new_decision
        )

        return new_decision, decision_changed<|MERGE_RESOLUTION|>--- conflicted
+++ resolved
@@ -170,8 +170,7 @@
         reference = await self.sql_uow.references.get_by_pk(
             reference_duplicate_decision.reference_id
         )
-<<<<<<< HEAD
-        search_fields = CandidateDuplicateSearchFieldsProjection.get_from_reference(
+        search_fields = CandidateCanonicalSearchFieldsProjection.get_from_reference(
             reference
         )
         if not search_fields.is_searchable:
@@ -179,12 +178,8 @@
                 reference_duplicate_decision.id,
                 duplicate_determination=DuplicateDetermination.UNSEARCHABLE,
             )
-        search_result = await self.es_uow.references.search_for_candidate_duplicates(
+        search_result = await self.es_uow.references.search_for_candidate_canonicals(
             search_fields,
-=======
-        search_result = await self.es_uow.references.search_for_candidate_canonicals(
-            CandidateCanonicalSearchFieldsProjection.get_from_reference(reference),
->>>>>>> b3930d17
             reference_id=reference.id,
         )
 
@@ -269,30 +264,15 @@
 
     async def map_duplicate_decision(
         self, new_decision: ReferenceDuplicateDecision
-<<<<<<< HEAD
     ) -> tuple[ReferenceDuplicateDecision, bool]:
-        """Apply the persistence changes from the new duplicate decision."""
-        if (
-            new_decision.duplicate_determination
-            not in DuplicateDetermination.get_terminal_states()
-        ):
-            msg = (
-                "Duplicate decision must be in a terminal state to be mapped. "
-                f"Got {new_decision.duplicate_determination}."
-            )
-            raise DeduplicationValueError(msg)
-
-=======
-    ) -> ReferenceDuplicateDecision:
         """
         Apply the persistence changes from the new duplicate decision.
 
         :param new_decision: The new decision to apply.
         :type new_decision: ReferenceDuplicateDecision
-        :return: The applied decision.
-        :rtype: ReferenceDuplicateDecision
-        """
->>>>>>> b3930d17
+        :return: The applied decision and whether it changed.
+        :rtype: tuple[ReferenceDuplicateDecision, bool]
+        """
         reference = await self.sql_uow.references.get_by_pk(
             new_decision.reference_id,
             preload=["duplicate_decision", "canonical_reference"],
