--- conflicted
+++ resolved
@@ -7,12 +7,9 @@
 
 from app.domain.references.models.models import (
     EnhancementRequest,
-<<<<<<< HEAD
+    PendingEnhancementStatus,
     Reference,
     ReferenceWithChangeset,
-=======
-    PendingEnhancementStatus,
->>>>>>> c07cf1f4
     RobotAutomationPercolationResult,
     RobotEnhancementBatch,
 )
@@ -81,11 +78,7 @@
         mock_register_request.call_args[1]["enhancement_request"].robot_id == robot_id
     )
     mock_detect_robot_automations.assert_awaited_once_with(
-<<<<<<< HEAD
         reference=reference, enhancement_ids=in_enhancement_ids
-    )
-=======
-        reference_ids=in_reference_ids, enhancement_ids=in_enhancement_ids
     )
 
 
@@ -302,5 +295,4 @@
 
     indexing_failed_call = status_calls[2]
     assert len(indexing_failed_call[1]["pending_enhancement_ids"]) == 1
-    assert indexing_failed_call[1]["status"] == PendingEnhancementStatus.INDEXING_FAILED
->>>>>>> c07cf1f4
+    assert indexing_failed_call[1]["status"] == PendingEnhancementStatus.INDEXING_FAILED