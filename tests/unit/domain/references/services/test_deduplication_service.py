--- conflicted
+++ resolved
@@ -1,8 +1,5 @@
-<<<<<<< HEAD
 import datetime
-=======
 import itertools
->>>>>>> 9507ed29
 import uuid
 from unittest.mock import AsyncMock, MagicMock
 
@@ -22,19 +19,12 @@
     ReferenceAntiCorruptionService,
 )
 from app.domain.references.services.deduplication_service import DeduplicationService
-<<<<<<< HEAD
-from app.utils.time_and_date import utc_now
-from tests.factories import (
-    BibliographicMetadataEnhancementFactory,
-    EnhancementFactory,
-    RawEnhancementFactory,
-=======
 from tests.factories import (
     BibliographicMetadataEnhancementFactory,
     EnhancementFactory,
     LinkedExternalIdentifierFactory,
     OpenAlexIdentifierFactory,
->>>>>>> 9507ed29
+    RawEnhancementFactory,
     ReferenceFactory,
 )
 
