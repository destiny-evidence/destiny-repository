--- conflicted
+++ resolved
@@ -467,13 +467,9 @@
 
 class ReferenceDuplicateDecisionSQLRepository(
     GenericAsyncSqlRepository[
-<<<<<<< HEAD
-        DomainReferenceDuplicateDecision, SQLReferenceDuplicateDecision
-=======
         DomainReferenceDuplicateDecision,
         SQLReferenceDuplicateDecision,
         Literal["__none__"],
->>>>>>> 9770e61e
     ],
     ReferenceDuplicateDecisionRepositoryBase,
 ):
@@ -485,8 +481,6 @@
             session,
             DomainReferenceDuplicateDecision,
             SQLReferenceDuplicateDecision,
-<<<<<<< HEAD
-=======
         )
 
 
@@ -540,5 +534,4 @@
             session,
             DomainRobotEnhancementBatch,
             SQLRobotEnhancementBatch,
->>>>>>> 9770e61e
         )