"""Repositories for references and associated models."""

import math
from abc import ABC
from collections.abc import Sequence
from typing import Literal
from uuid import UUID

from elasticsearch import AsyncElasticsearch
from elasticsearch.dsl import AsyncSearch, Q
from opentelemetry import trace
from pydantic import UUID4
from sqlalchemy import and_, or_, select
from sqlalchemy.ext.asyncio import AsyncSession
from sqlalchemy.orm import joinedload

from app.core.exceptions import SQLNotFoundError
from app.core.telemetry.repository import trace_repository_method
from app.domain.references.models.es import (
    ReferenceDocument,
    RobotAutomationPercolationDocument,
)
from app.domain.references.models.models import (
    CandidateCanonicalSearchFields,
    ExternalIdentifierType,
    GenericExternalIdentifier,
    PendingEnhancementStatus,
    RobotAutomationPercolationResult,
)
from app.domain.references.models.models import (
    Enhancement as DomainEnhancement,
)
from app.domain.references.models.models import (
    EnhancementRequest as DomainEnhancementRequest,
)
from app.domain.references.models.models import (
    LinkedExternalIdentifier as DomainExternalIdentifier,
)
from app.domain.references.models.models import (
    PendingEnhancement as DomainPendingEnhancement,
)
from app.domain.references.models.models import (
    Reference as DomainReference,
)
from app.domain.references.models.models import (
    ReferenceDuplicateDecision as DomainReferenceDuplicateDecision,
)
from app.domain.references.models.models import (
    RobotAutomation as DomainRobotAutomation,
)
from app.domain.references.models.models import (
    RobotEnhancementBatch as DomainRobotEnhancementBatch,
)
from app.domain.references.models.projections import (
    EnhancementRequestStatusProjection,
)
from app.domain.references.models.sql import (
    Enhancement as SQLEnhancement,
)
from app.domain.references.models.sql import (
    EnhancementRequest as SQLEnhancementRequest,
)
from app.domain.references.models.sql import ExternalIdentifier as SQLExternalIdentifier
from app.domain.references.models.sql import (
    PendingEnhancement as SQLPendingEnhancement,
)
from app.domain.references.models.sql import Reference as SQLReference
from app.domain.references.models.sql import (
    ReferenceDuplicateDecision as SQLReferenceDuplicateDecision,
)
from app.domain.references.models.sql import RobotAutomation as SQLRobotAutomation
from app.domain.references.models.sql import (
    RobotEnhancementBatch as SQLRobotEnhancementBatch,
)
from app.persistence.es.persistence import ESSearchResult
from app.persistence.es.repository import GenericAsyncESRepository
from app.persistence.generics import GenericPersistenceType
from app.persistence.repository import GenericAsyncRepository
from app.persistence.sql.repository import GenericAsyncSqlRepository

tracer = trace.get_tracer(__name__)


class ReferenceRepositoryBase(
    GenericAsyncRepository[DomainReference, GenericPersistenceType],
    ABC,
):
    """Abstract implementation of a repository for References."""


_reference_sql_preloadable = Literal[
    "identifiers",
    "enhancements",
    "duplicate_references",
    "canonical_reference",
    "duplicate_decision",
]


class ReferenceSQLRepository(
    GenericAsyncSqlRepository[
        DomainReference, SQLReference, _reference_sql_preloadable
    ],
    ReferenceRepositoryBase,
):
    """Concrete implementation of a repository for references using SQLAlchemy."""

    def __init__(self, session: AsyncSession) -> None:
        """Initialize the repository with the database session."""
        super().__init__(
            session,
            DomainReference,
            SQLReference,
        )

    @trace_repository_method(tracer)
    async def get_hydrated(
        self,
        reference_ids: list[UUID],
        enhancement_types: list[str] | None = None,
        external_identifier_types: list[str] | None = None,
    ) -> list[DomainReference]:
        """
        Get a list of references with enhancements and identifiers by id.

        If enhancement_types or external_identifier_types are provided,
        only those types will be included in the results. Otherwise all
        enhancements and identifiers will be included.
        """
        query = select(SQLReference).where(SQLReference.id.in_(reference_ids))
        if enhancement_types:
            query = query.options(
                joinedload(
                    SQLReference.enhancements.and_(
                        SQLEnhancement.enhancement_type.in_(enhancement_types)
                    )
                )
            )
        else:
            query = query.options(joinedload(SQLReference.enhancements))
        if external_identifier_types:
            query = query.options(
                joinedload(
                    SQLReference.identifiers.and_(
                        SQLExternalIdentifier.identifier_type.in_(
                            external_identifier_types
                        )
                    )
                )
            )
        else:
            query = query.options(joinedload(SQLReference.identifiers))
        result = await self._session.execute(query)
        db_references = result.unique().scalars().all()
        return [
            db_reference.to_domain(preload=["enhancements", "identifiers"])
            for db_reference in db_references
        ]

    @trace_repository_method(tracer)
    async def find_with_identifiers(
        self,
        identifiers: list[GenericExternalIdentifier],
        preload: list[_reference_sql_preloadable] | None = None,
    ) -> list[DomainReference]:
        """Find references that possess ALL of the given identifiers."""
        options = []
        if preload:
            options.extend(self._get_relationship_loads(preload))

        query = (
            select(SQLReference)
            .where(
                *[
                    SQLReference.identifiers.any(
                        and_(
                            SQLExternalIdentifier.identifier_type
                            == identifier.identifier_type,
                            SQLExternalIdentifier.identifier == identifier.identifier,
                            SQLExternalIdentifier.other_identifier_name
                            == identifier.other_identifier_name,
                        )
                    )
                    for identifier in identifiers
                ]
            )
            .options(*options)
        )

        result = await self._session.execute(query)
        db_references = result.unique().scalars().all()
        return [
            db_reference.to_domain(preload=preload) for db_reference in db_references
        ]


class ReferenceESRepository(
    GenericAsyncESRepository[DomainReference, ReferenceDocument],
    ReferenceRepositoryBase,
):
    """Concrete implementation of a repository for references using Elasticsearch."""

    def __init__(self, client: AsyncElasticsearch) -> None:
        """Initialize the repository with the Elasticsearch client."""
        super().__init__(
            client,
            DomainReference,
            ReferenceDocument,
        )

    @trace_repository_method(tracer)
    async def search_for_candidate_canonicals(
        self,
        search_fields: CandidateCanonicalSearchFields,
        reference_id: UUID,
    ) -> list[ESSearchResult]:
        """
        Fuzzy match candidate fingerprints to existing references.

        This is a high-recall search strategy.

        NOT TESTED/EVALUATED. Thrown together as a proof of concept, this must
        be polished and evaluated before use.

        The proof of concept does:

        - MUST: fuzzy match on title (requires 50% of terms to match)
        - SHOULD: partial match on authors list (requires 50% of authors to match)
<<<<<<< HEAD
        - FILTER: Publication year within ±1 year range (non-scoring)

        Open question: do we want to filter on duplicate decision? EG only search
        against at-rest references?
=======
        - FILTER: publication year within ±1 year range (non-scoring)

        :param search_fields: The search fields of the potential duplicate.
        :type search_fields: CandidateCanonicalSearchFields
        :param reference_id: The ID of the potential duplicate.
        :type reference_id: UUID
        :return: A list of search results with IDs and scores.
        :rtype: list[ESSearchResult]
>>>>>>> 570b15fe
        """
        search = (
            AsyncSearch(using=self._client)
            .doc_type(self._persistence_cls)
            .query(
                Q(
                    "bool",
                    must=[
                        Q(
                            "match",
                            title={
                                "query": search_fields.title,
                                "fuzziness": "AUTO",
                                "boost": 2.0,
                                "operator": "or",
                                "minimum_should_match": "50%",
                            },
                        )
                    ],
                    should=[
                        Q("match", authors=author) for author in search_fields.authors
                    ],
                    filter=[
                        Q(
                            "range",
                            publication_year={
                                "gte": search_fields.publication_year - 1,
                                "lte": search_fields.publication_year + 1,
                            },
                        )
                    ]
                    if search_fields.publication_year
                    else [],
                    must_not=[Q("ids", values=[reference_id])],
                    minimum_should_match=math.floor(0.5 * len(search_fields.authors)),
                )
            )
            .source(fields=False)
        )

        response = await search.execute()

        return sorted(
            [
                ESSearchResult(id=hit.meta.id, score=hit.meta.score)
                for hit in response.hits
            ],
            key=lambda result: result.score,
            reverse=True,
        )


class ExternalIdentifierRepositoryBase(
    GenericAsyncRepository[DomainExternalIdentifier, GenericPersistenceType],
    ABC,
):
    """Abstract implementation of a repository for external identifiers."""


_external_identifier_sql_preloadable = Literal["reference"]


class ExternalIdentifierSQLRepository(
    GenericAsyncSqlRepository[
        DomainExternalIdentifier,
        SQLExternalIdentifier,
        _external_identifier_sql_preloadable,
    ],
    ExternalIdentifierRepositoryBase,
):
    """Concrete implementation of a repository for identifiers using SQLAlchemy."""

    def __init__(self, session: AsyncSession) -> None:
        """Initialize the repository with the database session."""
        super().__init__(
            session,
            DomainExternalIdentifier,
            SQLExternalIdentifier,
        )

    @trace_repository_method(tracer)
    async def get_by_type_and_identifier(
        self,
        identifier_type: ExternalIdentifierType,
        identifier: str,
        other_identifier_name: str | None = None,
        preload: list[_external_identifier_sql_preloadable] | None = None,
    ) -> DomainExternalIdentifier:
        """
        Get a single external identifier by type and identifier, if it exists.

        Args:
            identifier_type (ExternalIdentifierType): The type of the identifier.
            identifier (str): The identifier value.
            other_identifier_name (str | None): An optional name for another identifier.

        Returns:
            DomainExternalIdentifier | None: The external identifier if found.

        """
        query = select(SQLExternalIdentifier).where(
            SQLExternalIdentifier.identifier_type == identifier_type,
            SQLExternalIdentifier.identifier == identifier,
        )
        if other_identifier_name:
            query = query.where(
                SQLExternalIdentifier.other_identifier_name == other_identifier_name
            )
        if preload:
            query = query.options(*self._get_relationship_loads(preload))
        result = await self._session.execute(query)
        db_identifier = result.scalar_one_or_none()

        if not db_identifier:
            detail = (
                f"Unable to find {self._persistence_cls.__name__} with type "
                f"{identifier_type}, identifier {identifier}, and other "
                f"identifier name {other_identifier_name}"
            )
            raise SQLNotFoundError(
                detail=detail,
                lookup_model="ExternalIdentifier",
                lookup_type="external_identifier",
                lookup_value=(identifier_type, identifier, other_identifier_name),
            )

        return db_identifier.to_domain(preload=preload)

    @trace_repository_method(tracer)
    async def get_by_identifiers(
        self,
        identifiers: list[GenericExternalIdentifier],
    ) -> list[DomainExternalIdentifier]:
        """
        Get multiple external identifiers that match the given identifiers.

        :param identifiers: List of generic external identifiers to search for
        :type identifiers: list[GenericExternalIdentifier]
        :return: List of matching external identifiers found in the database
        :rtype: list[DomainExternalIdentifier]
        """
        if not identifiers:
            return []

        # Build OR conditions for each identifier combination
        conditions = []
        for identifier in identifiers:
            condition = (
                SQLExternalIdentifier.identifier_type == identifier.identifier_type
            ) & (SQLExternalIdentifier.identifier == identifier.identifier)
            if identifier.identifier_type == ExternalIdentifierType.OTHER:
                condition &= (
                    SQLExternalIdentifier.other_identifier_name
                    == identifier.other_identifier_name
                )
            conditions.append(condition)

        query = select(SQLExternalIdentifier).where(or_(*conditions))

        result = await self._session.execute(query)
        db_identifiers = result.unique().scalars().all()

        return [db_identifier.to_domain() for db_identifier in db_identifiers]


class EnhancementRepositoryBase(
    GenericAsyncRepository[DomainEnhancement, GenericPersistenceType],
    ABC,
):
    """Abstract implementation of a repository for external identifiers."""


class EnhancementSQLRepository(
    GenericAsyncSqlRepository[DomainEnhancement, SQLEnhancement, Literal["reference"]],
    EnhancementRepositoryBase,
):
    """Concrete implementation of a repository for identifiers using SQLAlchemy."""

    def __init__(self, session: AsyncSession) -> None:
        """Initialize the repository with the database session."""
        super().__init__(
            session,
            DomainEnhancement,
            SQLEnhancement,
        )


class EnhancementRequestRepositoryBase(
    GenericAsyncRepository[DomainEnhancementRequest, GenericPersistenceType],
    ABC,
):
    """Abstract implementation of a repository for batch enhancement requests."""


EnhancementRequestSQLPreloadable = Literal["pending_enhancements", "status"]


class EnhancementRequestSQLRepository(
    GenericAsyncSqlRepository[
        DomainEnhancementRequest,
        SQLEnhancementRequest,
        EnhancementRequestSQLPreloadable,
    ],
    EnhancementRequestRepositoryBase,
):
    """Concrete implementation of a repository for batch enhancement requests."""

    def __init__(self, session: AsyncSession) -> None:
        """Initialize the repository with the database session."""
        super().__init__(
            session,
            DomainEnhancementRequest,
            SQLEnhancementRequest,
        )

    async def get_pending_enhancement_status_set(
        self, enhancement_request_id: UUID4
    ) -> set[PendingEnhancementStatus]:
        """
        Get current underlying statuses for an enhancement request.

        Args:
            enhancement_request_id: The ID of the enhancement request

        Returns:
            Set of statuses for the pending enhancements in the request

        """
        query = select(
            SQLPendingEnhancement.status.distinct(),
        ).where(SQLPendingEnhancement.enhancement_request_id == enhancement_request_id)
        results = await self._session.execute(query)
        return {row[0] for row in results.all()}

    async def get_by_pk(
        self,
        pk: UUID4,
        preload: list[EnhancementRequestSQLPreloadable] | None = None,
    ) -> DomainEnhancementRequest:
        """Override to include derived enhancement request status."""
        enhancement_request = await super().get_by_pk(pk, preload)
        if "status" in (preload or []):
            status_set = await self.get_pending_enhancement_status_set(pk)
            return EnhancementRequestStatusProjection.get_from_status_set(
                enhancement_request, status_set
            )
        return enhancement_request


class RobotAutomationRepositoryBase(
    GenericAsyncRepository[DomainRobotAutomation, GenericPersistenceType],
    ABC,
):
    """Abstract implementation of a repository for Robot Automations."""


class RobotAutomationSQLRepository(
    GenericAsyncSqlRepository[
        DomainRobotAutomation, SQLRobotAutomation, Literal["__none__"]
    ],
    RobotAutomationRepositoryBase,
):
    """Concrete implementation of a repository for robot automations using SQL."""

    def __init__(self, session: AsyncSession) -> None:
        """Initialize the repository with the database session."""
        super().__init__(
            session,
            DomainRobotAutomation,
            SQLRobotAutomation,
        )


class RobotAutomationESRepository(
    GenericAsyncESRepository[DomainRobotAutomation, RobotAutomationPercolationDocument],
    RobotAutomationRepositoryBase,
):
    """Concrete implementation for robot automations using Elasticsearch."""

    def __init__(self, client: AsyncElasticsearch) -> None:
        """Initialize the repository with the Elasticsearch client."""
        super().__init__(
            client,
            DomainRobotAutomation,
            RobotAutomationPercolationDocument,
        )

    @trace_repository_method(tracer)
    async def percolate(
        self,
        percolatables: Sequence[DomainReference | DomainEnhancement],
    ) -> list[RobotAutomationPercolationResult]:
        """
        Percolate documents against the percolation queries in Elasticsearch.

        :param percolatables: A list of percolatable domain objects.
        :type percolatables: list[DomainReference | DomainEnhancement]
        :return: The results of the percolation.
        :rtype: list[RobotAutomationPercolationResult]
        """
        documents = [
            (
                self._persistence_cls.percolatable_document_from_domain(percolatable)
            ).to_dict()
            for percolatable in percolatables
        ]
        results = await (
            self._persistence_cls.search()
            .using(self._client)
            .query(
                {
                    "percolate": {
                        "field": "query",
                        "documents": documents,
                    }
                }
            )
            .execute()
        )

        robot_automation_percolation_results: list[
            RobotAutomationPercolationResult
        ] = []
        for result in results:
            matches: list[DomainReference | DomainEnhancement] = [
                percolatables[slot]
                for slot in result.meta.fields["_percolator_document_slot"]
            ]
            reference_ids = {
                match.id if isinstance(match, DomainReference) else match.reference_id
                for match in matches
            }
            robot_automation_percolation_results.append(
                RobotAutomationPercolationResult(
                    robot_id=result.robot_id, reference_ids=reference_ids
                )
            )

        return robot_automation_percolation_results


class ReferenceDuplicateDecisionRepositoryBase(
    GenericAsyncRepository[DomainReferenceDuplicateDecision, GenericPersistenceType],
    ABC,
):
    """Abstract implementation of a repository for Reference Duplicate Decisions."""


class ReferenceDuplicateDecisionSQLRepository(
    GenericAsyncSqlRepository[
        DomainReferenceDuplicateDecision,
        SQLReferenceDuplicateDecision,
        Literal["__none__"],
    ],
    ReferenceDuplicateDecisionRepositoryBase,
):
    """Concrete implementation of a repo for Reference Duplicate Decisions using SQL."""

    def __init__(self, session: AsyncSession) -> None:
        """Initialize the repository with the database session."""
        super().__init__(
            session,
            DomainReferenceDuplicateDecision,
            SQLReferenceDuplicateDecision,
        )


class PendingEnhancementRepositoryBase(
    GenericAsyncRepository[DomainPendingEnhancement, GenericPersistenceType],
    ABC,
):
    """Abstract implementation of a repository for Pending Enhancements."""


class PendingEnhancementSQLRepository(
    GenericAsyncSqlRepository[
        DomainPendingEnhancement, SQLPendingEnhancement, Literal["__none__"]
    ],
    PendingEnhancementRepositoryBase,
):
    """Concrete implementation of a repository for pending enhancements using SQLAlchemy."""  # noqa: E501

    def __init__(self, session: AsyncSession) -> None:
        """Initialize the repository with the database session."""
        super().__init__(
            session,
            DomainPendingEnhancement,
            SQLPendingEnhancement,
        )


class RobotEnhancementBatchRepositoryBase(
    GenericAsyncRepository[DomainRobotEnhancementBatch, GenericPersistenceType],
    ABC,
):
    """Abstract implementation of a repository for Robot Enhancement Batches."""


RobotEnhancementBatchSQLPreloadable = Literal["pending_enhancements"]


class RobotEnhancementBatchSQLRepository(
    GenericAsyncSqlRepository[
        DomainRobotEnhancementBatch,
        SQLRobotEnhancementBatch,
        RobotEnhancementBatchSQLPreloadable,
    ],
    RobotEnhancementBatchRepositoryBase,
):
    """Concrete implementation of a repository for robot enhancement batches using SQLAlchemy."""  # noqa: E501

    def __init__(self, session: AsyncSession) -> None:
        """Initialize the repository with the database session."""
        super().__init__(
            session,
            DomainRobotEnhancementBatch,
            SQLRobotEnhancementBatch,
        )<|MERGE_RESOLUTION|>--- conflicted
+++ resolved
@@ -226,12 +226,6 @@
 
         - MUST: fuzzy match on title (requires 50% of terms to match)
         - SHOULD: partial match on authors list (requires 50% of authors to match)
-<<<<<<< HEAD
-        - FILTER: Publication year within ±1 year range (non-scoring)
-
-        Open question: do we want to filter on duplicate decision? EG only search
-        against at-rest references?
-=======
         - FILTER: publication year within ±1 year range (non-scoring)
 
         :param search_fields: The search fields of the potential duplicate.
@@ -240,7 +234,6 @@
         :type reference_id: UUID
         :return: A list of search results with IDs and scores.
         :rtype: list[ESSearchResult]
->>>>>>> 570b15fe
         """
         search = (
             AsyncSearch(using=self._client)
