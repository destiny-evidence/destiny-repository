--- conflicted
+++ resolved
@@ -189,45 +189,6 @@
 
 
 @router.post(
-<<<<<<< HEAD
-=======
-    "/",
-    status_code=status.HTTP_201_CREATED,
-    dependencies=[Depends(reference_writer_auth)],
-)
-async def register_reference(
-    reference_service: Annotated[ReferenceService, Depends(reference_service)],
-    anti_corruption_service: Annotated[
-        ReferenceAntiCorruptionService, Depends(reference_anti_corruption_service)
-    ],
-) -> destiny_sdk.references.Reference:
-    """Create a reference."""
-    reference = await reference_service.register_reference()
-    return anti_corruption_service.reference_to_sdk(reference)
-
-
-@router.post(
-    "/{reference_id}/identifier/",
-    status_code=status.HTTP_201_CREATED,
-    dependencies=[Depends(reference_writer_auth)],
-)
-async def add_identifier(
-    reference_id: Annotated[uuid.UUID, Path(description="The ID of the reference.")],
-    reference_service: Annotated[ReferenceService, Depends(reference_service)],
-    anti_corruption_service: Annotated[
-        ReferenceAntiCorruptionService, Depends(reference_anti_corruption_service)
-    ],
-    external_identifier: destiny_sdk.identifiers.ExternalIdentifier,
-) -> destiny_sdk.identifiers.LinkedExternalIdentifier:
-    """Add an identifier to a reference."""
-    identifier = await reference_service.add_identifier(
-        reference_id, external_identifier
-    )
-    return anti_corruption_service.external_identifier_to_sdk(identifier)
-
-
-@router.post(
->>>>>>> 7e47c99b
     "/enhancement/single/",
     status_code=status.HTTP_202_ACCEPTED,
     dependencies=[Depends(reference_writer_auth)],
