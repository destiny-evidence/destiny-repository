"""Service for managing reference duplicate detection."""

import uuid
from typing import Literal

from opentelemetry import trace

from app.core.config import Environment, get_settings
from app.core.exceptions import DeduplicationValueError
from app.core.telemetry.logger import get_logger
from app.domain.references.models.models import (
    DuplicateDetermination,
    ExternalIdentifierType,
    GenericExternalIdentifier,
    Reference,
    ReferenceDuplicateDecision,
    ReferenceDuplicateDeterminationResult,
)
from app.domain.references.models.projections import (
    CandidateCanonicalSearchFieldsProjection,
)
from app.domain.references.services.anti_corruption_service import (
    ReferenceAntiCorruptionService,
)
from app.domain.service import GenericService
from app.persistence.sql.uow import AsyncSqlUnitOfWork

logger = get_logger(__name__)
settings = get_settings()
tracer = trace.get_tracer(__name__)


class DeduplicationService(GenericService[ReferenceAntiCorruptionService]):
    """Service for managing reference duplicate detection."""

    def __init__(
        self,
        anti_corruption_service: ReferenceAntiCorruptionService,
        sql_uow: AsyncSqlUnitOfWork,
    ) -> None:
        """Initialize the service with a unit of work."""
        super().__init__(anti_corruption_service, sql_uow)

    async def find_exact_duplicate(self, reference: Reference) -> Reference | None:
        """
        Find exact duplicate references for the given reference.

        This is *not* part of the regular deduplication flow but is used to circumvent
        importing and processing redundant references.

        Exact duplicates are defined in
        :attr:`app.domain.references.models.models.Reference.is_superset()`.
        A reference may have more than one exact duplicate, this just returns the first.

        :param reference: The reference to find duplicates for.
        :type reference: app.domain.references.models.models.Reference
        :return: The supersetting reference, or None if no duplicate was found.
        :rtype: app.domain.references.models.models.Reference | None
        """
        if not reference.identifiers:
            msg = "Reference must have identifiers to find duplicates."
            raise DeduplicationValueError(msg)

        # We can't be sure of low cardinality on "other" identifiers, so make sure
        # there's at least one defined identifier type.
        if not any(
            identifier.identifier.identifier_type != ExternalIdentifierType.OTHER
            for identifier in reference.identifiers
        ):
            logger.warning(
                "Reference did not have any non-other identifiers, exact duplicate "
                "search skipped."
            )
            return None

        # First, find candidates. These are the references with all identical
        # identifiers to the given reference.
        candidates = await self.sql_uow.references.find_with_identifiers(
            [
                GenericExternalIdentifier.from_specific(identifier.identifier)
                for identifier in reference.identifiers
            ],
            preload=["identifiers", "enhancements", "duplicate_decision"],
        )

        # Now, find if any candidates are perfect supersets of the new reference.
        # Try canonical references first to form a nicer tree, but it's
        # not super important.
        for candidate in sorted(
            candidates,
            key=lambda candidate: (
                1
                if candidate.canonical is True
                else 0
                if candidate.canonical is False
                else -1
            ),
            reverse=True,
        ):
            if candidate.is_superset(reference):
                return candidate
        return None

    async def register_duplicate_decision_for_reference(
        self,
        reference: Reference,
        enhancement_id: uuid.UUID | None = None,
        duplicate_determination: Literal[DuplicateDetermination.EXACT_DUPLICATE]
        | None = None,
        canonical_reference_id: uuid.UUID | None = None,
    ) -> ReferenceDuplicateDecision:
        """
        Register a duplicate decision for a reference.

        :param reference: The reference to register the duplicate decision for.
        :type reference: app.domain.references.models.models.Reference
        :param enhancement_id: The enhancement ID triggering with the duplicate
            decision, defaults to None
        :type enhancement_id: uuid.UUID | None, optional
        :param duplicate_determination: Flag indicating if a reference was an exact
            duplicate and not imported, defaults to None
        :type duplicate_determination: Literal[DuplicateDetermination.EXACT_DUPLICATE]
            | None, optional
        :param canonical_reference_id: The canonical reference ID this reference is an
            exact duplicate of, defaults to None
        :type canonical_reference_id: uuid.UUID | None, optional
        :return: The registered duplicate decision
        :rtype: ReferenceDuplicateDecision
        """
        if (duplicate_determination is not None) != (
            canonical_reference_id is not None
        ):
            msg = (
                "Both or neither of duplicate_determination and "
                "canonical_reference_id must be provided."
            )
            raise DeduplicationValueError(msg)
        reference_duplicate_decision = ReferenceDuplicateDecision(
            reference_id=reference.id,
            enhancement_id=enhancement_id,
<<<<<<< HEAD
            duplicate_determination=duplicate_determination
            if duplicate_determination
            else DuplicateDetermination.PENDING,
=======
            duplicate_determination=(
                duplicate_determination
                if duplicate_determination
                else DuplicateDetermination.UNSEARCHABLE
                if not CandidateCanonicalSearchFieldsProjection.get_from_reference(
                    reference
                ).is_searchable
                else DuplicateDetermination.PENDING
            ),
>>>>>>> 570b15fe
            canonical_reference_id=canonical_reference_id,
            # If exact duplicate passed in, the decision is terminal and hence active
            active_decision=duplicate_determination
            == DuplicateDetermination.EXACT_DUPLICATE,
        )
        return await self.sql_uow.reference_duplicate_decisions.add(
            reference_duplicate_decision
        )

    async def nominate_candidate_canonicals(
        self, reference_duplicate_decision: ReferenceDuplicateDecision
    ) -> ReferenceDuplicateDecision:
        """
        Nominate candidate canonical references for the given decision.

        This uses the search strategy in
        :attr:`app.domain.references.repository.ReferenceESRepository.search_for_candidate_canonicals`.

        :param reference_duplicate_decision: The decision to find candidates for.
        :type reference_duplicate_decision: ReferenceDuplicateDecision
        :return: The updated decision with candidate IDs and status.
        :rtype: ReferenceDuplicateDecision
        """
        reference = await self.sql_uow.references.get_by_pk(
            reference_duplicate_decision.reference_id
        )
        search_result = await self.es_uow.references.search_for_candidate_canonicals(
            CandidateCanonicalSearchFieldsProjection.get_from_reference(reference),
            reference_id=reference.id,
        )

        if not search_result:
            reference_duplicate_decision = (
                await self.sql_uow.reference_duplicate_decisions.update_by_pk(
                    reference_duplicate_decision.id,
                    duplicate_determination=DuplicateDetermination.CANONICAL,
                )
            )
        else:
            # Is there a search result score that would be enough for us to mark as
            # duplicate without proceeding to the next step?
            reference_duplicate_decision = (
                await self.sql_uow.reference_duplicate_decisions.update_by_pk(
                    reference_duplicate_decision.id,
                    candidate_canonical_ids=[result.id for result in search_result],
                    duplicate_determination=DuplicateDetermination.NOMINATED,
                )
            )

        return reference_duplicate_decision

    async def __placeholder_duplicate_determinator(
        self, reference_duplicate_decision: ReferenceDuplicateDecision
    ) -> ReferenceDuplicateDeterminationResult:
        """
        Implement a basic placeholder duplicate determinator.

<<<<<<< HEAD
        This proofs out the flow but should not be used in production.

        Temporary test implementation: takes the first candidate as the duplicate.
        This is the one with the highest score in the candidate nomination stage.

        Temporary deployed implementation: returns no duplicate.
        """
        return (
            ReferenceDuplicateDeterminationResult(
                duplicate_determination=DuplicateDetermination.DUPLICATE,
                canonical_reference_id=reference_duplicate_decision.candidate_duplicate_ids[
                    0
                ],
            )
            if settings.env in (Environment.E2E, Environment.TEST)
            and reference_duplicate_decision.candidate_duplicate_ids
            else ReferenceDuplicateDeterminationResult(
                duplicate_determination=DuplicateDetermination.UNRESOLVED
            )
=======
        Temporary implementation: takes the first candidate as the duplicate.
        This is the one with the highest score in the candidate nomination stage.
        This completes the flow but should not be used in production.

        :param reference_duplicate_decision: The decision to determine duplicates for.
        :type reference_duplicate_decision: ReferenceDuplicateDecision
        :return: The result of the duplicate determination.
        :rtype: ReferenceDuplicateDeterminationResult
        """
        return ReferenceDuplicateDeterminationResult(
            duplicate_determination=DuplicateDetermination.DUPLICATE,
            canonical_reference_id=reference_duplicate_decision.candidate_canonical_ids[
                0
            ],
>>>>>>> 570b15fe
        )

    async def determine_canonical_from_candidates(
        self, reference_duplicate_decision: ReferenceDuplicateDecision
    ) -> ReferenceDuplicateDecision:
        """
        Determine a canonical reference from its candidates.

        :param reference_duplicate_decision: The decision to determine duplicates for.
        :type reference_duplicate_decision: ReferenceDuplicateDecision
        :return: The updated decision with the determination result.
        :rtype: ReferenceDuplicateDecision
        """
        if (
            reference_duplicate_decision.duplicate_determination
            in DuplicateDetermination.get_terminal_states()
        ):
            return reference_duplicate_decision

        duplicate_determination_result = (
            await self.__placeholder_duplicate_determinator(
                reference_duplicate_decision
            )
        )

        return await self.sql_uow.reference_duplicate_decisions.update_by_pk(
            reference_duplicate_decision.id,
            detail=duplicate_determination_result.detail,
            duplicate_determination=duplicate_determination_result.duplicate_determination,
            canonical_reference_id=duplicate_determination_result.canonical_reference_id,
        )

    async def map_duplicate_decision(
        self, new_decision: ReferenceDuplicateDecision
    ) -> ReferenceDuplicateDecision:
        """
        Apply the persistence changes from the new duplicate decision.

        :param new_decision: The new decision to apply.
        :type new_decision: ReferenceDuplicateDecision
        :return: The applied decision.
        :rtype: ReferenceDuplicateDecision
        """
        reference = await self.sql_uow.references.get_by_pk(
            new_decision.reference_id,
            preload=["duplicate_decision", "canonical_reference"],
        )
        active_decision = reference.duplicate_decision

        # Remap active decision if needed and handle other cases (flattened if/else)
        if active_decision and (
            (
                # Reference was duplicate but is now canonical
                new_decision.duplicate_determination == DuplicateDetermination.CANONICAL
                and active_decision.duplicate_determination
                == DuplicateDetermination.DUPLICATE
            )
            or (
                # Reference was duplicate but is now duplicate of a different canonical
                new_decision.duplicate_determination == DuplicateDetermination.DUPLICATE
                and active_decision.canonical_reference_id
                != new_decision.canonical_reference_id
            )
        ):
            # Maintain existing decision and raise for manual review
            new_decision.duplicate_determination = DuplicateDetermination.DECOUPLED
            new_decision.detail = (
                "Decouple reason: Existing duplicate decision changed. "
                + (new_decision.detail if new_decision.detail else "")
            )
        elif (
            # Reference forms a chain longer than allowed
            new_decision.duplicate_determination == DuplicateDetermination.DUPLICATE
            and reference.canonical_chain_length
            == settings.max_reference_duplicate_depth
        ):
            # Raise for manual review
            new_decision.duplicate_determination = DuplicateDetermination.DECOUPLED
            new_decision.detail = (
                "Decouple reason: Max duplicate chain length reached. "
                + (new_decision.detail if new_decision.detail else "")
            )
        else:
            # Either no active decision or the mapping is the same.
            # Just update the active decision to record the consistent state.
            if active_decision:
                active_decision.active_decision = False
            new_decision.active_decision = True

        # Update in-place, it's just easier
        if active_decision:
            await self.sql_uow.reference_duplicate_decisions.merge(active_decision)
        return await self.sql_uow.reference_duplicate_decisions.merge(new_decision)<|MERGE_RESOLUTION|>--- conflicted
+++ resolved
@@ -138,21 +138,9 @@
         reference_duplicate_decision = ReferenceDuplicateDecision(
             reference_id=reference.id,
             enhancement_id=enhancement_id,
-<<<<<<< HEAD
             duplicate_determination=duplicate_determination
             if duplicate_determination
             else DuplicateDetermination.PENDING,
-=======
-            duplicate_determination=(
-                duplicate_determination
-                if duplicate_determination
-                else DuplicateDetermination.UNSEARCHABLE
-                if not CandidateCanonicalSearchFieldsProjection.get_from_reference(
-                    reference
-                ).is_searchable
-                else DuplicateDetermination.PENDING
-            ),
->>>>>>> 570b15fe
             canonical_reference_id=canonical_reference_id,
             # If exact duplicate passed in, the decision is terminal and hence active
             active_decision=duplicate_determination
@@ -210,27 +198,6 @@
         """
         Implement a basic placeholder duplicate determinator.
 
-<<<<<<< HEAD
-        This proofs out the flow but should not be used in production.
-
-        Temporary test implementation: takes the first candidate as the duplicate.
-        This is the one with the highest score in the candidate nomination stage.
-
-        Temporary deployed implementation: returns no duplicate.
-        """
-        return (
-            ReferenceDuplicateDeterminationResult(
-                duplicate_determination=DuplicateDetermination.DUPLICATE,
-                canonical_reference_id=reference_duplicate_decision.candidate_duplicate_ids[
-                    0
-                ],
-            )
-            if settings.env in (Environment.E2E, Environment.TEST)
-            and reference_duplicate_decision.candidate_duplicate_ids
-            else ReferenceDuplicateDeterminationResult(
-                duplicate_determination=DuplicateDetermination.UNRESOLVED
-            )
-=======
         Temporary implementation: takes the first candidate as the duplicate.
         This is the one with the highest score in the candidate nomination stage.
         This completes the flow but should not be used in production.
@@ -240,12 +207,18 @@
         :return: The result of the duplicate determination.
         :rtype: ReferenceDuplicateDeterminationResult
         """
-        return ReferenceDuplicateDeterminationResult(
-            duplicate_determination=DuplicateDetermination.DUPLICATE,
-            canonical_reference_id=reference_duplicate_decision.candidate_canonical_ids[
-                0
-            ],
->>>>>>> 570b15fe
+        return (
+            ReferenceDuplicateDeterminationResult(
+                duplicate_determination=DuplicateDetermination.DUPLICATE,
+                canonical_reference_id=reference_duplicate_decision.candidate_canonical_ids[
+                    0
+                ],
+            )
+            if settings.env in (Environment.E2E, Environment.TEST)
+            and reference_duplicate_decision.candidate_canonical_ids
+            else ReferenceDuplicateDeterminationResult(
+                duplicate_determination=DuplicateDetermination.UNRESOLVED
+            )
         )
 
     async def determine_canonical_from_candidates(
