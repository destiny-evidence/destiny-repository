"""Import tasks module for the DESTINY Climate and Health Repository API."""

from collections.abc import AsyncGenerator
from contextlib import asynccontextmanager

from opentelemetry import trace
from pydantic import UUID4

from app.core.telemetry.attributes import (
    Attributes,
    name_span,
    trace_attribute,
)
from app.core.telemetry.logger import get_logger
from app.core.telemetry.taskiq import queue_task_with_trace
from app.domain.imports.models.models import ImportResultStatus
from app.domain.imports.service import ImportService
from app.domain.imports.services.anti_corruption_service import (
    ImportAntiCorruptionService,
)
from app.domain.references.service import ReferenceService
from app.domain.references.services.anti_corruption_service import (
    ReferenceAntiCorruptionService,
)
from app.domain.references.tasks import detect_and_dispatch_robot_automations
from app.persistence.blob.repository import BlobRepository
from app.persistence.es.client import es_manager
from app.persistence.es.uow import AsyncESUnitOfWork
from app.persistence.sql.session import db_manager
from app.persistence.sql.uow import AsyncSqlUnitOfWork
from app.tasks import broker

logger = get_logger(__name__)
tracer = trace.get_tracer(__name__)


@asynccontextmanager
async def get_sql_unit_of_work() -> AsyncGenerator[AsyncSqlUnitOfWork, None]:
    """Async context manager for SQL unit of work."""
    async with db_manager.session() as s:
        yield AsyncSqlUnitOfWork(session=s)


@asynccontextmanager
async def get_es_unit_of_work() -> AsyncGenerator[AsyncESUnitOfWork, None]:
    """Async context manager for ES unit of work."""
    async with es_manager.client() as c:
        yield AsyncESUnitOfWork(client=c)


async def get_import_service(
    sql_uow: AsyncSqlUnitOfWork,
) -> ImportService:
    """Return the import service using the provided unit of work dependencies."""
    return ImportService(
        sql_uow=sql_uow, anti_corruption_service=ImportAntiCorruptionService()
    )


async def get_reference_service(
    sql_uow: AsyncSqlUnitOfWork,
    es_uow: AsyncESUnitOfWork,
) -> ReferenceService:
    """Return the reference service using the provided unit of work dependencies."""
    return ReferenceService(
        sql_uow=sql_uow,
        es_uow=es_uow,
        anti_corruption_service=ReferenceAntiCorruptionService(BlobRepository()),
    )


@broker.task
async def distribute_import_batch(import_batch_id: UUID4) -> None:
    """Async logic for processing an import batch."""
    name_span(f"Distribute import batch {import_batch_id}")
    trace_attribute(Attributes.IMPORT_BATCH_ID, str(import_batch_id))
    async with get_sql_unit_of_work() as sql_uow:
        import_service = await get_import_service(sql_uow=sql_uow)

        import_batch = await import_service.get_import_batch(import_batch_id)
        await import_service.distribute_import_batch(import_batch)


@broker.task
async def import_reference(
    import_result_id: UUID4, content: str, line_number: int, remaining_retries: int
) -> None:
    """Async logic for importing a reference."""
    name_span(f"Import line {line_number}")
    trace_attribute(Attributes.IMPORT_RESULT_ID, str(import_result_id))
    trace_attribute(Attributes.MESSAGING_RETRIES_REMAINING, remaining_retries)
    async with get_sql_unit_of_work() as sql_uow, get_es_unit_of_work() as es_uow:
        import_service = await get_import_service(sql_uow=sql_uow)
        reference_service = await get_reference_service(sql_uow=sql_uow, es_uow=es_uow)

<<<<<<< HEAD
    if import_result.status == ImportResultStatus.RETRYING:
        if remaining_retries:
            logger.info("Retrying import reference.")
            await queue_task_with_trace(
                import_reference,
                import_result.id,
                content,
                line_number,
                remaining_retries - 1,
            )
        else:
            logger.info("No remaining retries for reference import, marking as failed.")
        return

    if (
        import_result.status
        in (
            ImportResultStatus.COMPLETED,
            ImportResultStatus.PARTIALLY_FAILED,
=======
        import_result = await import_service.get_import_result_with_batch(
            import_result_id
>>>>>>> 87d52c87
        )
        if not import_result.import_batch:
            msg = "Import result is missing its import batch. This should not happen."
            raise RuntimeError(msg)
        trace_attribute(Attributes.IMPORT_BATCH_ID, str(import_result.import_batch_id))

        import_result = await import_service.import_reference(
            reference_service,
            import_result,
            import_result.import_batch.collision_strategy,
            content,
            line_number,
        )

        if import_result.status == ImportResultStatus.RETRYING:
            if remaining_retries:
                logger.info("Retrying import reference.")
                await queue_task_with_trace(
                    import_reference,
                    import_result.id,
                    content,
                    line_number,
                    remaining_retries - 1,
                )
            else:
                logger.info("No remaining retries for import batch, marking as failed.")
            return

        if (
            import_result.status
            in (
                ImportResultStatus.COMPLETED,
                ImportResultStatus.PARTIALLY_FAILED,
            )
            and import_result.reference_id
        ):
            logger.info("Creating automatic enhancements for imported references")
            requests = await detect_and_dispatch_robot_automations(
                reference_service=reference_service,
                reference_ids=[import_result.reference_id],
                source_str=f"ImportResult:{import_result.id}",
            )
            for request in requests:
                logger.info(
                    "Created automatic enhancement request",
                    enhancement_request_id=str(request.id),
                )<|MERGE_RESOLUTION|>--- conflicted
+++ resolved
@@ -93,30 +93,8 @@
         import_service = await get_import_service(sql_uow=sql_uow)
         reference_service = await get_reference_service(sql_uow=sql_uow, es_uow=es_uow)
 
-<<<<<<< HEAD
-    if import_result.status == ImportResultStatus.RETRYING:
-        if remaining_retries:
-            logger.info("Retrying import reference.")
-            await queue_task_with_trace(
-                import_reference,
-                import_result.id,
-                content,
-                line_number,
-                remaining_retries - 1,
-            )
-        else:
-            logger.info("No remaining retries for reference import, marking as failed.")
-        return
-
-    if (
-        import_result.status
-        in (
-            ImportResultStatus.COMPLETED,
-            ImportResultStatus.PARTIALLY_FAILED,
-=======
         import_result = await import_service.get_import_result_with_batch(
             import_result_id
->>>>>>> 87d52c87
         )
         if not import_result.import_batch:
             msg = "Import result is missing its import batch. This should not happen."
@@ -142,7 +120,9 @@
                     remaining_retries - 1,
                 )
             else:
-                logger.info("No remaining retries for import batch, marking as failed.")
+                logger.info(
+                    "No remaining retries for reference import, marking as failed."
+                )
             return
 
         if (
