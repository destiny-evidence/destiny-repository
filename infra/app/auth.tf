resource "random_uuid" "administrator_role" {}

resource "random_uuid" "importer_role" {}

resource "random_uuid" "reference_reader_role" {}

resource "random_uuid" "robot_writer_role" {}

resource "random_uuid" "enhancement_request_writer_role" {}

# App registration for destiny repository
# App roles to allow various functions (i.e. imports) should be added as app role resources here
resource "azuread_application_registration" "destiny_repository" {
  display_name                   = local.name
  sign_in_audience               = "AzureADMyOrg"
  requested_access_token_version = 1
}

resource "azuread_application_app_role" "administrator" {
  application_id       = azuread_application_registration.destiny_repository.id
  allowed_member_types = ["User", "Application"]
  description          = "Can manage the repository itself"
  display_name         = "Administrator"
  role_id              = random_uuid.administrator_role.result
  value                = "administrator"
}

resource "azuread_application_app_role" "importer" {
  application_id       = azuread_application_registration.destiny_repository.id
  allowed_member_types = ["User", "Application"]
  description          = "Importers can import"
  display_name         = "Importers"
  role_id              = random_uuid.importer_role.result
  value                = "import"
}

resource "azuread_application_app_role" "reference_reader" {
  application_id       = azuread_application_registration.destiny_repository.id
  allowed_member_types = ["User", "Application"]
  description          = "Can view references"
  display_name         = "Reference Reader"
  role_id              = random_uuid.reference_reader_role.result
  value                = "reference.reader"
}


resource "azuread_application_app_role" "robot_writer" {
  application_id       = azuread_application_registration.destiny_repository.id
  allowed_member_types = ["User", "Application"]
  description          = "Can register robots and rotate robot client secrets"
  display_name         = "Robot Writer"
  role_id              = random_uuid.robot_writer_role.result
  value                = "robot.writer"
}

resource "azuread_application_app_role" "enhancement_request_writer" {
  application_id       = azuread_application_registration.destiny_repository.id
  allowed_member_types = ["User", "Application"]
  description          = "Can request enhancements"
  display_name         = "Enhancement Request Writer"
  role_id              = random_uuid.enhancement_request_writer_role.result
  value                = "enhancement-request.writer"
}

resource "azuread_service_principal" "destiny_repository" {
  client_id                    = azuread_application_registration.destiny_repository.client_id
  app_role_assignment_required = true
  owners                       = [data.azuread_client_config.current.object_id]
}

resource "azuread_application_identifier_uri" "this" {
  application_id = azuread_application_registration.destiny_repository.id
  identifier_uri = "api://${azuread_application_registration.destiny_repository.client_id}"
}

# Assign developers group all authentication scopes
# This group is managed by click-ops in Entra Id
resource "azuread_app_role_assignment" "developer_to_importer" {
  app_role_id         = azuread_application_app_role.importer.role_id
  principal_object_id = var.developers_group_id
  resource_object_id  = azuread_service_principal.destiny_repository.object_id
}

resource "azuread_app_role_assignment" "developer_to_reference_reader" {
  app_role_id         = azuread_application_app_role.reference_reader.role_id
  principal_object_id = var.developers_group_id
  resource_object_id  = azuread_service_principal.destiny_repository.object_id
}

resource "azuread_app_role_assignment" "developer_to_robot_writer" {
  app_role_id         = azuread_application_app_role.robot_writer.role_id
  principal_object_id = var.developers_group_id
  resource_object_id  = azuread_service_principal.destiny_repository.object_id
}

resource "azuread_app_role_assignment" "developer_to_enhancement_request_writer" {
  app_role_id         = azuread_application_app_role.enhancement_request_writer.role_id
  principal_object_id = var.developers_group_id
  resource_object_id  = azuread_service_principal.destiny_repository.object_id
}

<<<<<<< HEAD
# Grant the GitHub Actions service principal the importer role so it can run the eppi-import GitHub Action
resource "azuread_app_role_assignment" "github_actions_to_importer" {
  app_role_id         = azuread_application_app_role.importer.role_id
  principal_object_id = azuread_service_principal.github_actions.object_id
  resource_object_id  = azuread_service_principal.destiny_repository.object_id
}
=======
>>>>>>> 2b496fb9

# Create an application that we can use to authenticate with the Destiny Repository
resource "azuread_application_registration" "destiny_repository_auth" {
  display_name                   = "${local.name}-auth-client"
  sign_in_audience               = "AzureADMyOrg"
  requested_access_token_version = 1
}

resource "azuread_application_api_access" "destiny_repository_auth" {
  application_id = azuread_application_registration.destiny_repository_auth.id
  api_client_id  = azuread_application_registration.destiny_repository.client_id

  role_ids = [
    azuread_application_app_role.administrator.role_id,
    azuread_application_app_role.importer.role_id,
    azuread_application_app_role.reference_reader.role_id,
    azuread_application_app_role.enhancement_request_writer.role_id,
    azuread_application_app_role.robot_writer.role_id
  ]
}

# This group is managed by click-ops in Entra Id
# Allow group members to authenticate via the auth client
resource "azuread_app_role_assignment" "developer_to_auth" {
  app_role_id         = "00000000-0000-0000-0000-000000000000"
  principal_object_id = var.developers_group_id
  resource_object_id  = azuread_service_principal.destiny_repository_auth.object_id
}

resource "azuread_service_principal" "destiny_repository_auth" {
  client_id                    = azuread_application_registration.destiny_repository_auth.client_id
  app_role_assignment_required = true
  owners                       = [data.azuread_client_config.current.object_id]
}

resource "azuread_application_redirect_uris" "local_redirect" {
  # This is necessary to return the token to you if you're grabbing a token for local dev
  application_id = azuread_application_registration.destiny_repository_auth.id
  type           = "PublicClient"

  redirect_uris = [
    "http://localhost",
    "https://oauth.pstmn.io/v1/callback",
  ]
}

# Openalex incremental updater role assignments
data "azuread_application" "openalex_incremental_updater" {
  client_id = var.open_alex_incremental_updater_client_id
}

resource "azuread_application_api_access" "openalex_incremental_updater" {
  application_id = data.azuread_application.openalex_incremental_updater.id
  api_client_id  = azuread_application_registration.destiny_repository.client_id

  # Only importer role
  role_ids = [
    azuread_application_app_role.importer.role_id
  ]
}<|MERGE_RESOLUTION|>--- conflicted
+++ resolved
@@ -99,15 +99,12 @@
   resource_object_id  = azuread_service_principal.destiny_repository.object_id
 }
 
-<<<<<<< HEAD
 # Grant the GitHub Actions service principal the importer role so it can run the eppi-import GitHub Action
 resource "azuread_app_role_assignment" "github_actions_to_importer" {
   app_role_id         = azuread_application_app_role.importer.role_id
   principal_object_id = azuread_service_principal.github_actions.object_id
   resource_object_id  = azuread_service_principal.destiny_repository.object_id
 }
-=======
->>>>>>> 2b496fb9
 
 # Create an application that we can use to authenticate with the Destiny Repository
 resource "azuread_application_registration" "destiny_repository_auth" {
