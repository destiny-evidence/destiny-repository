services:
  db:
    # Override the volume to use ephemeral storage for e2e tests
    volumes:
      - db_data:/var/lib/postgresql/data
    # Emphasize clean state for tests
    command: postgres -c fsync=off
  fs:
    volumes:
      - /data
  fs-seed:
    image: minio/mc
    depends_on:
      fs:
        condition: service_healthy
    volumes:
      - ./.minio:/.minio
      - shared-minio:/shared-minio
    environment:
      MINIO_URL: "http://fs:9000"
      MINIO_ROOT_USER: localuser
      MINIO_ROOT_PASSWORD: localpass
      MINIO_SEED_DATA_DIR: .minio/data
      MINIO_PRESIGNED_URL_FILEPATH: /shared-minio/presigned_urls.json
    entrypoint: ./.minio/seed_fileserver.sh
  db-seed:
    build:
      context: .
      dockerfile: Dockerfile
    depends_on:
      db:
        condition: service_healthy
    env_file:
      - .env
    environment:
      DB_CONFIG: '{"DB_URL": "postgresql+asyncpg://localuser:localpass@db:5432/destiny_dev"}'
      ENV: "test"
      AZURE_APPLICATION_ID: "dummy"
      AZURE_TENANT_ID: "dummy"
      APP_NAME: "dummy"
      ES_CONFIG: '{"ES_URL": "https://elasticsearch:9200", "ES_USER": "dummy", "ES_PASS": "dummy", "ES_CA_PATH": "/.dockerenv"}'
    entrypoint: alembic upgrade head
  repository:
    build:
      context: .
      dockerfile: Dockerfile
    image: destiny-repository
    depends_on:
      db-seed:
        condition: service_completed_successfully
      fs-seed:
        condition: service_completed_successfully
      http:
        condition: service_started
      rabbitmq:
        condition: service_healthy
      elasticsearch:
        condition: service_healthy
    volumes:
      - ./app:/src/app
      - ./libs/sdk:/app/libs/sdk
      - ./.certs/:/app/certs
    env_file:
      - .env
    environment:
      # Overwrite with docker network hostname
      MESSAGE_BROKER_URL: amqp://guest:guest@rabbitmq:5672
      DB_CONFIG: '{"DB_URL":"postgresql+asyncpg://localuser:localpass@db:5432/destiny_dev"}'
      MINIO_CONFIG: '{"HOST":"fs:9000", "ACCESS_KEY": "localuser", "SECRET_KEY": "localpass"}'
<<<<<<< HEAD
      KNOWN_ROBOTS: '[{"robot_id": "1ee5aa1f-3248-4d21-9fee-718d4ff0ba5f", "robot_url": "http://toy-robot:8001/toy/enhancement/", "dependent_enhancements":["annotation","abstract"], "dependent_identifiers":["doi","pm_id"], "robot_secret": "dummy_robot_secret"}]'
      ES_CONFIG: '{"ES_URL": "https://elasticsearch:9200", "ES_USER": "elastic", "ES_PASS": "destiny", "ES_CA_PATH": "/app/certs/ca.crt"}'
=======
>>>>>>> 9af45ac4
    healthcheck:
      test:
        [
          "CMD",
          "python",
          "-c",
          "import socket; sock = socket.create_connection(('localhost',8000), 2); sock.close()",
        ]
      interval: 10s
      timeout: 10s
      retries: 5
  e2e-task-worker:
    build:
      context: .
    depends_on:
      db:
        condition: service_healthy
      rabbitmq:
        condition: service_healthy
      elasticsearch:
        condition: service_healthy
    volumes:
      - ./app:/app/app
      - ./libs/sdk:/app/libs/sdk
      - ./.certs/:/app/certs
    env_file:
      - .env
    environment:
      MESSAGE_BROKER_URL: amqp://guest:guest@rabbitmq:5672
      DB_CONFIG: '{"DB_URL":"postgresql+asyncpg://localuser:localpass@db:5432/destiny_dev"}'
      MINIO_CONFIG: '{"HOST":"fs:9000", "ACCESS_KEY": "localuser", "SECRET_KEY": "localpass"}'
<<<<<<< HEAD
      KNOWN_ROBOTS: '[{"robot_id": "1ee5aa1f-3248-4d21-9fee-718d4ff0ba5f", "robot_url": "http://toy-robot:8001/toy/enhancement/", "dependent_enhancements":["annotation","abstract"], "dependent_identifiers":["doi","pm_id"], "robot_secret": "dummy_robot_secret"}]'
      ES_CONFIG: '{"ES_URL": "https://elasticsearch:9200", "ES_USER": "elastic", "ES_PASS": "destiny", "ES_CA_PATH": "/app/certs/ca.crt"}'
    entrypoint: taskiq worker app.tasks:broker --tasks-pattern app/**/tasks.py --fs-discover
  # Excluded by default until open sourced
  toy-robot:
    image: toy-robot
    environment:
      DESTINY_REPOSITORY_URL: "http://repository:8000"
      ENV: "test"
      AZURE_APPLICATION_ID: "dummy"
      AZURE_TENANT_ID: "dummy"
      ACCESS_TOKEN: "dummy"
    healthcheck:
      test:
        [
          "CMD",
          "python",
          "-c",
          "import socket; sock = socket.create_connection(('localhost',8001), 2); sock.close()",
        ]
      interval: 10s
      timeout: 10s
      retries: 5
=======
    entrypoint: taskiq worker app.tasks:broker --fs-discover
  # Excluded by default until open sourced
  # toy-robot:
  #   build:
  #     context: git@github.com:destiny-evidence/toy-robot.git
  #     ssh: [default]
  #   environment:
  #     DESTINY_REPOSITORY_URL: "http://repository:8000"
  #     ENV: "test"
  #     ROBOT_ID: "1ee5aa1f-3248-4d21-9fee-718d4ff0ba5f" # Just a dummy, won't be used.
  #     ROBOT_SECRET: "dummy"
  #   healthcheck:
  #     test:
  #       [
  #         "CMD",
  #         "python",
  #         "-c",
  #         "import socket; sock = socket.create_connection(('localhost',8001), 2); sock.close()",
  #       ]
  #     interval: 10s
  #     timeout: 10s
  #     retries: 5
>>>>>>> 9af45ac4
  e2e:
    container_name: e2e
    build:
      context: .
      dockerfile: Dockerfile.e2e
    volumes:
      - ./tests/e2e:/e2e
      - certs:/usr/share/elasticsearch/config/certs
      - shared-minio:/shared-minio
    ports:
      - 8001:8001
    depends_on:
      repository:
        condition: service_healthy
      e2e-task-worker:
        condition: service_started
      # toy-robot:
      #   condition: service_healthy
    environment:
      DB_URL: "postgresql+psycopg://localuser:localpass@db:5432/destiny_dev"
      REPO_URL: "http://repository:8000"
      HTTP_CLIENT_URL: "http://http:5678"
      MINIO_URL: "http://fs:9000"
      CALLBACK_URL: "http://e2e:8001"
<<<<<<< HEAD
      ES_URL: "https://elasticsearch:9200"
      ES_CA_PATH: /usr/share/elasticsearch/config/certs/ca/ca.crt
      ES_USER: "elastic"
      ES_PASS: "destiny"
      TOY_ROBOT_ID: "1ee5aa1f-3248-4d21-9fee-718d4ff0ba5f"
=======
      TOY_ROBOT_URL: "http://toy-robot:8001/toy/enhancement/"
>>>>>>> 9af45ac4
      ENV: "test"
      MINIO_PRESIGNED_URL_FILEPATH: /shared-minio/presigned_urls.json
    entrypoint: poetry run pytest /e2e

# Use ephemeral volumes for tests
volumes:
  shared-minio:
  db_data:<|MERGE_RESOLUTION|>--- conflicted
+++ resolved
@@ -67,11 +67,7 @@
       MESSAGE_BROKER_URL: amqp://guest:guest@rabbitmq:5672
       DB_CONFIG: '{"DB_URL":"postgresql+asyncpg://localuser:localpass@db:5432/destiny_dev"}'
       MINIO_CONFIG: '{"HOST":"fs:9000", "ACCESS_KEY": "localuser", "SECRET_KEY": "localpass"}'
-<<<<<<< HEAD
-      KNOWN_ROBOTS: '[{"robot_id": "1ee5aa1f-3248-4d21-9fee-718d4ff0ba5f", "robot_url": "http://toy-robot:8001/toy/enhancement/", "dependent_enhancements":["annotation","abstract"], "dependent_identifiers":["doi","pm_id"], "robot_secret": "dummy_robot_secret"}]'
       ES_CONFIG: '{"ES_URL": "https://elasticsearch:9200", "ES_USER": "elastic", "ES_PASS": "destiny", "ES_CA_PATH": "/app/certs/ca.crt"}'
-=======
->>>>>>> 9af45ac4
     healthcheck:
       test:
         [
@@ -103,8 +99,6 @@
       MESSAGE_BROKER_URL: amqp://guest:guest@rabbitmq:5672
       DB_CONFIG: '{"DB_URL":"postgresql+asyncpg://localuser:localpass@db:5432/destiny_dev"}'
       MINIO_CONFIG: '{"HOST":"fs:9000", "ACCESS_KEY": "localuser", "SECRET_KEY": "localpass"}'
-<<<<<<< HEAD
-      KNOWN_ROBOTS: '[{"robot_id": "1ee5aa1f-3248-4d21-9fee-718d4ff0ba5f", "robot_url": "http://toy-robot:8001/toy/enhancement/", "dependent_enhancements":["annotation","abstract"], "dependent_identifiers":["doi","pm_id"], "robot_secret": "dummy_robot_secret"}]'
       ES_CONFIG: '{"ES_URL": "https://elasticsearch:9200", "ES_USER": "elastic", "ES_PASS": "destiny", "ES_CA_PATH": "/app/certs/ca.crt"}'
     entrypoint: taskiq worker app.tasks:broker --tasks-pattern app/**/tasks.py --fs-discover
   # Excluded by default until open sourced
@@ -113,9 +107,8 @@
     environment:
       DESTINY_REPOSITORY_URL: "http://repository:8000"
       ENV: "test"
-      AZURE_APPLICATION_ID: "dummy"
-      AZURE_TENANT_ID: "dummy"
-      ACCESS_TOKEN: "dummy"
+      ROBOT_ID: "1ee5aa1f-3248-4d21-9fee-718d4ff0ba5f" # Just a dummy, won't be used.
+      ROBOT_SECRET: "dummy"
     healthcheck:
       test:
         [
@@ -127,30 +120,6 @@
       interval: 10s
       timeout: 10s
       retries: 5
-=======
-    entrypoint: taskiq worker app.tasks:broker --fs-discover
-  # Excluded by default until open sourced
-  # toy-robot:
-  #   build:
-  #     context: git@github.com:destiny-evidence/toy-robot.git
-  #     ssh: [default]
-  #   environment:
-  #     DESTINY_REPOSITORY_URL: "http://repository:8000"
-  #     ENV: "test"
-  #     ROBOT_ID: "1ee5aa1f-3248-4d21-9fee-718d4ff0ba5f" # Just a dummy, won't be used.
-  #     ROBOT_SECRET: "dummy"
-  #   healthcheck:
-  #     test:
-  #       [
-  #         "CMD",
-  #         "python",
-  #         "-c",
-  #         "import socket; sock = socket.create_connection(('localhost',8001), 2); sock.close()",
-  #       ]
-  #     interval: 10s
-  #     timeout: 10s
-  #     retries: 5
->>>>>>> 9af45ac4
   e2e:
     container_name: e2e
     build:
@@ -175,15 +144,11 @@
       HTTP_CLIENT_URL: "http://http:5678"
       MINIO_URL: "http://fs:9000"
       CALLBACK_URL: "http://e2e:8001"
-<<<<<<< HEAD
       ES_URL: "https://elasticsearch:9200"
       ES_CA_PATH: /usr/share/elasticsearch/config/certs/ca/ca.crt
       ES_USER: "elastic"
       ES_PASS: "destiny"
-      TOY_ROBOT_ID: "1ee5aa1f-3248-4d21-9fee-718d4ff0ba5f"
-=======
       TOY_ROBOT_URL: "http://toy-robot:8001/toy/enhancement/"
->>>>>>> 9af45ac4
       ENV: "test"
       MINIO_PRESIGNED_URL_FILEPATH: /shared-minio/presigned_urls.json
     entrypoint: poetry run pytest /e2e
