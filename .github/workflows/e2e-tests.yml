--- conflicted
+++ resolved
@@ -34,10 +34,7 @@
           ELASTIC_STACK_VERSION=9.0.0
           ELASTIC_PASSWORD="destiny"
           KIBANA_PASSWORD="destiny"
-<<<<<<< HEAD
-=======
           ES_CLUSTER_NAME="docker-cluster"
->>>>>>> d20a6feb
           EOF
 
       - name: Install Docker Compose
