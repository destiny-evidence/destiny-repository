services:
  db:
    image: postgres:15
    environment:
      POSTGRES_USER: localuser
      POSTGRES_PASSWORD: localpass
      POSTGRES_DB: destiny_dev
    ports:
      - "5432:5432"
    volumes:
      - db_data:/var/lib/postgresql/data
    healthcheck:
      test: ["CMD", "pg_isready", "-d", "destiny_dev", "-U", "localuser"]
      interval: 10s
      timeout: 10s
      retries: 5
  fs:
    image: minio/minio:latest
    environment:
      MINIO_ROOT_USER: localuser
      MINIO_ROOT_PASSWORD: localpass
    ports:
      - "9000:9000"
      - "9001:9001"
    volumes:
      - fs_data:/data
    command: server /data --console-address ":9001"
    healthcheck:
      test: ["CMD", "curl", "-f", "http://localhost:9000/minio/health/live"]
      interval: 10s
      timeout: 10s
      retries: 5
  http:
    image: hashicorp/http-echo:latest
    ports:
      - "5678:5678"

  rabbitmq:
    image: rabbitmq:3-management
    ports:
      - "5672:5672" # AMQP
      - "15672:15672" # Management UI
    volumes:
      - rabbitmq_data:/var/lib/rabbitmq
    environment:
      RABBITMQ_DEFAULT_USER: guest
      RABBITMQ_DEFAULT_PASS: guest
    healthcheck:
      test: ["CMD", "rabbitmq-diagnostics", "status"]
      interval: 10s
      timeout: 10s
      retries: 5

  app:
    profiles:
      - optional
    build:
      context: .
      args:
        POETRY_INSTALL_DEV: "true"
    ports:
      - "8000:8000"
    volumes:
      - ./app:/app/app
      - ./lib/sdk:/app/lib/sdk
    env_file:
      - .env
    depends_on:
      db:
        condition: service_healthy
      fs:
        condition: service_healthy
      rabbitmq:
        condition: service_healthy
    environment:
      MESSAGE_BROKER_URL: amqp://guest:guest@rabbitmq:5672
      DB_CONFIG: '{"DB_URL":"postgresql+asyncpg://localuser:localpass@db:5432/destiny_dev"}'
      MINIO_CONFIG: '{"HOST":"fs:9000","ACCESS_KEY":"localuser","SECRET_KEY":"localpass"}'
    entrypoint: fastapi dev app/main.py --host 0.0.0.0 --port 8000

  worker:
    profiles:
      - optional
    build:
      context: .
      args:
        POETRY_INSTALL_DEV: "true"
    depends_on:
      db:
        condition: service_healthy
      rabbitmq:
        condition: service_healthy
    volumes:
      - ./app:/app/app
      - ./lib/sdk:/app/lib/sdk
    env_file:
      - .env
    environment:
      MESSAGE_BROKER_URL: amqp://guest:guest@rabbitmq:5672
      DB_CONFIG: '{"DB_URL":"postgresql+asyncpg://localuser:localpass@db:5432/destiny_dev"}'
      MINIO_CONFIG: '{"HOST":"fs:9000","ACCESS_KEY":"localuser","SECRET_KEY":"localpass"}'
    entrypoint: taskiq worker app.tasks:broker --fs-discover --reload
  es_setup:
    image: docker.elastic.co/elasticsearch/elasticsearch:${ELASTIC_STACK_VERSION}
    volumes:
      - certs:/usr/share/elasticsearch/config/certs
<<<<<<< HEAD
      - ./.certs:/certs-local
=======
>>>>>>> bd1432f7
    user: "0"
    command: >
      bash -c '
        if [ x${ELASTIC_PASSWORD} == x ]; then
          echo "Set the ELASTIC_PASSWORD environment variable in the .env file";
          exit 1;
        elif [ x${KIBANA_PASSWORD} == x ]; then
          echo "Set the KIBANA_PASSWORD environment variable in the .env file";
          exit 1;
        fi;
        if [ ! -f config/certs/ca.zip ]; then
          echo "Creating CA";
          bin/elasticsearch-certutil ca --silent --pem -out config/certs/ca.zip;
          unzip config/certs/ca.zip -d config/certs;
        fi;
        if [ ! -f config/certs/certs.zip ]; then
          echo "Creating certs";
          echo -ne \
          "instances:\n"\
          "  - name: elasticsearch\n"\
          "    dns:\n"\
          "      - elasticsearch\n"\
          "      - localhost\n"\
          "    ip:\n"\
          "      - 127.0.0.1\n"\
          > config/certs/instances.yml;
          bin/elasticsearch-certutil cert --silent --pem -out config/certs/certs.zip --in config/certs/instances.yml --ca-cert config/certs/ca/ca.crt --ca-key config/certs/ca/ca.key;
          unzip config/certs/certs.zip -d config/certs;
        fi;
        echo "Setting file permissions"
        chown -R root:root config/certs;
        find . -type d -exec chmod 750 \{\} \;;
        find . -type f -exec chmod 640 \{\} \;;
<<<<<<< HEAD
        echo "Copying CA to local certs directory";
        cp config/certs/ca/ca.crt /certs-local/ca.crt;
=======
>>>>>>> bd1432f7
        echo "Waiting for Elasticsearch availability";
        until curl -s --cacert config/certs/ca/ca.crt https://elasticsearch:9200 | grep -q "missing authentication credentials"; do sleep 30; done;
        echo "Setting kibana_system password";
        until curl -s -X POST --cacert config/certs/ca/ca.crt -u "elastic:${ELASTIC_PASSWORD}" -H "Content-Type: application/json" https://elasticsearch:9200/_security/user/kibana_system/_password -d "{\"password\":\"${KIBANA_PASSWORD}\"}" | grep -q "^{}"; do sleep 10; done;
        echo "All done!";
      '
    healthcheck:
      test: ["CMD-SHELL", "[ -f config/certs/elasticsearch/elasticsearch.crt ]"]
      interval: 1s
      timeout: 5s
      retries: 120

  elasticsearch:
    depends_on:
      es_setup:
        condition: service_healthy
    image: docker.elastic.co/elasticsearch/elasticsearch:${ELASTIC_STACK_VERSION}
    volumes:
      - certs:/usr/share/elasticsearch/config/certs
      - esdata01:/usr/share/elasticsearch/data
    ports:
      - ${ES_PORT}:9200
    environment:
      - node.name=elasticsearch
      - cluster.name=${ES_CLUSTER_NAME}
      - cluster.initial_master_nodes=elasticsearch
      - ELASTIC_PASSWORD=${ELASTIC_PASSWORD}
      - bootstrap.memory_lock=true
      - xpack.security.enabled=true
      - xpack.security.http.ssl.enabled=true
      - xpack.security.http.ssl.key=certs/elasticsearch/elasticsearch.key
      - xpack.security.http.ssl.certificate=certs/elasticsearch/elasticsearch.crt
      - xpack.security.http.ssl.certificate_authorities=certs/ca/ca.crt
      - xpack.security.transport.ssl.enabled=true
      - xpack.security.transport.ssl.key=certs/elasticsearch/elasticsearch.key
      - xpack.security.transport.ssl.certificate=certs/elasticsearch/elasticsearch.crt
      - xpack.security.transport.ssl.certificate_authorities=certs/ca/ca.crt
      - xpack.security.transport.ssl.verification_mode=certificate
      - xpack.license.self_generated.type=${LICENSE}
      - xpack.ml.use_auto_machine_memory_percent=true
    mem_limit: ${ELASTIC_MEM_LIMIT}
    ulimits:
      memlock:
        soft: -1
        hard: -1
    healthcheck:
      test:
        [
          "CMD-SHELL",
          "curl -s --cacert config/certs/ca/ca.crt https://localhost:9200 | grep -q 'missing authentication credentials'",
        ]
      interval: 10s
      timeout: 10s
      retries: 120

  kibana:
    profiles: ["search"]
    depends_on:
      elasticsearch:
        condition: service_healthy
    image: docker.elastic.co/kibana/kibana:${ELASTIC_STACK_VERSION}
    volumes:
      - certs:/usr/share/kibana/config/certs
      - kibanadata:/usr/share/kibana/data
    ports:
      - ${KIBANA_PORT}:5601
    environment:
      - SERVERNAME=kibana
      - ELASTICSEARCH_HOSTS=https://elasticsearch:9200
      - ELASTICSEARCH_USERNAME=kibana_system
      - ELASTICSEARCH_PASSWORD=${KIBANA_PASSWORD}
      - ELASTICSEARCH_SSL_CERTIFICATEAUTHORITIES=config/certs/ca/ca.crt
    mem_limit: ${ELASTIC_MEM_LIMIT}
    healthcheck:
      test:
        [
          "CMD-SHELL",
          "curl -s -I http://localhost:5601 | grep -q 'HTTP/1.1 302 Found'",
        ]
      interval: 10s
      timeout: 10s
      retries: 120

volumes:
  certs:
    driver: local
  esdata01:
    driver: local
  kibanadata:
    driver: local
  db_data:
  rabbitmq_data:
  fs_data:<|MERGE_RESOLUTION|>--- conflicted
+++ resolved
@@ -104,10 +104,7 @@
     image: docker.elastic.co/elasticsearch/elasticsearch:${ELASTIC_STACK_VERSION}
     volumes:
       - certs:/usr/share/elasticsearch/config/certs
-<<<<<<< HEAD
       - ./.certs:/certs-local
-=======
->>>>>>> bd1432f7
     user: "0"
     command: >
       bash -c '
@@ -141,11 +138,8 @@
         chown -R root:root config/certs;
         find . -type d -exec chmod 750 \{\} \;;
         find . -type f -exec chmod 640 \{\} \;;
-<<<<<<< HEAD
         echo "Copying CA to local certs directory";
         cp config/certs/ca/ca.crt /certs-local/ca.crt;
-=======
->>>>>>> bd1432f7
         echo "Waiting for Elasticsearch availability";
         until curl -s --cacert config/certs/ca/ca.crt https://elasticsearch:9200 | grep -q "missing authentication credentials"; do sleep 30; done;
         echo "Setting kibana_system password";
