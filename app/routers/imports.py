--- conflicted
+++ resolved
@@ -6,7 +6,6 @@
 from pydantic import UUID4
 from sqlalchemy.ext.asyncio import AsyncSession
 
-<<<<<<< HEAD
 from app.core.auth import (
     AuthMethod,
     AuthScopes,
@@ -14,8 +13,6 @@
     CachingStrategyAuth,
     SuccessAuth,
 )
-=======
->>>>>>> c2792829
 from app.core.config import get_settings
 from app.core.db import get_session
 from app.models.import_batch import ImportBatch
