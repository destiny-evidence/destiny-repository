--- conflicted
+++ resolved
@@ -83,9 +83,6 @@
         if enhancement.reference_id != reference_id:
             detail = "Enhancement is for a different reference than requested."
             raise WrongReferenceError(detail)
-<<<<<<< HEAD
-        reference = await self._get_reference(reference_id)
-=======
 
         if enhancement.derived_from:
             try:
@@ -99,7 +96,6 @@
         reference = await self.sql_uow.references.get_by_pk(
             reference_id, preload=["enhancements", "identifiers"]
         )
->>>>>>> f7502e2f
         # This uses SQLAlchemy to treat References as an aggregate of enhancements.
         # All considered this is a naive implementation, but it works for now.
         reference.enhancements = [*(reference.enhancements or []), *[enhancement]]
