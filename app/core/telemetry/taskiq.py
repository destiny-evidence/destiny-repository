--- conflicted
+++ resolved
@@ -29,11 +29,8 @@
 async def queue_task_with_trace(
     task: AsyncTaskiqDecoratedTask | tuple[str, str],
     *args: object,
-<<<<<<< HEAD
     long_running: bool = False,
-=======
     otel_enabled: bool,
->>>>>>> bb5b2f82
     **kwargs: object,
 ) -> None:
     """
