terraform {
  required_version = ">= 1.0"

  cloud {
    organization = "destiny-evidence"

    workspaces {
      project = "DESTINY"
      tags    = ["destiny-repository"]
    }
  }

  required_providers {
    azurerm = {
      source  = "hashicorp/azurerm"
      version = "4.26.0"
    }

    azuread = {
      source  = "hashicorp/azuread"
      version = "3.1.0"
    }

    azapi = {
      source  = "Azure/azapi"
      version = "2.7.0"
    }

    github = {
      source  = "integrations/github"
      version = "6.6.0"
    }

    ec = {
      source  = "elastic/ec"
      version = "0.12.2"
    }

    elasticstack = {
      source  = "elastic/elasticstack"
      version = "0.11.15"
    }

    honeycombio = {
      source  = "honeycombio/honeycombio"
      version = "0.37.0"
    }
  }
}

provider "azurerm" {
  features {}
}

provider "azuread" {
}

<<<<<<< HEAD
provider "azuread" {
  tenant_id = var.external_directory_tenant_id
  client_id = var.external_directory_client_id
  alias     = "external_directory"
=======
provider "azapi" {
>>>>>>> 67d83286
}

provider "github" {
  owner = "destiny-evidence"
  app_auth {
    id              = var.github_app_id
    installation_id = var.github_app_installation_id
    pem_file        = var.github_app_pem
  }
}

provider "ec" {
  apikey = var.elastic_cloud_apikey
}

provider "elasticstack" {
  elasticsearch {
    endpoints = ["${ec_deployment.cluster.elasticsearch.https_endpoint}"]
    username  = ec_deployment.cluster.elasticsearch_username
    password  = ec_deployment.cluster.elasticsearch_password
  }
}

provider "honeycombio" {
  # Honeycomb requires two different API auth scopes

  # v1: configuration
  api_key = var.honeycombio_configuration_api_key

  # v2: provisioning
  api_key_id     = var.honeycombio_api_key_id
  api_key_secret = var.honeycombio_api_key_secret
}<|MERGE_RESOLUTION|>--- conflicted
+++ resolved
@@ -55,14 +55,13 @@
 provider "azuread" {
 }
 
-<<<<<<< HEAD
 provider "azuread" {
   tenant_id = var.external_directory_tenant_id
   client_id = var.external_directory_client_id
   alias     = "external_directory"
-=======
+}
+
 provider "azapi" {
->>>>>>> 67d83286
 }
 
 provider "github" {
