--- conflicted
+++ resolved
@@ -29,16 +29,13 @@
     ReferenceESRepository,
     RobotAutomationESRepository,
 )
-<<<<<<< HEAD
+from app.utils.time_and_date import utc_now
 from tests.factories import (
     AbstractContentEnhancementFactory,
     BibliographicMetadataEnhancementFactory,
     EnhancementFactory,
     ReferenceFactory,
 )
-=======
-from app.utils.time_and_date import utc_now
->>>>>>> fb91418d
 
 
 @pytest.fixture
