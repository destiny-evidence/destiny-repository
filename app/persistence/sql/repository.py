--- conflicted
+++ resolved
@@ -5,13 +5,8 @@
 
 from opentelemetry import trace
 from pydantic import UUID4
-<<<<<<< HEAD
 from sqlalchemy import select, update
-from sqlalchemy.exc import IntegrityError
-=======
-from sqlalchemy import select
 from sqlalchemy.exc import IntegrityError, NoResultFound
->>>>>>> e557b4c3
 from sqlalchemy.ext.asyncio import AsyncSession
 from sqlalchemy.orm import InstrumentedAttribute, RelationshipProperty, joinedload
 
@@ -341,7 +336,7 @@
             self._session.add_all(persistence_objects)
             await self._session.flush()
         except IntegrityError as e:
-            raise SQLIntegrityError.from_sqlacademy_integrity_error(
+            raise SQLIntegrityError.from_sqlalchemy_integrity_error(
                 e, self._persistence_cls.__name__
             ) from e
 
@@ -432,7 +427,7 @@
             result = await self._session.execute(stmt)
             await self._session.flush()
         except IntegrityError as e:
-            raise SQLIntegrityError.from_sqlacademy_integrity_error(
+            raise SQLIntegrityError.from_sqlalchemy_integrity_error(
                 e, self._persistence_cls.__name__
             ) from e
         else:
@@ -492,7 +487,7 @@
             result = await self._session.execute(stmt)
             await self._session.flush()
         except IntegrityError as e:
-            raise SQLIntegrityError.from_sqlacademy_integrity_error(
+            raise SQLIntegrityError.from_sqlalchemy_integrity_error(
                 e, self._persistence_cls.__name__
             ) from e
         else:
@@ -503,7 +498,7 @@
         self,
         order_by: str | None = None,
         limit: int | None = None,
-        preload: list[str] | None = None,
+        preload: list[GenericSQLPreloadableType] | None = None,
         **filters: object,
     ) -> list[GenericDomainModelType]:
         """
