"""API config parsing and model."""

from enum import StrEnum, auto
from functools import lru_cache
from pathlib import Path
from typing import Literal, Self

<<<<<<< HEAD
from pydantic import BaseModel, Field, FilePath, HttpUrl, PostgresDsn, model_validator
=======
from pydantic import (
    BaseModel,
    Field,
    HttpUrl,
    PostgresDsn,
    model_validator,
)
>>>>>>> bd1432f7
from pydantic_settings import BaseSettings, SettingsConfigDict

from app.core.logger import get_logger

logger = get_logger()


class DatabaseConfig(BaseModel):
    """Database configuration."""

    db_fqdn: str | None = None
    db_user: str | None = None
    db_pass: str | None = None
    db_name: str | None = None
    azure_db_resource_url: HttpUrl | None = None
    db_url: PostgresDsn | None = None
    ssl_mode: str = "prefer"

    @property
    def passwordless(self) -> bool:
        """Return True if the database connection is passwordless."""
        return not (self.db_url or self.db_pass)

    @property
    def connection_string(self) -> str:
        """Return the connection string for the database."""
        if self.db_url:
            url = str(self.db_url)
        elif self.passwordless:
            url = f"postgresql+asyncpg://{self.db_user}@{self.db_fqdn}/{self.db_name}"
        else:
            url = f"postgresql+asyncpg://{self.db_user}:{self.db_pass}@{self.db_fqdn}/{self.db_name}"

        # ssl prefer allows us to connect locally without SSL, overwritable if needed
        return f"{url}?ssl={self.ssl_mode}"

    @model_validator(mode="after")
    def validate_parameters(self) -> Self:
        """Validate the given parameters."""
        if self.db_url:
            # DB URL provided
            if any(
                (
                    self.db_fqdn,
                    self.db_user,
                    self.db_pass,
                    self.db_name,
                    self.azure_db_resource_url,
                )
            ):
                msg = "If db_url is provided, nothing else should be provided."
                raise ValueError(msg)
        else:
            # DB URL not provided
            if not all((self.db_fqdn, self.db_user, self.db_name)):
                msg = """
If db_url is not provided, db_fqdn, db_user and db_name must be provided."""
                raise ValueError(msg)
            if self.db_pass and self.azure_db_resource_url:
                msg = """
If db_pass is provided, azure_db_resource_url must not be provided."""
                raise ValueError(msg)
            if not self.db_pass and not self.azure_db_resource_url:
                msg = "db_pass not provided, using default azure_db_resource_url."
                logger.warning(msg)
                self.azure_db_resource_url = HttpUrl(
                    "https://ossrdbms-aad.database.windows.net/.default"
                )
        return self


class ESConfig(BaseModel):
    """Elasticsearch configuration."""

    es_url: HttpUrl | list[HttpUrl] = Field(
        description="If a list, connections will be created to all nodes in the list.",
    )
    es_user: str
    es_pass: str
    es_ca_path: FilePath

    @property
    def es_hosts(self) -> list[str]:
        """Return the Elasticsearch host(s) as a list of strings."""
        return [
            str(url)
            for url in (self.es_url if isinstance(self.es_url, list) else [self.es_url])
        ]


class MinioConfig(BaseModel):
    """Minio configuration."""

    host: str
    access_key: str
    secret_key: str
    bucket: str = "destiny-repository"
    presigned_url_expiry_seconds: int = 60 * 60  # 1 hour


class AzureBlobConfig(BaseModel):
    """Azure Blob Storage configuration."""

    storage_account_name: str
    container: str
    credential: str | None = None
    presigned_url_expiry_seconds: int = 60 * 60  # 1 hour
    user_delegation_key_duration: int = 60 * 60 * 24  # 1 day

    @property
    def uses_managed_identity(self) -> bool:
        """Return True if the configuration uses managed identity."""
        return self.credential is None

    @property
    def account_url(self) -> str:
        """Return the account URL for Azure Blob Storage."""
        return f"https://{self.storage_account_name}.blob.core.windows.net"


class Environment(StrEnum):
    """Environment enum."""

    PRODUCTION = auto()
    STAGING = auto()
    DEVELOPMENT = auto()
    LOCAL = auto()
    TEST = auto()


class Settings(BaseSettings):
    """Settings model for API."""

    model_config = SettingsConfigDict(
        env_file=".env", env_file_encoding="utf-8", extra="ignore"
    )

    project_root: Path = Path(__file__).joinpath("../../..").resolve()

    db_config: DatabaseConfig
    es_config: ESConfig
    minio_config: MinioConfig | None = None
    azure_blob_config: AzureBlobConfig | None = None

    azure_application_id: str
    azure_login_url: HttpUrl = HttpUrl("https://login.microsoftonline.com")
    azure_tenant_id: str
    message_broker_url: str | None = None
    message_broker_namespace: str | None = None
    message_broker_queue_name: str = "taskiq"
    cli_client_id: str | None = None
    app_name: str

    default_upload_file_chunk_size: int = Field(
        default=1,
        description=(
            "Number of records to process in a single file chunk when uploading."
        ),
    )
    upload_file_chunk_size_override: dict[str, int] = Field(
        default_factory=dict,
        description=(
            "Override the default upload file chunk size. Keyed by file type."
        ),
    )

    default_download_file_chunk_size: Literal[1] = Field(
        default=1,
        description=(
            "Number of records to process in a single file chunk when downloading."
            "Not configurable or used, just representing that we stream line-by-line "
            "at this point."
        ),
    )

    presigned_url_expiry_seconds: int = Field(
        default=3600,
        description="The number of seconds a signed URL is valid for.",
    )

    env: Environment = Field(
        default=Environment.PRODUCTION,
        description="The environment the app is running in.",
    )

    @property
    def running_locally(self) -> bool:
        """Return True if the app is running locally."""
        return self.env in (Environment.LOCAL, Environment.TEST)

    @property
    def default_blob_location(self) -> str:
        """Return the default blob location."""
        if self.running_locally:
            if self.minio_config:
                return "minio"
            if self.azure_blob_config:
                return "azure"
            if self.env == Environment.TEST:
                # If we reach here, we are in a test environment and haven't
                # specified a blob config, so assume it is mocked. Just return
                # minio to keep pydantic happy.
                return "minio"
        return "azure"

    @property
    def default_blob_container(self) -> str:
        """Return the default blob container."""
        if self.running_locally:
            if self.minio_config:
                return self.minio_config.bucket
            if self.azure_blob_config:
                return self.azure_blob_config.container
            if self.env == Environment.TEST:
                # If we reach here, we are in a test environment and haven't
                # specified a blob config, so assume it is mocked.
                return "test"
        if not self.azure_blob_config:
            msg = "Azure Blob Storage configuration is not given."
            raise ValueError(msg)
        return self.azure_blob_config.container


@lru_cache(maxsize=1)
def get_settings() -> Settings:
    """Get a cached settings object."""
    return Settings()<|MERGE_RESOLUTION|>--- conflicted
+++ resolved
@@ -5,17 +5,7 @@
 from pathlib import Path
 from typing import Literal, Self
 
-<<<<<<< HEAD
 from pydantic import BaseModel, Field, FilePath, HttpUrl, PostgresDsn, model_validator
-=======
-from pydantic import (
-    BaseModel,
-    Field,
-    HttpUrl,
-    PostgresDsn,
-    model_validator,
-)
->>>>>>> bd1432f7
 from pydantic_settings import BaseSettings, SettingsConfigDict
 
 from app.core.logger import get_logger
