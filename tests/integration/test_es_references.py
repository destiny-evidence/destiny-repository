--- conflicted
+++ resolved
@@ -655,17 +655,12 @@
         reference_id=matching_ref1.id,
     )
 
-<<<<<<< HEAD
-    assert {r.id for r in results} == {matching_ref2.id}
-=======
     assert {reference.id for reference in results} == {matching_ref2.id}
->>>>>>> bf27a42d
 
     results = await es_reference_repository.search_for_candidate_duplicates(
         CandidateDuplicateSearchFieldsProjection.get_from_reference(non_matching_ref),
         reference_id=non_matching_ref.id,
     )
-<<<<<<< HEAD
     assert not results
 
 
@@ -746,7 +741,4 @@
     assert reference.enhancements
     assert reference.identifiers
     assert reference.enhancements[0].reference_id == _id
-    assert reference.identifiers[0].reference_id == _id
-=======
-    assert not results
->>>>>>> bf27a42d
+    assert reference.identifiers[0].reference_id == _id