--- conflicted
+++ resolved
@@ -15,11 +15,7 @@
 )
 from app.core.config import get_settings
 from app.core.logger import get_logger
-<<<<<<< HEAD
-from app.core.telemetry.taskiq import TaskiqTracingMiddleware
-=======
 from app.core.telemetry.taskiq import queue_task_with_trace
->>>>>>> 4b382c1f
 from app.domain.imports.models.models import (
     ImportResultStatus,
 )
@@ -160,11 +156,7 @@
         )
     )
     logger.info("Enqueueing import batch", extra={"import_batch_id": import_batch.id})
-<<<<<<< HEAD
-    await TaskiqTracingMiddleware.kiq(
-=======
     await queue_task_with_trace(
->>>>>>> 4b382c1f
         process_import_batch,
         import_batch_id=import_batch.id,
         remaining_retries=settings.import_batch_retry_count,
