--- conflicted
+++ resolved
@@ -3,12 +3,8 @@
 import contextlib
 from abc import ABC
 from collections.abc import AsyncGenerator
-<<<<<<< HEAD
-from typing import Generic
+from typing import Generic, Never
 from uuid import UUID
-=======
-from typing import Generic, Never
->>>>>>> 4c5c78ad
 
 from elasticsearch import AsyncElasticsearch, NotFoundError
 from elasticsearch.dsl.exceptions import UnknownDslObject
@@ -57,13 +53,7 @@
 
     @trace_repository_method(tracer)
     async def get_by_pk(
-<<<<<<< HEAD
-        self,
-        pk: UUID,
-        preload: list[str] | None = None,
-=======
-        self, pk: UUID4, preload: list[Never] | None = None
->>>>>>> 4c5c78ad
+        self, pk: UUID, preload: list[Never] | None = None
     ) -> GenericDomainModelType:
         """
         Get a record using its primary key.
