--- conflicted
+++ resolved
@@ -468,11 +468,7 @@
     )
     validation_result_file: BlobStorageFile | None = Field(
         default=None,
-<<<<<<< HEAD
-        description="The file containing the validation result data from the robot.",
-=======
         description="The file containing validation result data from the repository.",
->>>>>>> 6eb1ddbf
     )
     error: str | None = Field(
         default=None,
