--- conflicted
+++ resolved
@@ -97,11 +97,7 @@
 
     # Temporary robot configuration, replace with db table later.
     known_robots: list[RobotConfig] = Field(
-<<<<<<< HEAD
-        default_factory=list, description="mapping of known robot ids to urls."
-=======
         default_factory=list, description="semi-hardcoded robot configuration"
->>>>>>> 310125c1
     )
 
     env: str = Field("production", description="The environment the app is running in.")
