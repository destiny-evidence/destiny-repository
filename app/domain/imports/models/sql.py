--- conflicted
+++ resolved
@@ -11,15 +11,18 @@
 from sqlalchemy.orm import Mapped, mapped_column, relationship
 
 from app.domain.imports.models.models import (
-<<<<<<< HEAD
     ImportBatch as DomainImportBatch,
 )
 from app.domain.imports.models.models import (
     ImportBatchStatus,
     ImportRecordStatus,
+    ImportResultStatus,
 )
 from app.domain.imports.models.models import (
     ImportRecord as DomainImportRecord,
+)
+from app.domain.imports.models.models import (
+    ImportResult as DomainImportResult,
 )
 from app.persistence.sql.persistence import GenericSQLPersistence
 
@@ -48,6 +51,9 @@
 
     import_record: Mapped["ImportRecord"] = relationship(
         "ImportRecord", back_populates="batches"
+    )
+    import_results: Mapped[list["ImportResult"]] = relationship(
+        "ImportResult", back_populates="import_batch"
     )
 
     @classmethod
@@ -70,14 +76,12 @@
             import_record=await self.import_record.to_domain()
             if "import_record" in (preload or [])
             else None,
-        )
-=======
-    ImportBatchStatus,
-    ImportRecordStatus,
-    ImportResultStatus,
-)
-from app.persistence.sql.declarative_base import Base
->>>>>>> e5027064
+            import_results=await asyncio.gather(
+                *(result.to_domain() for result in self.import_results)
+            )
+            if "import_results" in (preload or [])
+            else None,
+        )
 
 
 class ImportRecord(GenericSQLPersistence[DomainImportRecord]):
@@ -107,12 +111,6 @@
             name="import_record_status",
         ),
         nullable=False,
-    )
-    created_at: Mapped[datetime.datetime] = mapped_column(
-        DateTime(timezone=True), nullable=False
-    )
-    updated_at: Mapped[datetime.datetime] = mapped_column(
-        DateTime(timezone=True), nullable=False
     )
 
     batches: Mapped[list[ImportBatch]] = relationship(
@@ -134,7 +132,6 @@
             status=domain_obj.status,
         )
 
-<<<<<<< HEAD
     async def to_domain(self, preload: list[str] | None = None) -> DomainImportRecord:
         """Convert the persistence model into an Domain ImportRecord object."""
         return DomainImportRecord(
@@ -151,40 +148,9 @@
             if "batches" in (preload or [])
             else None,
         )
-=======
-class ImportBatch(Base):
-    """SQL model for an individual import batch."""
-
-    __tablename__ = "import_batch"
-
-    id: Mapped[uuid.UUID] = mapped_column(UUID, primary_key=True, default=uuid.uuid4)
-    import_record_id: Mapped[uuid.UUID] = mapped_column(
-        UUID, ForeignKey("import_record.id"), nullable=False
-    )
-    status: Mapped[ImportBatchStatus] = mapped_column(
-        ENUM(
-            *[status.value for status in ImportBatchStatus],
-            name="import_batch_status",
-        ),
-        nullable=False,
-    )
-    storage_url: Mapped[str] = mapped_column(String, nullable=False)
-    created_at: Mapped[datetime.datetime] = mapped_column(
-        DateTime(timezone=True), nullable=False
-    )
-    updated_at: Mapped[datetime.datetime] = mapped_column(
-        DateTime(timezone=True), nullable=False
-    )
-
-    import_record: Mapped[ImportRecord] = relationship(
-        "ImportRecord", back_populates="batches"
-    )
-    import_results: Mapped[list["ImportResult"]] = relationship(
-        "ImportResult", back_populates="import_batch"
-    )
-
-
-class ImportResult(Base):
+
+
+class ImportResult(GenericSQLPersistence[DomainImportResult]):
     """SQL model for an individual import result."""
 
     __tablename__ = "import_result"
@@ -202,14 +168,35 @@
     )
     reference_id: Mapped[uuid.UUID | None] = mapped_column(UUID)
     failure_details: Mapped[str | None] = mapped_column(String)
-    created_at: Mapped[datetime.datetime] = mapped_column(
-        DateTime(timezone=True), nullable=False
-    )
-    updated_at: Mapped[datetime.datetime] = mapped_column(
-        DateTime(timezone=True), nullable=False
-    )
 
     import_batch: Mapped[ImportBatch] = relationship(
         "ImportBatch", back_populates="import_results"
     )
->>>>>>> e5027064
+
+    @classmethod
+    async def from_domain(cls, domain_obj: DomainImportResult) -> Self:
+        """Create a persistence model from a domain ImportResult object."""
+        return cls(
+            id=domain_obj.id,
+            import_batch_id=domain_obj.import_batch_id,
+            status=domain_obj.status,
+            reference_id=domain_obj.reference_id,
+            failure_details=domain_obj.failure_details,
+            created_at=domain_obj.created_at,
+            updated_at=domain_obj.updated_at,
+        )
+
+    async def to_domain(self, preload: list[str] | None = None) -> DomainImportResult:
+        """Convert the persistence model into an Domain ImportResult object."""
+        return DomainImportResult(
+            id=self.id,
+            import_batch_id=self.import_batch_id,
+            status=self.status,
+            reference_id=self.reference_id,
+            failure_details=self.failure_details,
+            created_at=self.created_at,
+            updated_at=self.updated_at,
+            import_batch=await self.import_batch.to_domain()
+            if "import_batch" in (preload or [])
+            else None,
+        )