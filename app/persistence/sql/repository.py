"""Generic repositories define expected functionality."""

from abc import ABC
from typing import Generic
from uuid import UUID

from opentelemetry import trace
<<<<<<< HEAD
from sqlalchemy import select
=======
from pydantic import UUID4
from sqlalchemy import inspect, select, update
>>>>>>> c07cf1f4
from sqlalchemy.exc import IntegrityError, NoResultFound
from sqlalchemy.ext.asyncio import AsyncSession
from sqlalchemy.orm import (
    InstrumentedAttribute,
    RelationshipProperty,
    joinedload,
    selectinload,
)
from sqlalchemy.orm.strategy_options import _AbstractLoad

from app.core.config import get_settings
from app.core.exceptions import (
    SQLIntegrityError,
    SQLNotFoundError,
    SQLValueError,
)
from app.core.telemetry.attributes import (
    Attributes,
    trace_attribute,
)
from app.core.telemetry.repository import trace_repository_method
from app.persistence.generics import GenericDomainModelType
from app.persistence.repository import GenericAsyncRepository
from app.persistence.sql.generics import (
    GenericSQLPersistenceType,
    GenericSQLPreloadableType,
)
from app.persistence.sql.persistence import RelationshipLoadType

tracer = trace.get_tracer(__name__)
settings = get_settings()


class GenericAsyncSqlRepository(
    Generic[
        GenericDomainModelType, GenericSQLPersistenceType, GenericSQLPreloadableType
    ],
    GenericAsyncRepository[GenericDomainModelType, GenericSQLPersistenceType],  # type:ignore[type-var]
    ABC,
):
    """A generic implementation of a repository backed by SQLAlchemy."""

    _session: AsyncSession

    def __init__(
        self,
        session: AsyncSession,
        domain_cls: type[GenericDomainModelType],
        persistence_cls: type[GenericSQLPersistenceType],
    ) -> None:
        """
        Initialize the repository.

        Args:
        - session (AsyncSession): The current active database session.
        - _persistence_cls (type[GenericSQLPersistenceType]):
            The SQL model which will be persisted.
        - _domain_cls (type[GenericDomainModelType]):
            The domain class of model which will be persisted.

        """
        self._session = session
        self._persistence_cls = persistence_cls
        self._domain_cls = domain_cls
        self.system = "SQL"

    def _get_relationship_loads(
        self,
        preload: list[GenericSQLPreloadableType] | None = None,
        depth: int = 1,
    ) -> list[_AbstractLoad]:
        """
        Get a list of relationship loading strategies with support for nesting.

        Args:
            preload: List of relationships to preload
            depth: Internal tracker for max relationship depth

        Returns:
            A list of ORM loading options configured for the relationships

        """
        if not preload:
            return []

        loaders: list[_AbstractLoad] = []

        for attribute_name in preload:
            attribute: InstrumentedAttribute | None = getattr(
                self._persistence_cls, attribute_name, None
            )
            if not attribute or not isinstance(
                attribute.property, RelationshipProperty
            ):
                # Not a relationship, perhaps a calculated attribute, skip
                continue

            relationship = attribute
            load_type = relationship.info.get("load_type", RelationshipLoadType.JOINED)
            max_recursion_depth = relationship.info.get("max_recursion_depth")

            # Determine the base loading strategy
            if load_type == RelationshipLoadType.SELECTIN:
                # Recurse once, we add more loads dynamically below
                loader = selectinload(relationship, recursion_depth=1)
            else:
                loader = joinedload(relationship)

            # This magic ensures we both:
            # - propagate preloads to self-referential relationships
            # - recursively join self-referential relationships a set number of times
            # Use-case for initial implementation is propagating enhancements etc to
            # duplicates when preloaded.
            avoid_propagate: set[str] = set()
            if back_populates := relationship.info.get("back_populates"):
                # Don't "bounce back" and form a joining cycle
                avoid_propagate.add(back_populates)
            if depth == (max_recursion_depth or 1):
                # Recursion exit case, maximum length of this relationship's
                # self-referential chain
                avoid_propagate.add(relationship.key)

            is_self_referential = (
                relationship.prop.mapper.class_ == self._persistence_cls
            )
            if preload and is_self_referential:
                loader = loader.options(
                    *self._get_relationship_loads(
                        [p for p in preload if p not in avoid_propagate], depth + 1
                    )
                )

            loaders.append(loader)

        return loaders

    def _validate_fields_exist(self, field_names: list[str]) -> None:
        """
        Validate provided field names exist on the persistence model.

        Raises SQLValueError if any are invalid.
        """
        mapper = inspect(self._persistence_cls)
        valid_columns = {c.key for c in mapper.column_attrs}
        invalid_fields = [key for key in field_names if key not in valid_columns]
        if invalid_fields:
            msg = (
                f"Invalid field(s) for {self._persistence_cls.__name__}: "
                f"{invalid_fields}"
            )
            raise SQLValueError(msg)

    @trace_repository_method(tracer)
    async def get_by_pk(
        self, pk: UUID, preload: list[GenericSQLPreloadableType] | None = None
    ) -> GenericDomainModelType:
        """
        Get a record using its primary key.

        Args:
        - pk (UUID): The primary key to use to look up the record.
        - preload (list[str]): A list of attributes to preload using a join.

        Raises:
        - NotFoundError: If the record is not found.

        """
        trace_attribute(Attributes.DB_PK, str(pk))
        options = self._get_relationship_loads(preload)
        query = (
            select(self._persistence_cls)
            .where(self._persistence_cls.id == pk)
            .options(*options)
        )
        try:
            result = (await self._session.execute(query)).unique().scalar_one()
        except NoResultFound as exc:
            detail = f"Unable to find {self._persistence_cls.__name__} with pk {pk}"
            raise SQLNotFoundError(
                detail=detail,
                lookup_model=self._persistence_cls.__name__,
                lookup_type="id",
                lookup_value=pk,
            ) from exc
        return result.to_domain(preload=preload)

    @trace_repository_method(tracer)
    async def get_by_pks(
        self,
        pks: list[UUID],
        preload: list[GenericSQLPreloadableType] | None = None,
    ) -> list[GenericDomainModelType]:
        """
        Get records using their primary keys.

        Args:
        - pks (list[UUID]): The primary keys to use to look up the records.
        - preload (list[str]): A list of attributes to preload using a join.

        Returns:
        - list[GenericDomainModelType]: A list of domain models.

        Raises:
        - SQLNotFoundError: If any of the records do not exist.

        """
        options = self._get_relationship_loads(preload)
        query = (
            select(self._persistence_cls)
            .where(self._persistence_cls.id.in_(pks))
            .options(*options)
        )
        result = await self._session.execute(query)
        db_references = result.unique().scalars().all()

        if len(db_references) != len(pks):
            missing_pks = set(pks) - {ref.id for ref in db_references}
            detail = (
                f"Unable to find {self._persistence_cls.__name__}"
                f" with pks {missing_pks}"
            )
            raise SQLNotFoundError(
                detail=detail,
                lookup_model=self._persistence_cls.__name__,
                lookup_type="id",
                lookup_value=missing_pks,
            )

        return [ref.to_domain(preload=preload) for ref in db_references]

    @trace_repository_method(tracer)
    async def get_all(
        self, preload: list[GenericSQLPreloadableType] | None = None
    ) -> list[GenericDomainModelType]:
        """
        Get all records in the repository.

        This method should be used sparingly!

        Args:
        - preload (list[str]): A list of attributes to preload using a join.

        Returns:
        - list[GenericDomainModelType]: A list of domain models.

        """
        options = self._get_relationship_loads(preload)
        query = select(self._persistence_cls).options(*options)
        result = await self._session.execute(query)
        return [ref.to_domain(preload=preload) for ref in result.scalars().all()]

    @trace_repository_method(tracer)
    async def verify_pk_existence(self, pks: list[UUID]) -> None:
        """
        Check if every pk exists in the database.

        Args:
            pks (list[UUID]): List of primary keys to check.

        Raises:
            SQLNotFoundError: If any of the records do not exist.

        """
        query = select(self._persistence_cls).where(self._persistence_cls.id.in_(pks))
        result = await self._session.execute(query)
        db_references = result.scalars().all()

        if len(db_references) != len(pks):
            missing_pks = set(pks) - {ref.id for ref in db_references}
            detail = (
                f"Unable to find {self._persistence_cls.__name__}"
                f" with pks {missing_pks}"
            )
            raise SQLNotFoundError(
                detail=detail,
                lookup_model=self._persistence_cls.__name__,
                lookup_type="id",
                lookup_value=missing_pks,
            )

    @trace_repository_method(tracer)
    async def update_by_pk(self, pk: UUID, **kwargs: object) -> GenericDomainModelType:
        """
        Update a record using its primary key.

        Args:
        - pk (UUID): The primary key to use to look up the record.
        - kwargs (object): The attributes to update.

        Raises:
        - NotFoundError: If the record is not found.

        """
        trace_attribute(Attributes.DB_PK, str(pk))
        # Trace keys, not values
        trace_attribute(Attributes.DB_PARAMS, list(kwargs.keys()))
        persistence = await self._session.get(self._persistence_cls, pk)
        if not persistence:
            detail = f"Unable to find {self._persistence_cls.__name__} with pk {pk}"
            raise SQLNotFoundError(
                detail=detail,
                lookup_model=self._persistence_cls.__name__,
                lookup_type="id",
                lookup_value=pk,
            )

        # Check if key is in the persistence model.
        for key, value in kwargs.items():
            setattr(persistence, key, value)

        try:
            await self._session.flush()
        except IntegrityError as e:
            raise SQLIntegrityError.from_sqlalchemy_integrity_error(
                e, self._persistence_cls.__name__
            ) from e

        await self._session.refresh(persistence)
        return persistence.to_domain()

    @trace_repository_method(tracer)
    async def delete_by_pk(self, pk: UUID) -> None:
        """
        Delete a record using its primary key.

        Args:
        - pk (UUID): The primary key to use to look up the record.

        """
        trace_attribute(Attributes.DB_PK, str(pk))
        persistence = await self._session.get(self._persistence_cls, pk)
        if not persistence:
            detail = f"Unable to find {self._persistence_cls.__name__} with pk {pk}"
            raise SQLNotFoundError(
                detail=detail,
                lookup_model=self._persistence_cls.__name__,
                lookup_type="id",
                lookup_value=pk,
            )

        await self._session.delete(persistence)
        await self._session.flush()

    @trace_repository_method(tracer)
    async def add(self, record: GenericDomainModelType) -> GenericDomainModelType:
        """
        Add a record to the repository.

        Args:
        - record (T): The record to be persisted.

        Note:
        This only adds a record to the session and flushes it. To persist the
        record after this transaction you will need to commit the session
        (generally through the unit of work).

        Note:
        If the record already exists in the database per its PK, it will be updated
        instead of added. Consider renaming to upsert().

        """
        trace_attribute(Attributes.DB_PK, str(record.id))
        self.trace_domain_object_id(record)
        persistence = self._persistence_cls.from_domain(record)
        try:
            self._session.add(persistence)
            await self._session.flush()
        except IntegrityError as e:
            raise SQLIntegrityError.from_sqlalchemy_integrity_error(
                e, self._persistence_cls.__name__
            ) from e

        await self._session.refresh(persistence)
        return persistence.to_domain()

    @trace_repository_method(tracer)
    async def bulk_add(
        self, records: list[GenericDomainModelType]
    ) -> list[GenericDomainModelType]:
        """
        Add multiple records to the repository in bulk.

        Args:
        - records (list[T]): The records to be persisted.

        """
        trace_attribute(Attributes.DB_RECORD_COUNT, len(records))
        persistence_objects = [
            self._persistence_cls.from_domain(record) for record in records
        ]
        try:
            self._session.add_all(persistence_objects)
            await self._session.flush()
        except IntegrityError as e:
            raise SQLIntegrityError.from_sqlalchemy_integrity_error(
                e, self._persistence_cls.__name__
            ) from e

        return [p.to_domain() for p in persistence_objects]

    @trace_repository_method(tracer)
    async def merge(self, record: GenericDomainModelType) -> GenericDomainModelType:
        """
        Merge a record into the repository.

        If the record already exists in the database based on the PK, it will be
        updated. If it does not exist, it will be added.
        See also: https://docs.sqlalchemy.org/en/20/orm/session_state_management.html#merge-tips

        Args:
        - record (T): The record to be persisted.

        Raises:
        - SQLIntegrityError: If the record or any dependents already exists in the
        database and violate a unique constraint.

        """
        trace_attribute(Attributes.DB_PK, str(record.id))
        self.trace_domain_object_id(record)
        persistence = self._persistence_cls.from_domain(record)
        try:
            persistence = await self._session.merge(persistence)
            await self._session.flush()
        except IntegrityError as e:
            raise SQLIntegrityError.from_sqlalchemy_integrity_error(
                e, self._persistence_cls.__name__
            ) from e

        await self._session.refresh(persistence)
        return persistence.to_domain()

    @trace_repository_method(tracer)
    async def get_all_pks(self) -> list[UUID]:
        """
        Get all primary keys in the repository.

        Generally used as a convenience method before calling another bulk
        method that requires primary keys.

        Returns:
        - list[UUID]: A list of all primary keys in the repository.

        """
        query = select(self._persistence_cls.id)
        result = await self._session.execute(query)
        return [row[0] for row in result.fetchall()]

    @trace_repository_method(tracer)
    async def bulk_update(self, pks: list[UUID4], **kwargs: object) -> int:
        """
        Bulk update records by their primary keys.

        Args:
        - pks (list[UUID4]): The primary keys of records to update.
        - kwargs (object): The attributes to update.

        Returns:
        - int: The number of records updated.

        Raises:
        - SQLIntegrityError: If the update violates a constraint.
        - SQLValueError: If field names in kwargs do not exist on the persistence model.

        """
        trace_attribute(Attributes.DB_RECORD_COUNT, len(pks))
        trace_attribute(Attributes.DB_PARAMS, list(kwargs.keys()))

        if not pks:
            return 0

        # Validate all field names exist on the persistence model
        self._validate_fields_exist(list(kwargs.keys()))

        if not kwargs:
            return 0

        try:
            stmt = (
                update(self._persistence_cls)
                .where(self._persistence_cls.id.in_(pks))
                .values(**kwargs)
            )
            result = await self._session.execute(stmt)
            await self._session.flush()
        except IntegrityError as e:
            raise SQLIntegrityError.from_sqlalchemy_integrity_error(
                e, self._persistence_cls.__name__
            ) from e
        else:
            return result.rowcount or 0

    @trace_repository_method(tracer)
    async def bulk_update_by_filter(
        self, filter_conditions: dict[str, object], **kwargs: object
    ) -> int:
        """
        Bulk update records by filter conditions.

        Args:
        - filter_conditions (dict[str, object]): The conditions to filter records.
          None values will be matched using SQL IS NULL.
        - kwargs (object): The attributes to update. Can include None values.

        Returns:
        - int: The number of records updated.

        Raises:
        - SQLIntegrityError: If the update violates a constraint.
        - SQLValueError: If field names do not exist on the persistence model.

        Examples:
        - Update status to FAILED for all records with robot_enhancement_batch_id=123:
          bulk_update_by_filter({"robot_enhancement_batch_id": 123}, status="FAILED")

        - Update records where some_field is NULL:
          bulk_update_by_filter({"some_field": None}, new_value="updated")

        - Set a field to NULL:
          bulk_update_by_filter({"id": 123}, some_field=None)

        """
        # Trace filter conditions and update parameters
        all_field_keys = list({**filter_conditions, **kwargs}.keys())
        trace_attribute(Attributes.DB_PARAMS, all_field_keys)

        if not filter_conditions or not kwargs:
            return 0

        # Validate all field names exist on the persistence model
        all_field_names = list({**filter_conditions, **kwargs}.keys())
        self._validate_fields_exist(all_field_names)

        try:
            stmt = update(self._persistence_cls).values(**kwargs)

            for field_name, value in filter_conditions.items():
                field = getattr(self._persistence_cls, field_name)
                if value is None:
                    stmt = stmt.where(field.is_(None))
                else:
                    stmt = stmt.where(field == value)

            result = await self._session.execute(stmt)
            await self._session.flush()
        except IntegrityError as e:
            raise SQLIntegrityError.from_sqlalchemy_integrity_error(
                e, self._persistence_cls.__name__
            ) from e
        else:
            return result.rowcount or 0

    @trace_repository_method(tracer)
    async def find(
        self,
        order_by: str | None = None,
        limit: int | None = None,
        preload: list[GenericSQLPreloadableType] | None = None,
        **filters: object,
    ) -> list[GenericDomainModelType]:
        """
        Find records based on provided field filters.

        Args:
        - limit (int | None): Maximum number of records to return.
        - order_by (str | None): Field name to order the results by.
        - preload (list[str]): A list of attributes to preload using a join.
        - **filters**: Field filters (name -> value).
          Only fields on the model are applied. None values match using SQL IS NULL.

        Returns:
        - list[GenericDomainModelType]: A list of domain models matching the filters.

        """
        options = self._get_relationship_loads(preload)

        # Validate filter and order_by field names
        fields_to_validate = list(filters.keys())
        if order_by:
            fields_to_validate.append(order_by)
        self._validate_fields_exist(fields_to_validate)

        query = select(self._persistence_cls).options(*options)

        for field_name, value in filters.items():
            field = getattr(self._persistence_cls, field_name)
            if value is None:
                query = query.where(field.is_(None))
            else:
                query = query.where(field == value)

        if order_by:
            query = query.order_by(getattr(self._persistence_cls, order_by))

        if limit is not None:
            query = query.limit(limit)

        result = await self._session.execute(query)
        return [record.to_domain(preload=preload) for record in result.scalars().all()]<|MERGE_RESOLUTION|>--- conflicted
+++ resolved
@@ -5,12 +5,8 @@
 from uuid import UUID
 
 from opentelemetry import trace
-<<<<<<< HEAD
-from sqlalchemy import select
-=======
 from pydantic import UUID4
 from sqlalchemy import inspect, select, update
->>>>>>> c07cf1f4
 from sqlalchemy.exc import IntegrityError, NoResultFound
 from sqlalchemy.ext.asyncio import AsyncSession
 from sqlalchemy.orm import (
