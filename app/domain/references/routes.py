"""Router for handling management of references."""

import uuid
from typing import Annotated

import destiny_sdk
from elasticsearch import AsyncElasticsearch
from fastapi import APIRouter, Depends, Path, Request, Response, status
from fastapi.security import HTTPAuthorizationCredentials
from sqlalchemy.ext.asyncio import AsyncSession

from app.api.auth import (
    AuthMethod,
    AuthScopes,
    CachingStrategyAuth,
    HMACClientType,
    choose_auth_strategy,
    choose_hybrid_auth_strategy,
    security,
)
from app.core.config import get_settings
from app.core.logger import get_logger
from app.core.telemetry.taskiq import TaskiqTracingMiddleware
from app.domain.references.models.models import (
    BatchEnhancementRequestStatus,
    ExternalIdentifierSearch,
)
from app.domain.references.service import ReferenceService
from app.domain.references.services.anti_corruption_service import (
    ReferenceAntiCorruptionService,
)
from app.domain.references.tasks import (
    collect_and_dispatch_references_for_batch_enhancement,
    validate_and_import_batch_enhancement_result,
)
from app.domain.robots.robot_request_dispatcher import RobotRequestDispatcher
from app.domain.robots.service import RobotService
from app.domain.robots.services.anti_corruption_service import (
    RobotAntiCorruptionService,
)
from app.persistence.blob.repository import BlobRepository
from app.persistence.es.client import get_client
from app.persistence.es.uow import AsyncESUnitOfWork
from app.persistence.sql.session import get_session
from app.persistence.sql.uow import AsyncSqlUnitOfWork

settings = get_settings()
logger = get_logger()


def sql_unit_of_work(
    session: Annotated[AsyncSession, Depends(get_session)],
) -> AsyncSqlUnitOfWork:
    """Return the unit of work for operating on references."""
    return AsyncSqlUnitOfWork(session=session)


def es_unit_of_work(
    client: Annotated[AsyncElasticsearch, Depends(get_client)],
) -> AsyncESUnitOfWork:
    """Return the unit of work for operating on references in Elasticsearch."""
    return AsyncESUnitOfWork(client=client)


def blob_repository() -> BlobRepository:
    """Return the blob storage service."""
    return BlobRepository()


def reference_anti_corruption_service(
    blob_repository: Annotated[BlobRepository, Depends(blob_repository)],
) -> ReferenceAntiCorruptionService:
    """Return the reference anti-corruption service."""
    return ReferenceAntiCorruptionService(blob_repository=blob_repository)


def robot_anti_corruption_service() -> RobotAntiCorruptionService:
    """Return the robot anti-corruption service."""
    return RobotAntiCorruptionService()


def reference_service(
    sql_uow: Annotated[AsyncSqlUnitOfWork, Depends(sql_unit_of_work)],
    es_uow: Annotated[AsyncESUnitOfWork, Depends(es_unit_of_work)],
    reference_anti_corruption_service: Annotated[
        ReferenceAntiCorruptionService, Depends(reference_anti_corruption_service)
    ],
) -> ReferenceService:
    """Return the reference service using the provided unit of work dependencies."""
    return ReferenceService(
        sql_uow=sql_uow,
        es_uow=es_uow,
        anti_corruption_service=reference_anti_corruption_service,
    )


def robot_service(
    sql_uow: Annotated[AsyncSqlUnitOfWork, Depends(sql_unit_of_work)],
    robot_anti_corruption_service: Annotated[
        RobotAntiCorruptionService, Depends(robot_anti_corruption_service)
    ],
) -> RobotService:
    """Return the robot service using the provided unit of work dependencies."""
    return RobotService(
        sql_uow=sql_uow,
        anti_corruption_service=robot_anti_corruption_service,
    )


def robot_request_dispatcher() -> RobotRequestDispatcher:
    """Return the robot request dispatcher."""
    return RobotRequestDispatcher()


def choose_auth_strategy_reference_reader() -> AuthMethod:
    """Choose reader scope auth strategy for our authorization."""
    return choose_auth_strategy(
        tenant_id=settings.azure_tenant_id,
        application_id=settings.azure_application_id,
        auth_scope=AuthScopes.REFERENCE_READER,
        bypass_auth=settings.running_locally,
    )


# NB hybrid_auth is not easily wrapped in CachingStrategyAuth because of the robot
# service dependency.
# May be revisited with https://github.com/destiny-evidence/destiny-repository/issues/199
async def enhancement_request_hybrid_auth(
    request: Request,
    credentials: Annotated[HTTPAuthorizationCredentials | None, Depends(security)],
    robot_service: Annotated[RobotService, Depends(robot_service)],
) -> bool:
    """Choose enhancement request writer scope auth strategy for our authorization."""
    return await choose_hybrid_auth_strategy(
        tenant_id=settings.azure_tenant_id,
        application_id=settings.azure_application_id,
        jwt_scope=AuthScopes.ENHANCEMENT_REQUEST_WRITER,
        get_client_secret=robot_service.get_robot_secret_standalone,
        bypass_auth=settings.running_locally,
    )(request=request, credentials=credentials)


reference_reader_auth = CachingStrategyAuth(
    selector=choose_auth_strategy_reference_reader,
)


<<<<<<< HEAD
async def robot_auth(
    request: Request,
    robot_service: Annotated[RobotService, Depends(robot_service)],
) -> bool:
    """Choose robot auth strategy for our authorization."""
    return await choose_hmac_auth_strategy(
        get_client_secret=robot_service.get_robot_secret_standalone,
        client_type=HMACClientType.ROBOT,
    )(request)


router = APIRouter(prefix="/references", tags=["references"])
robot_router = APIRouter(
    prefix="/robot", tags=["robots"], dependencies=[Depends(robot_auth)]
=======
reference_router = APIRouter(
    prefix="/references",
    tags=["references"],
    dependencies=[Depends(reference_reader_auth)],
)
enhancement_request_router = APIRouter(
    prefix="/enhancement-requests",
    tags=["enhancement-requests"],
    dependencies=[Depends(enhancement_request_hybrid_auth)],
)
single_enhancement_request_router = APIRouter(
    prefix="/single-requests",
    tags=["single-enhancement-requests"],
    dependencies=[Depends(enhancement_request_hybrid_auth)],
)
batch_enhancement_request_router = APIRouter(
    prefix="/batch-requests",
    tags=["batch-enhancement-requests"],
    dependencies=[Depends(enhancement_request_hybrid_auth)],
)
enhancement_request_automation_router = APIRouter(
    prefix="/automations",
    tags=["automated-enhancement-requests"],
    dependencies=[Depends(enhancement_request_hybrid_auth)],
>>>>>>> 2b2f82bc
)


@reference_router.get("/{reference_id}/")
async def get_reference(
    reference_id: Annotated[uuid.UUID, Path(description="The ID of the reference.")],
    reference_service: Annotated[ReferenceService, Depends(reference_service)],
    anti_corruption_service: Annotated[
        ReferenceAntiCorruptionService, Depends(reference_anti_corruption_service)
    ],
) -> destiny_sdk.references.Reference:
    """Get a reference by id."""
    reference = await reference_service.get_reference(reference_id)
    return anti_corruption_service.reference_to_sdk(reference)


@reference_router.get("/")
async def get_reference_from_identifier(
    identifier: str,
    identifier_type: destiny_sdk.identifiers.ExternalIdentifierType,
    reference_service: Annotated[ReferenceService, Depends(reference_service)],
    anti_corruption_service: Annotated[
        ReferenceAntiCorruptionService, Depends(reference_anti_corruption_service)
    ],
    other_identifier_name: str | None = None,
) -> destiny_sdk.references.Reference:
    """Get a reference given an external identifier."""
    external_identifier = ExternalIdentifierSearch(
        identifier=identifier,
        identifier_type=identifier_type,
        other_identifier_name=other_identifier_name,
    )
    reference = await reference_service.get_reference_from_identifier(
        external_identifier
    )
    return anti_corruption_service.reference_to_sdk(reference)


@single_enhancement_request_router.post(
    "/",
    status_code=status.HTTP_202_ACCEPTED,
)
async def request_enhancement(
    enhancement_request_in: destiny_sdk.robots.EnhancementRequestIn,
    reference_service: Annotated[ReferenceService, Depends(reference_service)],
    robot_service: Annotated[RobotService, Depends(robot_service)],
    robot_request_dispatcher: Annotated[
        RobotRequestDispatcher, Depends(robot_request_dispatcher)
    ],
    anti_corruption_service: Annotated[
        ReferenceAntiCorruptionService, Depends(reference_anti_corruption_service)
    ],
) -> destiny_sdk.robots.EnhancementRequestRead:
    """Request the creation of an enhancement against a provided reference id."""
    enhancement_request = await reference_service.request_reference_enhancement(
        enhancement_request=anti_corruption_service.enhancement_request_from_sdk(
            enhancement_request_in
        ),
        robot_service=robot_service,
        robot_request_dispatcher=robot_request_dispatcher,
    )

    return anti_corruption_service.enhancement_request_to_sdk(enhancement_request)


@batch_enhancement_request_router.post(
    "/",
    status_code=status.HTTP_202_ACCEPTED,
)
async def request_batch_enhancement(
    enhancement_request_in: destiny_sdk.robots.BatchEnhancementRequestIn,
    reference_service: Annotated[ReferenceService, Depends(reference_service)],
    anti_corruption_service: Annotated[
        ReferenceAntiCorruptionService, Depends(reference_anti_corruption_service)
    ],
) -> destiny_sdk.robots.BatchEnhancementRequestRead:
    """Request the creation of an enhancement against a provided reference id."""
    enhancement_request = await reference_service.register_batch_reference_enhancement_request(  # noqa: E501
        enhancement_request=anti_corruption_service.batch_enhancement_request_from_sdk(
            enhancement_request_in
        ),
    )

    logger.info(
        "Enqueueing enhancement batch",
        extra={"batch_enhancement_request_id": enhancement_request.id},
    )
    await TaskiqTracingMiddleware.kiq(
        collect_and_dispatch_references_for_batch_enhancement,
        batch_enhancement_request_id=enhancement_request.id,
    )
    return await anti_corruption_service.batch_enhancement_request_to_sdk(
        enhancement_request
    )


@single_enhancement_request_router.get(
    "/{enhancement_request_id}/",
)
async def check_enhancement_request_status(
    enhancement_request_id: Annotated[
        uuid.UUID, Path(description="The ID of the enhancement request.")
    ],
    reference_service: Annotated[ReferenceService, Depends(reference_service)],
    anti_corruption_service: Annotated[
        ReferenceAntiCorruptionService, Depends(reference_anti_corruption_service)
    ],
) -> destiny_sdk.robots.EnhancementRequestRead:
    """Check the status of an enhancement request."""
    enhancement_request = await reference_service.get_enhancement_request(
        enhancement_request_id
    )

    return anti_corruption_service.enhancement_request_to_sdk(enhancement_request)


@batch_enhancement_request_router.get(
    "/{batch_enhancement_request_id}/",
)
async def check_batch_enhancement_request_status(
    batch_enhancement_request_id: Annotated[
        uuid.UUID, Path(description="The ID of the batch enhancement request.")
    ],
    reference_service: Annotated[ReferenceService, Depends(reference_service)],
    anti_corruption_service: Annotated[
        ReferenceAntiCorruptionService, Depends(reference_anti_corruption_service)
    ],
) -> destiny_sdk.robots.BatchEnhancementRequestRead:
    """Check the status of a batch enhancement request."""
    batch_enhancement_request = await reference_service.get_batch_enhancement_request(
        batch_enhancement_request_id
    )

    return await anti_corruption_service.batch_enhancement_request_to_sdk(
        batch_enhancement_request
    )


@single_enhancement_request_router.post(
    "/{enhancement_request_id}/results/",
    status_code=status.HTTP_201_CREATED,
)
async def fulfill_enhancement_request(
    robot_result: destiny_sdk.robots.RobotResult,
    reference_service: Annotated[ReferenceService, Depends(reference_service)],
    robot_service: Annotated[RobotService, Depends(robot_service)],
    robot_request_dispatcher: Annotated[
        RobotRequestDispatcher, Depends(robot_request_dispatcher)
    ],
    anti_corruption_service: Annotated[
        ReferenceAntiCorruptionService, Depends(reference_anti_corruption_service)
    ],
    response: Response,
) -> destiny_sdk.robots.EnhancementRequestRead:
    """Create an enhancement against an existing enhancement request."""
    if robot_result.error:
        enhancement_request = await reference_service.mark_enhancement_request_failed(
            enhancement_request_id=robot_result.request_id,
            error=robot_result.error.message,
        )
        response.status_code = status.HTTP_200_OK
        return anti_corruption_service.enhancement_request_to_sdk(
            enhancement_request=enhancement_request
        )
    if not robot_result.enhancement:
        enhancement_request = await reference_service.mark_enhancement_request_failed(
            enhancement_request_id=robot_result.request_id,
            error="No enhancement received.",
        )
        response.status_code = status.HTTP_422_UNPROCESSABLE_ENTITY
        return anti_corruption_service.enhancement_request_to_sdk(
            enhancement_request=enhancement_request
        )

    enhancement_request = (
        await reference_service.create_reference_enhancement_from_request(
            enhancement_request_id=robot_result.request_id,
            enhancement=anti_corruption_service.enhancement_from_sdk(
                robot_result.enhancement
            ),
            robot_service=robot_service,
            robot_request_dispatcher=robot_request_dispatcher,
        )
    )

    return anti_corruption_service.enhancement_request_to_sdk(enhancement_request)


@batch_enhancement_request_router.post(
    "/{batch_enhancement_request_id}/results/",
    status_code=status.HTTP_202_ACCEPTED,
)
async def fulfill_batch_enhancement_request(
    robot_result: destiny_sdk.robots.BatchRobotResult,
    reference_service: Annotated[ReferenceService, Depends(reference_service)],
    anti_corruption_service: Annotated[
        ReferenceAntiCorruptionService, Depends(reference_anti_corruption_service)
    ],
    response: Response,
) -> destiny_sdk.robots.BatchEnhancementRequestRead:
    """Receive the robot result and kick off importing the enhancements."""
    logger.info(
        "Received batch enhancement result",
        extra={"batch_enhancement_request_id": robot_result.request_id},
    )
    if robot_result.error:
        batch_enhancement_request = (
            await reference_service.mark_batch_enhancement_request_failed(
                batch_enhancement_request_id=robot_result.request_id,
                error=robot_result.error.message,
            )
        )
        response.status_code = status.HTTP_200_OK
        return await anti_corruption_service.batch_enhancement_request_to_sdk(
            batch_enhancement_request
        )

    batch_enhancement_request = (
        await reference_service.update_batch_enhancement_request_status(
            batch_enhancement_request_id=robot_result.request_id,
            status=BatchEnhancementRequestStatus.IMPORTING,
        )
    )

    await TaskiqTracingMiddleware.kiq(
        validate_and_import_batch_enhancement_result,
        batch_enhancement_request_id=robot_result.request_id,
    )

    return await anti_corruption_service.batch_enhancement_request_to_sdk(
        batch_enhancement_request
    )


@enhancement_request_automation_router.post(
    path="/", status_code=status.HTTP_201_CREATED
)
async def add_robot_automation(
    robot_automation: destiny_sdk.robots.RobotAutomationIn,
    reference_service: Annotated[ReferenceService, Depends(reference_service)],
    robot_service: Annotated[RobotService, Depends(robot_service)],
    anti_corruption_service: Annotated[
        ReferenceAntiCorruptionService, Depends(reference_anti_corruption_service)
    ],
) -> destiny_sdk.robots.RobotAutomation:
    """Add a robot automation."""
    automation = anti_corruption_service.robot_automation_from_sdk(robot_automation)
    added_automation = await reference_service.add_robot_automation(
        robot_service=robot_service, automation=automation
    )
    return anti_corruption_service.robot_automation_to_sdk(added_automation)


@enhancement_request_automation_router.put(
    path="/{automation_id}/", status_code=status.HTTP_201_CREATED
)
async def update_robot_automation(
    automation_id: Annotated[uuid.UUID, Path(description="The ID of the automation.")],
    robot_automation: destiny_sdk.robots.RobotAutomationIn,
    reference_service: Annotated[ReferenceService, Depends(reference_service)],
    robot_service: Annotated[RobotService, Depends(robot_service)],
    anti_corruption_service: Annotated[
        ReferenceAntiCorruptionService, Depends(reference_anti_corruption_service)
    ],
) -> destiny_sdk.robots.RobotAutomation:
    """Update a robot automation."""
    automation = anti_corruption_service.robot_automation_from_sdk(
        robot_automation, automation_id=automation_id
    )
    updated_automation = await reference_service.update_robot_automation(
        automation=automation, robot_service=robot_service
    )
    return anti_corruption_service.robot_automation_to_sdk(updated_automation)


@enhancement_request_automation_router.get(path="/", status_code=status.HTTP_200_OK)
async def get_robot_automations(
    reference_service: Annotated[ReferenceService, Depends(reference_service)],
    anti_corruption_service: Annotated[
        ReferenceAntiCorruptionService, Depends(reference_anti_corruption_service)
    ],
) -> list[destiny_sdk.robots.RobotAutomation]:
    """Get all robot automations."""
    automations = await reference_service.get_robot_automations()
    return [
        anti_corruption_service.robot_automation_to_sdk(automation)
        for automation in automations
    ]


enhancement_request_router.include_router(single_enhancement_request_router)
enhancement_request_router.include_router(batch_enhancement_request_router)
enhancement_request_router.include_router(enhancement_request_automation_router)<|MERGE_RESOLUTION|>--- conflicted
+++ resolved
@@ -136,6 +136,7 @@
         application_id=settings.azure_application_id,
         jwt_scope=AuthScopes.ENHANCEMENT_REQUEST_WRITER,
         get_client_secret=robot_service.get_robot_secret_standalone,
+        hmac_client_type=HMACClientType.ROBOT,
         bypass_auth=settings.running_locally,
     )(request=request, credentials=credentials)
 
@@ -145,22 +146,6 @@
 )
 
 
-<<<<<<< HEAD
-async def robot_auth(
-    request: Request,
-    robot_service: Annotated[RobotService, Depends(robot_service)],
-) -> bool:
-    """Choose robot auth strategy for our authorization."""
-    return await choose_hmac_auth_strategy(
-        get_client_secret=robot_service.get_robot_secret_standalone,
-        client_type=HMACClientType.ROBOT,
-    )(request)
-
-
-router = APIRouter(prefix="/references", tags=["references"])
-robot_router = APIRouter(
-    prefix="/robot", tags=["robots"], dependencies=[Depends(robot_auth)]
-=======
 reference_router = APIRouter(
     prefix="/references",
     tags=["references"],
@@ -185,7 +170,6 @@
     prefix="/automations",
     tags=["automated-enhancement-requests"],
     dependencies=[Depends(enhancement_request_hybrid_auth)],
->>>>>>> 2b2f82bc
 )
 
 
