"""Import tasks module for the DESTINY Climate and Health Repository API."""

from elasticsearch import AsyncElasticsearch
from pydantic import UUID4
from sqlalchemy.ext.asyncio import AsyncSession

from app.core.logger import get_logger
from app.domain.references.models.es import ReferenceDocument
from app.domain.references.models.models import BatchEnhancementRequestStatus
from app.domain.references.service import ReferenceService
from app.domain.robots.robot_request_dispatcher import RobotRequestDispatcher
from app.domain.robots.service import RobotService
from app.persistence.blob.repository import BlobRepository
from app.persistence.es.client import es_manager
from app.persistence.es.uow import AsyncESUnitOfWork
from app.persistence.sql.session import db_manager
from app.persistence.sql.uow import AsyncSqlUnitOfWork
from app.tasks import broker

logger = get_logger()


async def get_sql_unit_of_work(
    session: AsyncSession | None = None,
) -> AsyncSqlUnitOfWork:
    """Return the unit of work for operating on imports in SQL."""
    if session is None:
        async with db_manager.session() as s:
            return AsyncSqlUnitOfWork(session=s)

    return AsyncSqlUnitOfWork(session=session)


<<<<<<< HEAD
async def get_es_unit_of_work(
    client: AsyncElasticsearch | None = None,
) -> AsyncESUnitOfWork:
    """Return the unit of work for operating on references in ES."""
    if client is None:
        async with es_manager.client() as c:
            return AsyncESUnitOfWork(client=c)

    return AsyncESUnitOfWork(client=client)


async def get_reference_service(
    sql_uow: AsyncSqlUnitOfWork | None = None,
    es_uow: AsyncESUnitOfWork | None = None,
) -> ReferenceService:
    """Return the reference service using the provided unit of work dependencies."""
    if sql_uow is None:
        sql_uow = await get_sql_unit_of_work()
    if es_uow is None:
        es_uow = await get_es_unit_of_work()
    return ReferenceService(sql_uow=sql_uow, es_uow=es_uow)


async def get_robot_service(
    sql_uow: AsyncSqlUnitOfWork | None = None,
) -> RobotService:
    """Return the robot service using the provided unit of work dependencies."""
    if sql_uow is None:
        sql_uow = await get_sql_unit_of_work()
=======
async def get_reference_service(sql_uow: AsyncSqlUnitOfWork) -> ReferenceService:
    """Return the reference service using the provided unit of work dependencies."""
    return ReferenceService(sql_uow=sql_uow)


async def get_robot_service(sql_uow: AsyncSqlUnitOfWork) -> RobotService:
    """Return the rebot service using the provided unit of work dependencies."""
>>>>>>> 9af45ac4
    return RobotService(sql_uow=sql_uow)


async def get_blob_repository() -> BlobRepository:
    """Return the blob repository using the provided session."""
    return BlobRepository()


async def get_robot_request_dispatcher() -> RobotRequestDispatcher:
    """Return the robot request dispatcher."""
    return RobotRequestDispatcher()


@broker.task
async def collect_and_dispatch_references_for_batch_enhancement(
    batch_enhancement_request_id: UUID4,
) -> None:
    """Async logic for dispatching a batch enhancement request."""
    logger.info(
        "Processing batch enhancement request",
        extra={"batch_enhancement_request_id": batch_enhancement_request_id},
    )
    uow = await get_unit_of_work()
    reference_service = await get_reference_service(uow)
    robot_service = await get_robot_service(uow)
    robot_request_dispatcher = await get_robot_request_dispatcher()
    blob_repository = await get_blob_repository()
    batch_enhancement_request = await reference_service.get_batch_enhancement_request(
        batch_enhancement_request_id
    )

    try:
        await reference_service.collect_and_dispatch_references_for_batch_enhancement(
            batch_enhancement_request,
            robot_service,
            robot_request_dispatcher,
            blob_repository,
        )
    except Exception as e:
        logger.exception("Error occurred while creating batch enhancement request")
        await reference_service.mark_batch_enhancement_request_failed(
            batch_enhancement_request_id,
            str(e),
        )


@broker.task
async def validate_and_import_batch_enhancement_result(
    batch_enhancement_request_id: UUID4,
) -> None:
    """Async logic for validating and importing a batch enhancement result."""
    logger.info(
        "Processing batch enhancement result",
        extra={"batch_enhancement_request_id": batch_enhancement_request_id},
    )
    uow = await get_unit_of_work()
    reference_service = await get_reference_service(uow)
    blob_repository = await get_blob_repository()
    batch_enhancement_request = await reference_service.get_batch_enhancement_request(
        batch_enhancement_request_id
    )

    try:
        terminal_status = (
            await reference_service.validate_and_import_batch_enhancement_result(
                batch_enhancement_request,
                blob_repository,
            )
        )
    except Exception as e:
        logger.exception(
            "Error occurred while validating and importing batch enhancement result"
        )
        await reference_service.mark_batch_enhancement_request_failed(
            batch_enhancement_request_id,
            str(e),
        )
        return

    # Update elasticsearch index
    # For now we naively update all references in the request - this is at worse a
    # superset of the actual enhancement updates.

    await reference_service.update_batch_enhancement_request_status(
        batch_enhancement_request.id,
        BatchEnhancementRequestStatus.INDEXING,
    )

    try:
        await reference_service.index_references(
            reference_ids=batch_enhancement_request.reference_ids,
        )
    except Exception:
        logger.exception(
            "Error indexing references in Elasticsearch",
            extra={
                "batch_enhancement_request_id": batch_enhancement_request_id,
            },
        )
        await reference_service.update_batch_enhancement_request_status(
            batch_enhancement_request.id,
            BatchEnhancementRequestStatus.INDEXING_FAILED,
        )
    else:
        await reference_service.update_batch_enhancement_request_status(
            batch_enhancement_request.id,
            terminal_status,
        )


@broker.task
async def rebuild_reference_index() -> None:
    """Async logic for rebuilding the reference index."""
    logger.info("Rebuilding reference index")
    reference_service = await get_reference_service()
    async with es_manager.client() as client:
        await ReferenceDocument._index.delete(using=client)  # noqa: SLF001
        await ReferenceDocument.init(using=client)

    await reference_service.repopulate_reference_index()<|MERGE_RESOLUTION|>--- conflicted
+++ resolved
@@ -31,7 +31,6 @@
     return AsyncSqlUnitOfWork(session=session)
 
 
-<<<<<<< HEAD
 async def get_es_unit_of_work(
     client: AsyncElasticsearch | None = None,
 ) -> AsyncESUnitOfWork:
@@ -44,32 +43,14 @@
 
 
 async def get_reference_service(
-    sql_uow: AsyncSqlUnitOfWork | None = None,
-    es_uow: AsyncESUnitOfWork | None = None,
+    sql_uow: AsyncSqlUnitOfWork, es_uow: AsyncESUnitOfWork
 ) -> ReferenceService:
     """Return the reference service using the provided unit of work dependencies."""
-    if sql_uow is None:
-        sql_uow = await get_sql_unit_of_work()
-    if es_uow is None:
-        es_uow = await get_es_unit_of_work()
     return ReferenceService(sql_uow=sql_uow, es_uow=es_uow)
-
-
-async def get_robot_service(
-    sql_uow: AsyncSqlUnitOfWork | None = None,
-) -> RobotService:
-    """Return the robot service using the provided unit of work dependencies."""
-    if sql_uow is None:
-        sql_uow = await get_sql_unit_of_work()
-=======
-async def get_reference_service(sql_uow: AsyncSqlUnitOfWork) -> ReferenceService:
-    """Return the reference service using the provided unit of work dependencies."""
-    return ReferenceService(sql_uow=sql_uow)
 
 
 async def get_robot_service(sql_uow: AsyncSqlUnitOfWork) -> RobotService:
     """Return the rebot service using the provided unit of work dependencies."""
->>>>>>> 9af45ac4
     return RobotService(sql_uow=sql_uow)
 
 
@@ -92,9 +73,10 @@
         "Processing batch enhancement request",
         extra={"batch_enhancement_request_id": batch_enhancement_request_id},
     )
-    uow = await get_unit_of_work()
-    reference_service = await get_reference_service(uow)
-    robot_service = await get_robot_service(uow)
+    sql_uow = await get_sql_unit_of_work()
+    es_uow = await get_es_unit_of_work()
+    reference_service = await get_reference_service(sql_uow, es_uow)
+    robot_service = await get_robot_service(sql_uow)
     robot_request_dispatcher = await get_robot_request_dispatcher()
     blob_repository = await get_blob_repository()
     batch_enhancement_request = await reference_service.get_batch_enhancement_request(
@@ -125,8 +107,9 @@
         "Processing batch enhancement result",
         extra={"batch_enhancement_request_id": batch_enhancement_request_id},
     )
-    uow = await get_unit_of_work()
-    reference_service = await get_reference_service(uow)
+    sql_uow = await get_sql_unit_of_work()
+    es_uow = await get_es_unit_of_work()
+    reference_service = await get_reference_service(sql_uow, es_uow)
     blob_repository = await get_blob_repository()
     batch_enhancement_request = await reference_service.get_batch_enhancement_request(
         batch_enhancement_request_id
@@ -184,7 +167,9 @@
 async def rebuild_reference_index() -> None:
     """Async logic for rebuilding the reference index."""
     logger.info("Rebuilding reference index")
-    reference_service = await get_reference_service()
+    sql_uow = await get_sql_unit_of_work()
+    es_uow = await get_es_unit_of_work()
+    reference_service = await get_reference_service(sql_uow, es_uow)
     async with es_manager.client() as client:
         await ReferenceDocument._index.delete(using=client)  # noqa: SLF001
         await ReferenceDocument.init(using=client)
