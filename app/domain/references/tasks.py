"""Import tasks module for the DESTINY Climate and Health Repository API."""

from collections.abc import Iterable

from elasticsearch import AsyncElasticsearch
from pydantic import UUID4
from sqlalchemy.ext.asyncio import AsyncSession

from app.core.logger import get_logger
<<<<<<< HEAD
from app.core.telemetry.taskiq import TaskiqTracingMiddleware
=======
from app.core.telemetry.taskiq import queue_task_with_trace
>>>>>>> 4b382c1f
from app.domain.references.models.models import (
    BatchEnhancementRequest,
    BatchEnhancementRequestStatus,
)
from app.domain.references.service import ReferenceService
from app.domain.references.services.anti_corruption_service import (
    ReferenceAntiCorruptionService,
)
from app.domain.robots.robot_request_dispatcher import RobotRequestDispatcher
from app.domain.robots.service import RobotService
from app.domain.robots.services.anti_corruption_service import (
    RobotAntiCorruptionService,
)
from app.persistence.blob.repository import BlobRepository
from app.persistence.es.client import es_manager
from app.persistence.es.uow import AsyncESUnitOfWork
from app.persistence.sql.session import db_manager
from app.persistence.sql.uow import AsyncSqlUnitOfWork
from app.tasks import broker

logger = get_logger()


async def get_sql_unit_of_work(
    session: AsyncSession | None = None,
) -> AsyncSqlUnitOfWork:
    """Return the unit of work for operating on imports in SQL."""
    if session is None:
        async with db_manager.session() as s:
            return AsyncSqlUnitOfWork(session=s)

    return AsyncSqlUnitOfWork(session=session)


async def get_es_unit_of_work(
    client: AsyncElasticsearch | None = None,
) -> AsyncESUnitOfWork:
    """Return the unit of work for operating on references in ES."""
    if client is None:
        async with es_manager.client() as c:
            return AsyncESUnitOfWork(client=c)

    return AsyncESUnitOfWork(client=client)


async def get_reference_service(
    anti_corruption_service: ReferenceAntiCorruptionService,
    sql_uow: AsyncSqlUnitOfWork,
    es_uow: AsyncESUnitOfWork,
) -> ReferenceService:
    """Return the reference service using the provided unit of work dependencies."""
    return ReferenceService(
        sql_uow=sql_uow,
        es_uow=es_uow,
        anti_corruption_service=anti_corruption_service,
    )


async def get_robot_service(
    robot_anti_corruption_service: RobotAntiCorruptionService,
    sql_uow: AsyncSqlUnitOfWork,
) -> RobotService:
    """Return the robot service using the provided unit of work dependencies."""
    return RobotService(
        sql_uow=sql_uow,
        anti_corruption_service=robot_anti_corruption_service,
    )


async def get_blob_repository() -> BlobRepository:
    """Return the blob repository using the provided session."""
    return BlobRepository()


async def get_robot_request_dispatcher() -> RobotRequestDispatcher:
    """Return the robot request dispatcher."""
    return RobotRequestDispatcher()


@broker.task
async def collect_and_dispatch_references_for_batch_enhancement(
    batch_enhancement_request_id: UUID4,
) -> None:
    """Async logic for dispatching a batch enhancement request."""
    logger.info(
        "Processing batch enhancement request",
        extra={"batch_enhancement_request_id": batch_enhancement_request_id},
    )
    sql_uow = await get_sql_unit_of_work()
    es_uow = await get_es_unit_of_work()
    blob_repository = await get_blob_repository()
    reference_anti_corruption_service = ReferenceAntiCorruptionService(blob_repository)
    robot_anti_corruption_service = RobotAntiCorruptionService()
    reference_service = await get_reference_service(
        reference_anti_corruption_service, sql_uow, es_uow
    )
    robot_service = await get_robot_service(robot_anti_corruption_service, sql_uow)
    robot_request_dispatcher = await get_robot_request_dispatcher()
    blob_repository = await get_blob_repository()
    batch_enhancement_request = await reference_service.get_batch_enhancement_request(
        batch_enhancement_request_id
    )

    try:
        await reference_service.collect_and_dispatch_references_for_batch_enhancement(
            batch_enhancement_request,
            robot_service,
            robot_request_dispatcher,
            blob_repository,
        )
    except Exception as e:
        logger.exception("Error occurred while creating batch enhancement request")
        await reference_service.mark_batch_enhancement_request_failed(
            batch_enhancement_request_id,
            str(e),
        )


@broker.task
async def validate_and_import_batch_enhancement_result(
    batch_enhancement_request_id: UUID4,
) -> None:
    """Async logic for validating and importing a batch enhancement result."""
    logger.info(
        "Processing batch enhancement result",
        extra={"batch_enhancement_request_id": batch_enhancement_request_id},
    )
    sql_uow = await get_sql_unit_of_work()
    es_uow = await get_es_unit_of_work()
    blob_repository = await get_blob_repository()
    reference_anti_corruption_service = ReferenceAntiCorruptionService(blob_repository)
    reference_service = await get_reference_service(
        reference_anti_corruption_service, sql_uow, es_uow
    )
    blob_repository = await get_blob_repository()
    batch_enhancement_request = await reference_service.get_batch_enhancement_request(
        batch_enhancement_request_id
    )

    try:
        (
            terminal_status,
            imported_enhancement_ids,
        ) = await reference_service.validate_and_import_batch_enhancement_result(
            batch_enhancement_request,
            blob_repository,
        )
    except Exception as e:
        logger.exception(
            "Error occurred while validating and importing batch enhancement result"
        )
        await reference_service.mark_batch_enhancement_request_failed(
            batch_enhancement_request_id,
            str(e),
        )
        return

    # Update elasticsearch index
    # For now we naively update all references in the request - this is at worse a
    # superset of the actual enhancement updates.

    await reference_service.update_batch_enhancement_request_status(
        batch_enhancement_request.id,
        BatchEnhancementRequestStatus.INDEXING,
    )

    try:
        await reference_service.index_references(
            reference_ids=batch_enhancement_request.reference_ids,
        )
        await reference_service.update_batch_enhancement_request_status(
            batch_enhancement_request.id,
            terminal_status,
        )
    except Exception:
        logger.exception(
            "Error indexing references in Elasticsearch",
            extra={
                "batch_enhancement_request_id": batch_enhancement_request_id,
            },
        )
        await reference_service.update_batch_enhancement_request_status(
            batch_enhancement_request.id,
            BatchEnhancementRequestStatus.INDEXING_FAILED,
        )

    # Perform robot automations
    await detect_and_dispatch_robot_automations(
        reference_service,
        enhancement_ids=imported_enhancement_ids,
        source_str=f"BatchEnhancementRequest:{batch_enhancement_request.id}",
        skip_robot_id=batch_enhancement_request.robot_id,
    )


@broker.task
async def repair_reference_index() -> None:
    """Async logic for rebuilding the reference index."""
    logger.info("Repairing reference index")
    sql_uow = await get_sql_unit_of_work()
    es_uow = await get_es_unit_of_work()
    blob_repository = await get_blob_repository()
    reference_anti_corruption_service = ReferenceAntiCorruptionService(blob_repository)
    reference_service = await get_reference_service(
        reference_anti_corruption_service, sql_uow, es_uow
    )
    await reference_service.repopulate_reference_index()


@broker.task
async def repair_robot_automation_percolation_index() -> None:
    """Async logic for rebuilding the robot automation percolation index."""
    logger.info("Repairing robot automation percolation index")
    sql_uow = await get_sql_unit_of_work()
    es_uow = await get_es_unit_of_work()
    blob_repository = await get_blob_repository()
    reference_anti_corruption_service = ReferenceAntiCorruptionService(blob_repository)
    reference_service = await get_reference_service(
        reference_anti_corruption_service, sql_uow, es_uow
    )

    await reference_service.repopulate_robot_automation_percolation_index()


async def detect_and_dispatch_robot_automations(
    reference_service: ReferenceService,
    reference_ids: Iterable[UUID4] | None = None,
    enhancement_ids: Iterable[UUID4] | None = None,
    source_str: str | None = None,
    skip_robot_id: UUID4 | None = None,
) -> list[BatchEnhancementRequest]:
    """
    Request default enhancements for a set of references.

    Technically this is a task distributor, not a task - may live in a higher layer
    later in life.
    """
    requests: list[BatchEnhancementRequest] = []
    robot_automations = await reference_service.detect_robot_automations(
        reference_ids=reference_ids,
        enhancement_ids=enhancement_ids,
    )
    for robot_automation in robot_automations:
        if robot_automation.robot_id == skip_robot_id:
            logger.warning(
                "Detected robot automation loop, skipping."
                " This is likely a problem in the percolation query.",
                extra={
                    "robot_id": robot_automation.robot_id,
                    "source": source_str,
                },
            )
            continue
        enhancement_request = (
            await reference_service.register_batch_reference_enhancement_request(
                enhancement_request=BatchEnhancementRequest(
                    reference_ids=robot_automation.reference_ids,
                    robot_id=robot_automation.robot_id,
                    source=source_str,
                ),
            )
        )
        requests.append(enhancement_request)
        logger.info(
            "Enqueueing enhancement batch for imported references",
            extra={
                "batch_enhancement_request_id": enhancement_request.id,
                "robot_id": robot_automation.robot_id,
            },
        )
<<<<<<< HEAD
        await TaskiqTracingMiddleware.kiq(
=======
        await queue_task_with_trace(
>>>>>>> 4b382c1f
            collect_and_dispatch_references_for_batch_enhancement,
            batch_enhancement_request_id=enhancement_request.id,
        )
    return requests<|MERGE_RESOLUTION|>--- conflicted
+++ resolved
@@ -7,11 +7,7 @@
 from sqlalchemy.ext.asyncio import AsyncSession
 
 from app.core.logger import get_logger
-<<<<<<< HEAD
-from app.core.telemetry.taskiq import TaskiqTracingMiddleware
-=======
 from app.core.telemetry.taskiq import queue_task_with_trace
->>>>>>> 4b382c1f
 from app.domain.references.models.models import (
     BatchEnhancementRequest,
     BatchEnhancementRequestStatus,
@@ -282,11 +278,7 @@
                 "robot_id": robot_automation.robot_id,
             },
         )
-<<<<<<< HEAD
-        await TaskiqTracingMiddleware.kiq(
-=======
         await queue_task_with_trace(
->>>>>>> 4b382c1f
             collect_and_dispatch_references_for_batch_enhancement,
             batch_enhancement_request_id=enhancement_request.id,
         )
