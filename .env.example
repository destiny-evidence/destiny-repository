--- conflicted
+++ resolved
@@ -45,11 +45,7 @@
 ELASTIC_STACK_VERSION=9.0.0
 
 # Set the cluster name
-<<<<<<< HEAD
 ES_CLUSTER_NAME=docker-cluster
-=======
-CLUSTER_NAME=docker-cluster
->>>>>>> bd1432f7
 
 # Set to 'basic' or 'trial' to automatically start the 30-day trial
 LICENSE=basic
