"""Repositories for Robots and associated models."""

from abc import ABC

from sqlalchemy.exc import IntegrityError
from sqlalchemy.ext.asyncio import AsyncSession

<<<<<<< HEAD
from app.core.exceptions import SQLDuplicateError, SQLNotFoundError
=======
from app.core.exceptions import SQLIntegrityError, SQLNotFoundError
>>>>>>> 9fada344
from app.domain.robots.models import Robot as DomainRobot
from app.domain.robots.sql import Robot as SQLRobot
from app.persistence.generics import GenericPersistenceType
from app.persistence.repository import GenericAsyncRepository
from app.persistence.sql.repository import GenericAsyncSqlRepository


class RobotRepositoryBase(
    GenericAsyncRepository[DomainRobot, GenericPersistenceType],
    ABC,
):
    """Abstract implementation of a repository for Robots."""


class RobotSQLRepository(
    GenericAsyncSqlRepository[DomainRobot, SQLRobot],
    RobotRepositoryBase,
):
    """Concrete implementation of a repository for robots using SQLAlchemy."""

    def __init__(self, session: AsyncSession) -> None:
        """Initialize the repository with the database session."""
        super().__init__(
            session,
            DomainRobot,
            SQLRobot,
        )

    async def merge(self, robot: DomainRobot) -> DomainRobot:
        """
        Merge a robot into the repository.

        We have a custom implementation of this for robots because we want to forbid
        updating the client_secret when merging.

        We also want to forbid the creation of robots except on add()

        If the record already exists in the database based on the PK, it will be
        updated. If it does not exist, it will be added.
        See also: https://docs.sqlalchemy.org/en/20/orm/session_state_management.html#merge-tips

        Args:
        - record (T): The record to be persisted.

        Raises:
        - SQLNotFoundError: If the robot does not already exist.
<<<<<<< HEAD
        - SQLDuplicateError: If the merge violates a unique constraint.
=======
        - SQLIntegrityError: If the merge violates a unique constraint.
>>>>>>> 9fada344

        """
        persistence = await self._session.get(self._persistence_cls, robot.id)
        if not persistence:
            detail = f"Unable to find {self._persistence_cls.__name__} "
            "with pk {robot.id}"

            raise SQLNotFoundError(
                detail=detail,
                lookup_model=self._persistence_cls.__name__,
                lookup_type="id",
                lookup_value=robot.id,
            )

        persistence.base_url = str(robot.base_url)
        persistence.description = robot.description
        persistence.name = robot.name
        persistence.owner = robot.owner

        try:
            await self._session.flush()
        except IntegrityError as e:
<<<<<<< HEAD
            detail = f"Unable to merge {self._persistence_cls.__name__}: duplicate."
            raise SQLDuplicateError(
                detail=detail,
                lookup_model=self._persistence_cls.__name__,
                collision=str(e.orig),
=======
            raise SQLIntegrityError.from_sqlacademy_integrity_error(
                e, self._persistence_cls.__name__
>>>>>>> 9fada344
            ) from e

        await self._session.refresh(persistence)
        return await persistence.to_domain()<|MERGE_RESOLUTION|>--- conflicted
+++ resolved
@@ -5,11 +5,7 @@
 from sqlalchemy.exc import IntegrityError
 from sqlalchemy.ext.asyncio import AsyncSession
 
-<<<<<<< HEAD
-from app.core.exceptions import SQLDuplicateError, SQLNotFoundError
-=======
 from app.core.exceptions import SQLIntegrityError, SQLNotFoundError
->>>>>>> 9fada344
 from app.domain.robots.models import Robot as DomainRobot
 from app.domain.robots.sql import Robot as SQLRobot
 from app.persistence.generics import GenericPersistenceType
@@ -56,11 +52,7 @@
 
         Raises:
         - SQLNotFoundError: If the robot does not already exist.
-<<<<<<< HEAD
-        - SQLDuplicateError: If the merge violates a unique constraint.
-=======
         - SQLIntegrityError: If the merge violates a unique constraint.
->>>>>>> 9fada344
 
         """
         persistence = await self._session.get(self._persistence_cls, robot.id)
@@ -83,16 +75,8 @@
         try:
             await self._session.flush()
         except IntegrityError as e:
-<<<<<<< HEAD
-            detail = f"Unable to merge {self._persistence_cls.__name__}: duplicate."
-            raise SQLDuplicateError(
-                detail=detail,
-                lookup_model=self._persistence_cls.__name__,
-                collision=str(e.orig),
-=======
             raise SQLIntegrityError.from_sqlacademy_integrity_error(
                 e, self._persistence_cls.__name__
->>>>>>> 9fada344
             ) from e
 
         await self._session.refresh(persistence)
