--- conflicted
+++ resolved
@@ -117,7 +117,6 @@
   description = "Id of a group to assign to all API roles on destiny repository, allowing api authentication for devs"
 }
 
-<<<<<<< HEAD
 variable "external_directory_developers_group_id" {
   type        = string
   description = "Id of a group to assign to all API roles on destiny repository, allowing api authentication for devs"
@@ -126,11 +125,11 @@
 variable "external_directory_client_id" {
   description = "Client ID of the external directory application"
   type        = string
-=======
+}
+
 variable "ui_users_group_id" {
   type        = string
   description = "Id of a group to assign to UI-relevant API roles on destiny repository"
->>>>>>> 67d83286
 }
 
 variable "db_crud_group_id" {
