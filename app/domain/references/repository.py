--- conflicted
+++ resolved
@@ -270,13 +270,9 @@
 
 class ExternalIdentifierSQLRepository(
     GenericAsyncSqlRepository[
-<<<<<<< HEAD
-        DomainExternalIdentifier, SQLExternalIdentifier, Literal["reference"]
-=======
         DomainExternalIdentifier,
         SQLExternalIdentifier,
         _external_identifier_sql_preloadable,
->>>>>>> 19e2072a
     ],
     ExternalIdentifierRepositoryBase,
 ):
