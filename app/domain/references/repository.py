"""Repositories for references and associated models."""

import math
from abc import ABC
from collections.abc import Sequence
from typing import Literal
from uuid import UUID

from elasticsearch import AsyncElasticsearch
from elasticsearch.dsl import AsyncSearch, Q
from opentelemetry import trace
<<<<<<< HEAD
from sqlalchemy import and_, or_, select
=======
from pydantic import UUID4
from sqlalchemy import or_, select
>>>>>>> edfbf2fa
from sqlalchemy.ext.asyncio import AsyncSession
from sqlalchemy.orm import joinedload

from app.core.exceptions import SQLNotFoundError
from app.core.telemetry.repository import trace_repository_method
from app.domain.references.models.es import (
    ReferenceDocument,
    RobotAutomationPercolationDocument,
)
from app.domain.references.models.models import (
    CandidateDuplicateSearchFields,
    ExternalIdentifierType,
    GenericExternalIdentifier,
    RobotAutomationPercolationResult,
)
from app.domain.references.models.models import (
    Enhancement as DomainEnhancement,
)
from app.domain.references.models.models import (
<<<<<<< HEAD
    EnhancementRequest as DomainEnhancementRequest,
=======
    ExternalIdentifierType,
    GenericExternalIdentifier,
    PendingEnhancementStatus,
    RobotAutomationPercolationResult,
>>>>>>> edfbf2fa
)
from app.domain.references.models.models import (
    LinkedExternalIdentifier as DomainExternalIdentifier,
)
from app.domain.references.models.models import (
    PendingEnhancement as DomainPendingEnhancement,
)
from app.domain.references.models.models import (
    Reference as DomainReference,
)
from app.domain.references.models.models import (
    ReferenceDuplicateDecision as DomainReferenceDuplicateDecision,
)
from app.domain.references.models.models import (
    RobotAutomation as DomainRobotAutomation,
)
<<<<<<< HEAD
from app.domain.references.models.sql import Enhancement as SQLEnhancement
from app.domain.references.models.sql import EnhancementRequest as SQLEnhancementRequest
=======
from app.domain.references.models.models import (
    RobotEnhancementBatch as DomainRobotEnhancementBatch,
)
from app.domain.references.models.projections import (
    EnhancementRequestStatusProjection,
)
from app.domain.references.models.sql import (
    Enhancement as SQLEnhancement,
)
from app.domain.references.models.sql import (
    EnhancementRequest as SQLEnhancementRequest,
)
>>>>>>> edfbf2fa
from app.domain.references.models.sql import ExternalIdentifier as SQLExternalIdentifier
from app.domain.references.models.sql import (
    PendingEnhancement as SQLPendingEnhancement,
)
from app.domain.references.models.sql import Reference as SQLReference
from app.domain.references.models.sql import (
    ReferenceDuplicateDecision as SQLReferenceDuplicateDecision,
)
from app.domain.references.models.sql import RobotAutomation as SQLRobotAutomation
<<<<<<< HEAD
from app.persistence.es.persistence import ESSearchResult
=======
from app.domain.references.models.sql import (
    RobotEnhancementBatch as SQLRobotEnhancementBatch,
)
>>>>>>> edfbf2fa
from app.persistence.es.repository import GenericAsyncESRepository
from app.persistence.generics import GenericPersistenceType
from app.persistence.repository import GenericAsyncRepository
from app.persistence.sql.repository import GenericAsyncSqlRepository

tracer = trace.get_tracer(__name__)


class ReferenceRepositoryBase(
    GenericAsyncRepository[DomainReference, GenericPersistenceType],
    ABC,
):
    """Abstract implementation of a repository for References."""


_reference_sql_preloadable = Literal[
    "identifiers",
    "enhancements",
    "duplicate_references",
    "canonical_reference",
    "duplicate_decision",
]


class ReferenceSQLRepository(
    GenericAsyncSqlRepository[
        DomainReference, SQLReference, _reference_sql_preloadable
    ],
    ReferenceRepositoryBase,
):
    """Concrete implementation of a repository for references using SQLAlchemy."""

    def __init__(self, session: AsyncSession) -> None:
        """Initialize the repository with the database session."""
        super().__init__(
            session,
            DomainReference,
            SQLReference,
        )

    @trace_repository_method(tracer)
    async def get_hydrated(
        self,
        reference_ids: list[UUID],
        enhancement_types: list[str] | None = None,
        external_identifier_types: list[str] | None = None,
    ) -> list[DomainReference]:
        """
        Get a list of references with enhancements and identifiers by id.

        If enhancement_types or external_identifier_types are provided,
        only those types will be included in the results. Otherwise all
        enhancements and identifiers will be included.
        """
        query = select(SQLReference).where(SQLReference.id.in_(reference_ids))
        if enhancement_types:
            query = query.options(
                joinedload(
                    SQLReference.enhancements.and_(
                        SQLEnhancement.enhancement_type.in_(enhancement_types)
                    )
                )
            )
        else:
            query = query.options(joinedload(SQLReference.enhancements))
        if external_identifier_types:
            query = query.options(
                joinedload(
                    SQLReference.identifiers.and_(
                        SQLExternalIdentifier.identifier_type.in_(
                            external_identifier_types
                        )
                    )
                )
            )
        else:
            query = query.options(joinedload(SQLReference.identifiers))
        result = await self._session.execute(query)
        db_references = result.unique().scalars().all()
        return [
            db_reference.to_domain(preload=["enhancements", "identifiers"])
            for db_reference in db_references
        ]

    @trace_repository_method(tracer)
    async def find_with_identifiers(
        self,
        identifiers: list[GenericExternalIdentifier],
        preload: list[_reference_sql_preloadable] | None = None,
    ) -> list[DomainReference]:
        """Find references that possess ALL of the given identifiers."""
        options = []
        if preload:
            options.extend(self._get_relationship_loads(preload))

        query = (
            select(SQLReference)
            .where(
                *[
                    SQLReference.identifiers.any(
                        and_(
                            SQLExternalIdentifier.identifier_type
                            == identifier.identifier_type,
                            SQLExternalIdentifier.identifier == identifier.identifier,
                            SQLExternalIdentifier.other_identifier_name
                            == identifier.other_identifier_name,
                        )
                    )
                    for identifier in identifiers
                ]
            )
            .options(*options)
        )

        result = await self._session.execute(query)
        db_references = result.unique().scalars().all()
        return [
            db_reference.to_domain(preload=preload) for db_reference in db_references
        ]


class ReferenceESRepository(
    GenericAsyncESRepository[DomainReference, ReferenceDocument],
    ReferenceRepositoryBase,
):
    """Concrete implementation of a repository for references using Elasticsearch."""

    def __init__(self, client: AsyncElasticsearch) -> None:
        """Initialize the repository with the Elasticsearch client."""
        super().__init__(
            client,
            DomainReference,
            ReferenceDocument,
        )

    @trace_repository_method(tracer)
    async def search_for_candidate_duplicates(
        self,
        search_fields: CandidateDuplicateSearchFields,
        reference_id: UUID,
    ) -> list[ESSearchResult]:
        """
        Fuzzy match candidate fingerprints to existing references.

        This is a high-recall search strategy.

        NOT TESTED/EVALUATED. I threw this together as a proof of concept, this must
        be polished and evaluated before use.
        The proof of concept does:
        - MUST: Fuzzy match on title (requires 50% of terms to match)
        - SHOULD: partial match on authors list (requires 50% of authors to match)
        - FILTER: Publication year within ±1 year range (non-scoring)
        """
        search = (
            AsyncSearch(using=self._client)
            .doc_type(self._persistence_cls)
            .query(
                Q(
                    "bool",
                    must=[
                        Q(
                            "match",
                            title={
                                "query": search_fields.title,
                                "fuzziness": "AUTO",
                                "boost": 2.0,
                                "operator": "or",
                                "minimum_should_match": "50%",
                            },
                        )
                    ],
                    should=[
                        Q("match", authors=author) for author in search_fields.authors
                    ],
                    filter=[
                        Q(
                            "range",
                            publication_year={
                                "gte": search_fields.publication_year - 1,
                                "lte": search_fields.publication_year + 1,
                            },
                        )
                    ]
                    if search_fields.publication_year
                    else [],
                    must_not=[Q("ids", values=[reference_id])],
                    minimum_should_match=math.floor(0.5 * len(search_fields.authors)),
                )
            )
            .source(fields=False)
        )

        response = await search.execute()

        return sorted(
            [
                ESSearchResult(id=hit.meta.id, score=hit.meta.score)
                for hit in response.hits
            ],
            key=lambda result: result.score,
            reverse=True,
        )


class ExternalIdentifierRepositoryBase(
    GenericAsyncRepository[DomainExternalIdentifier, GenericPersistenceType],
    ABC,
):
    """Abstract implementation of a repository for external identifiers."""


_external_identifier_sql_preloadable = Literal["reference"]


class ExternalIdentifierSQLRepository(
    GenericAsyncSqlRepository[
        DomainExternalIdentifier,
        SQLExternalIdentifier,
        _external_identifier_sql_preloadable,
    ],
    ExternalIdentifierRepositoryBase,
):
    """Concrete implementation of a repository for identifiers using SQLAlchemy."""

    def __init__(self, session: AsyncSession) -> None:
        """Initialize the repository with the database session."""
        super().__init__(
            session,
            DomainExternalIdentifier,
            SQLExternalIdentifier,
        )

    @trace_repository_method(tracer)
    async def get_by_type_and_identifier(
        self,
        identifier_type: ExternalIdentifierType,
        identifier: str,
        other_identifier_name: str | None = None,
        preload: list[_external_identifier_sql_preloadable] | None = None,
    ) -> DomainExternalIdentifier:
        """
        Get a single external identifier by type and identifier, if it exists.

        Args:
            identifier_type (ExternalIdentifierType): The type of the identifier.
            identifier (str): The identifier value.
            other_identifier_name (str | None): An optional name for another identifier.

        Returns:
            DomainExternalIdentifier | None: The external identifier if found.

        """
        query = select(SQLExternalIdentifier).where(
            SQLExternalIdentifier.identifier_type == identifier_type,
            SQLExternalIdentifier.identifier == identifier,
        )
        if other_identifier_name:
            query = query.where(
                SQLExternalIdentifier.other_identifier_name == other_identifier_name
            )
        if preload:
            query = query.options(*self._get_relationship_loads(preload))
        result = await self._session.execute(query)
        db_identifier = result.scalar_one_or_none()

        if not db_identifier:
            detail = (
                f"Unable to find {self._persistence_cls.__name__} with type "
                f"{identifier_type}, identifier {identifier}, and other "
                f"identifier name {other_identifier_name}"
            )
            raise SQLNotFoundError(
                detail=detail,
                lookup_model="ExternalIdentifier",
                lookup_type="external_identifier",
                lookup_value=(identifier_type, identifier, other_identifier_name),
            )

        return db_identifier.to_domain(preload=preload)

    @trace_repository_method(tracer)
    async def get_by_identifiers(
        self,
        identifiers: list[GenericExternalIdentifier],
    ) -> list[DomainExternalIdentifier]:
        """
        Get multiple external identifiers that match the given identifiers.

        :param identifiers: List of generic external identifiers to search for
        :type identifiers: list[GenericExternalIdentifier]
        :return: List of matching external identifiers found in the database
        :rtype: list[DomainExternalIdentifier]
        """
        if not identifiers:
            return []

        # Build OR conditions for each identifier combination
        conditions = []
        for identifier in identifiers:
            condition = (
                SQLExternalIdentifier.identifier_type == identifier.identifier_type
            ) & (SQLExternalIdentifier.identifier == identifier.identifier)
            if identifier.identifier_type == ExternalIdentifierType.OTHER:
                condition &= (
                    SQLExternalIdentifier.other_identifier_name
                    == identifier.other_identifier_name
                )
            conditions.append(condition)

        query = select(SQLExternalIdentifier).where(or_(*conditions))

        result = await self._session.execute(query)
        db_identifiers = result.unique().scalars().all()

        return [db_identifier.to_domain() for db_identifier in db_identifiers]


class EnhancementRepositoryBase(
    GenericAsyncRepository[DomainEnhancement, GenericPersistenceType],
    ABC,
):
    """Abstract implementation of a repository for external identifiers."""


class EnhancementSQLRepository(
    GenericAsyncSqlRepository[DomainEnhancement, SQLEnhancement, Literal["reference"]],
    EnhancementRepositoryBase,
):
    """Concrete implementation of a repository for identifiers using SQLAlchemy."""

    def __init__(self, session: AsyncSession) -> None:
        """Initialize the repository with the database session."""
        super().__init__(
            session,
            DomainEnhancement,
            SQLEnhancement,
        )


class EnhancementRequestRepositoryBase(
    GenericAsyncRepository[DomainEnhancementRequest, GenericPersistenceType],
    ABC,
):
    """Abstract implementation of a repository for batch enhancement requests."""


EnhancementRequestSQLPreloadable = Literal["pending_enhancements", "status"]


class EnhancementRequestSQLRepository(
    GenericAsyncSqlRepository[
        DomainEnhancementRequest,
        SQLEnhancementRequest,
        EnhancementRequestSQLPreloadable,
    ],
    EnhancementRequestRepositoryBase,
):
    """Concrete implementation of a repository for batch enhancement requests."""

    def __init__(self, session: AsyncSession) -> None:
        """Initialize the repository with the database session."""
        super().__init__(
            session,
            DomainEnhancementRequest,
            SQLEnhancementRequest,
        )

    async def get_pending_enhancement_status_set(
        self, enhancement_request_id: UUID4
    ) -> set[PendingEnhancementStatus]:
        """
        Get current underlying statuses for an enhancement request.

        Args:
            enhancement_request_id: The ID of the enhancement request

        Returns:
            Set of statuses for the pending enhancements in the request

        """
        query = select(
            SQLPendingEnhancement.status.distinct(),
        ).where(SQLPendingEnhancement.enhancement_request_id == enhancement_request_id)
        results = await self._session.execute(query)
        return {row[0] for row in results.all()}

    async def get_by_pk(
        self,
        pk: UUID4,
        preload: list[EnhancementRequestSQLPreloadable] | None = None,
    ) -> DomainEnhancementRequest:
        """Override to include derived enhancement request status."""
        enhancement_request = await super().get_by_pk(pk, preload)
        if "status" in (preload or []):
            status_set = await self.get_pending_enhancement_status_set(pk)
            return EnhancementRequestStatusProjection.get_from_status_set(
                enhancement_request, status_set
            )
        return enhancement_request


class RobotAutomationRepositoryBase(
    GenericAsyncRepository[DomainRobotAutomation, GenericPersistenceType],
    ABC,
):
    """Abstract implementation of a repository for Robot Automations."""


class RobotAutomationSQLRepository(
    GenericAsyncSqlRepository[
        DomainRobotAutomation, SQLRobotAutomation, Literal["__none__"]
    ],
    RobotAutomationRepositoryBase,
):
    """Concrete implementation of a repository for robot automations using SQL."""

    def __init__(self, session: AsyncSession) -> None:
        """Initialize the repository with the database session."""
        super().__init__(
            session,
            DomainRobotAutomation,
            SQLRobotAutomation,
        )


class RobotAutomationESRepository(
    GenericAsyncESRepository[DomainRobotAutomation, RobotAutomationPercolationDocument],
    RobotAutomationRepositoryBase,
):
    """Concrete implementation for robot automations using Elasticsearch."""

    def __init__(self, client: AsyncElasticsearch) -> None:
        """Initialize the repository with the Elasticsearch client."""
        super().__init__(
            client,
            DomainRobotAutomation,
            RobotAutomationPercolationDocument,
        )

    @trace_repository_method(tracer)
    async def percolate(
        self,
        percolatables: Sequence[DomainReference | DomainEnhancement],
    ) -> list[RobotAutomationPercolationResult]:
        """
        Percolate documents against the percolation queries in Elasticsearch.

        :param percolatables: A list of percolatable domain objects.
        :type percolatables: list[DomainReference | DomainEnhancement]
        :return: The results of the percolation.
        :rtype: list[RobotAutomationPercolationResult]
        """
        documents = [
            (
                self._persistence_cls.percolatable_document_from_domain(percolatable)
            ).to_dict()
            for percolatable in percolatables
        ]
        results = await (
            self._persistence_cls.search()
            .using(self._client)
            .query(
                {
                    "percolate": {
                        "field": "query",
                        "documents": documents,
                    }
                }
            )
            .execute()
        )

        robot_automation_percolation_results: list[
            RobotAutomationPercolationResult
        ] = []
        for result in results:
            matches: list[DomainReference | DomainEnhancement] = [
                percolatables[slot]
                for slot in result.meta.fields["_percolator_document_slot"]
            ]
            reference_ids = {
                match.id if isinstance(match, DomainReference) else match.reference_id
                for match in matches
            }
            robot_automation_percolation_results.append(
                RobotAutomationPercolationResult(
                    robot_id=result.robot_id, reference_ids=reference_ids
                )
            )

        return robot_automation_percolation_results


class ReferenceDuplicateDecisionRepositoryBase(
    GenericAsyncRepository[DomainReferenceDuplicateDecision, GenericPersistenceType],
    ABC,
):
    """Abstract implementation of a repository for Reference Duplicate Decisions."""


class ReferenceDuplicateDecisionSQLRepository(
    GenericAsyncSqlRepository[
        DomainReferenceDuplicateDecision,
        SQLReferenceDuplicateDecision,
        Literal["__none__"],
    ],
    ReferenceDuplicateDecisionRepositoryBase,
):
    """Concrete implementation of a repo for Reference Duplicate Decisions using SQL."""

    def __init__(self, session: AsyncSession) -> None:
        """Initialize the repository with the database session."""
        super().__init__(
            session,
            DomainReferenceDuplicateDecision,
            SQLReferenceDuplicateDecision,
        )


class PendingEnhancementRepositoryBase(
    GenericAsyncRepository[DomainPendingEnhancement, GenericPersistenceType],
    ABC,
):
    """Abstract implementation of a repository for Pending Enhancements."""


class PendingEnhancementSQLRepository(
    GenericAsyncSqlRepository[
        DomainPendingEnhancement, SQLPendingEnhancement, Literal["__none__"]
    ],
    PendingEnhancementRepositoryBase,
):
    """Concrete implementation of a repository for pending enhancements using SQLAlchemy."""  # noqa: E501

    def __init__(self, session: AsyncSession) -> None:
        """Initialize the repository with the database session."""
        super().__init__(
            session,
            DomainPendingEnhancement,
            SQLPendingEnhancement,
        )


class RobotEnhancementBatchRepositoryBase(
    GenericAsyncRepository[DomainRobotEnhancementBatch, GenericPersistenceType],
    ABC,
):
    """Abstract implementation of a repository for Robot Enhancement Batches."""


RobotEnhancementBatchSQLPreloadable = Literal["pending_enhancements"]


class RobotEnhancementBatchSQLRepository(
    GenericAsyncSqlRepository[
        DomainRobotEnhancementBatch,
        SQLRobotEnhancementBatch,
        RobotEnhancementBatchSQLPreloadable,
    ],
    RobotEnhancementBatchRepositoryBase,
):
    """Concrete implementation of a repository for robot enhancement batches using SQLAlchemy."""  # noqa: E501

    def __init__(self, session: AsyncSession) -> None:
        """Initialize the repository with the database session."""
        super().__init__(
            session,
            DomainRobotEnhancementBatch,
            SQLRobotEnhancementBatch,
        )<|MERGE_RESOLUTION|>--- conflicted
+++ resolved
@@ -9,12 +9,8 @@
 from elasticsearch import AsyncElasticsearch
 from elasticsearch.dsl import AsyncSearch, Q
 from opentelemetry import trace
-<<<<<<< HEAD
+from pydantic import UUID4
 from sqlalchemy import and_, or_, select
-=======
-from pydantic import UUID4
-from sqlalchemy import or_, select
->>>>>>> edfbf2fa
 from sqlalchemy.ext.asyncio import AsyncSession
 from sqlalchemy.orm import joinedload
 
@@ -28,20 +24,14 @@
     CandidateDuplicateSearchFields,
     ExternalIdentifierType,
     GenericExternalIdentifier,
-    RobotAutomationPercolationResult,
-)
-from app.domain.references.models.models import (
-    Enhancement as DomainEnhancement,
-)
-from app.domain.references.models.models import (
-<<<<<<< HEAD
-    EnhancementRequest as DomainEnhancementRequest,
-=======
-    ExternalIdentifierType,
-    GenericExternalIdentifier,
     PendingEnhancementStatus,
     RobotAutomationPercolationResult,
->>>>>>> edfbf2fa
+)
+from app.domain.references.models.models import (
+    Enhancement as DomainEnhancement,
+)
+from app.domain.references.models.models import (
+    EnhancementRequest as DomainEnhancementRequest,
 )
 from app.domain.references.models.models import (
     LinkedExternalIdentifier as DomainExternalIdentifier,
@@ -58,10 +48,6 @@
 from app.domain.references.models.models import (
     RobotAutomation as DomainRobotAutomation,
 )
-<<<<<<< HEAD
-from app.domain.references.models.sql import Enhancement as SQLEnhancement
-from app.domain.references.models.sql import EnhancementRequest as SQLEnhancementRequest
-=======
 from app.domain.references.models.models import (
     RobotEnhancementBatch as DomainRobotEnhancementBatch,
 )
@@ -74,7 +60,6 @@
 from app.domain.references.models.sql import (
     EnhancementRequest as SQLEnhancementRequest,
 )
->>>>>>> edfbf2fa
 from app.domain.references.models.sql import ExternalIdentifier as SQLExternalIdentifier
 from app.domain.references.models.sql import (
     PendingEnhancement as SQLPendingEnhancement,
@@ -84,13 +69,10 @@
     ReferenceDuplicateDecision as SQLReferenceDuplicateDecision,
 )
 from app.domain.references.models.sql import RobotAutomation as SQLRobotAutomation
-<<<<<<< HEAD
-from app.persistence.es.persistence import ESSearchResult
-=======
 from app.domain.references.models.sql import (
     RobotEnhancementBatch as SQLRobotEnhancementBatch,
 )
->>>>>>> edfbf2fa
+from app.persistence.es.persistence import ESSearchResult
 from app.persistence.es.repository import GenericAsyncESRepository
 from app.persistence.generics import GenericPersistenceType
 from app.persistence.repository import GenericAsyncRepository
