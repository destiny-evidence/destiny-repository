"""The service for interacting with and managing robot requests."""

import destiny_sdk
import httpx
from fastapi import status
from pydantic import UUID4

from app.core.exceptions import NotFoundError, WrongReferenceError
from app.domain.references.models.models import (
    Enhancement,
<<<<<<< HEAD
    EnhancementIn,
=======
>>>>>>> 3097cb4e
    EnhancementRequest,
    EnhancementRequestStatus,
)
from app.domain.robots import Robots
from app.domain.service import GenericService
from app.persistence.sql.uow import AsyncSqlUnitOfWork, unit_of_work


class EnhancementService(GenericService):
    """The service which manages our requests to robots for reference enhancement."""

    def __init__(self, sql_uow: AsyncSqlUnitOfWork, robots: Robots) -> None:
        """Initialize the service with a unit of work."""
        super().__init__(sql_uow)
        self.robots = robots

    async def _add_enhancement(
        self,
<<<<<<< HEAD
        reference_id: UUID4,
        enhancement: EnhancementIn,
=======
        enhancement: Enhancement,
>>>>>>> 3097cb4e
    ) -> Enhancement:
        """Add an enhancement to a reference."""
        reference = await self.sql_uow.references.get_by_pk(enhancement.reference_id)

        if not reference:
            raise NotFoundError(
                detail=f"Reference {enhancement.reference_id} not found"
            )

        return await self.sql_uow.enhancements.add(enhancement)

    @unit_of_work
    async def request_reference_enhancement(
        self, enhancement_request: EnhancementRequest
    ) -> EnhancementRequest:
        """Create an enhancement request and send it to robot."""
        reference = await self.sql_uow.references.get_by_pk(
            enhancement_request.reference_id, preload=["identifiers", "enhancements"]
        )

        if not reference:
            raise NotFoundError(
<<<<<<< HEAD
                detail=f"""
Reference with id {enhancement_request.reference_id} not found
""",
=======
                detail=f"Reference {enhancement_request.reference_id} not found"
>>>>>>> 3097cb4e
            )

        robot_url = self.robots.get_robot_url(enhancement_request.robot_id)

        if not robot_url:
            raise NotFoundError(
                detail=f"Robot {enhancement_request.robot_id} not found.",
            )

        enhancement_request = await self.sql_uow.enhancement_requests.add(
            EnhancementRequest(**enhancement_request.model_dump())
        )

        robot_request = destiny_sdk.robots.RobotRequest(
            id=enhancement_request.id,
            reference=destiny_sdk.references.Reference(**reference.model_dump()),
            extra_fields=enhancement_request.enhancement_parameters,
        )

        async with httpx.AsyncClient() as client:
            response = await client.post(
                str(robot_url), json=robot_request.model_dump(mode="json")
            )

        if response.status_code != status.HTTP_202_ACCEPTED:
            return await self.sql_uow.enhancement_requests.update_by_pk(
                enhancement_request.id,
                request_status=EnhancementRequestStatus.REJECTED,
                error=response.json()["message"],
            )

        return await self.sql_uow.enhancement_requests.update_by_pk(
            enhancement_request.id, request_status=EnhancementRequestStatus.ACCEPTED
        )

    async def _get_enhancement_request(
        self,
        enhancement_request_id: UUID4,
    ) -> EnhancementRequest:
        """Get an enhancement request by request id."""
        enhancement_request = await self.sql_uow.enhancement_requests.get_by_pk(
            enhancement_request_id
        )

        if not enhancement_request:
            detail = f"Enhancement request {enhancement_request_id} not found."
            raise NotFoundError(
                detail=detail,
            )

        return enhancement_request

    @unit_of_work
    async def get_enhancement_request(
        self,
        enhancement_request_id: UUID4,
    ) -> EnhancementRequest:
        """Get an enhancement request by request id."""
        return await self._get_enhancement_request(enhancement_request_id)

    @unit_of_work
    async def create_reference_enhancement(
        self,
        enhancement_request_id: UUID4,
<<<<<<< HEAD
        enhancement: EnhancementIn,
    ) -> Enhancement:
=======
        enhancement: Enhancement,
    ) -> EnhancementRequest:
>>>>>>> 3097cb4e
        """Finalise the creation of an enhancement against a reference."""
        enhancement_request = await self._get_enhancement_request(
            enhancement_request_id
        )

        if enhancement_request.reference_id != enhancement.reference_id:
            detail = "enhancement is for a different reference than requested."
            raise WrongReferenceError(detail)

        await self._add_enhancement(enhancement)

        return await self.sql_uow.enhancement_requests.update_by_pk(
            enhancement_request.id,
            request_status=EnhancementRequestStatus.COMPLETED,
        )

    @unit_of_work
    async def mark_enhancement_request_failed(
        self, enhancement_request_id: UUID4, error: str
    ) -> EnhancementRequest:
        """Mark an enhancement request as failed and supply error message."""
        try:
            return await self.sql_uow.enhancement_requests.update_by_pk(
                pk=enhancement_request_id,
                request_status=EnhancementRequestStatus.FAILED,
                error=error,
            )
        except NotFoundError as exception:
            raise NotFoundError(
                detail=f"Enhancement request {enhancement_request_id} not found."
            ) from exception<|MERGE_RESOLUTION|>--- conflicted
+++ resolved
@@ -8,10 +8,6 @@
 from app.core.exceptions import NotFoundError, WrongReferenceError
 from app.domain.references.models.models import (
     Enhancement,
-<<<<<<< HEAD
-    EnhancementIn,
-=======
->>>>>>> 3097cb4e
     EnhancementRequest,
     EnhancementRequestStatus,
 )
@@ -30,12 +26,7 @@
 
     async def _add_enhancement(
         self,
-<<<<<<< HEAD
-        reference_id: UUID4,
-        enhancement: EnhancementIn,
-=======
         enhancement: Enhancement,
->>>>>>> 3097cb4e
     ) -> Enhancement:
         """Add an enhancement to a reference."""
         reference = await self.sql_uow.references.get_by_pk(enhancement.reference_id)
@@ -58,13 +49,7 @@
 
         if not reference:
             raise NotFoundError(
-<<<<<<< HEAD
-                detail=f"""
-Reference with id {enhancement_request.reference_id} not found
-""",
-=======
                 detail=f"Reference {enhancement_request.reference_id} not found"
->>>>>>> 3097cb4e
             )
 
         robot_url = self.robots.get_robot_url(enhancement_request.robot_id)
@@ -129,13 +114,8 @@
     async def create_reference_enhancement(
         self,
         enhancement_request_id: UUID4,
-<<<<<<< HEAD
-        enhancement: EnhancementIn,
-    ) -> Enhancement:
-=======
         enhancement: Enhancement,
     ) -> EnhancementRequest:
->>>>>>> 3097cb4e
         """Finalise the creation of an enhancement against a reference."""
         enhancement_request = await self._get_enhancement_request(
             enhancement_request_id
