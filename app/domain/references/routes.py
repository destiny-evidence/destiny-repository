--- conflicted
+++ resolved
@@ -33,12 +33,7 @@
 from app.core.telemetry.logger import get_logger
 from app.core.telemetry.taskiq import queue_task_with_trace
 from app.domain.references.models.models import (
-<<<<<<< HEAD
-    EnhancementRequestStatus,
     IdentifierLookup,
-=======
-    ExternalIdentifierSearch,
->>>>>>> 8488465a
     PendingEnhancementStatus,
     ReferenceIds,
 )
