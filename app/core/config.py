"""API config parsing and model."""

from enum import StrEnum, auto
from functools import lru_cache
from pathlib import Path
from typing import Literal, Self

from pydantic import BaseModel, Field, FilePath, HttpUrl, PostgresDsn, model_validator
from pydantic_settings import BaseSettings, SettingsConfigDict

from app.core.logger import get_logger

logger = get_logger()


class DatabaseConfig(BaseModel):
    """Database configuration."""

    db_fqdn: str | None = None
    db_user: str | None = None
    db_pass: str | None = None
    db_name: str | None = None
    azure_db_resource_url: HttpUrl | None = None
    db_url: PostgresDsn | None = None
    ssl_mode: str = "prefer"

    @property
    def passwordless(self) -> bool:
        """Return True if the database connection is passwordless."""
        return not (self.db_url or self.db_pass)

    @property
    def connection_string(self) -> str:
        """Return the connection string for the database."""
        if self.db_url:
            url = str(self.db_url)
        elif self.passwordless:
            url = f"postgresql+asyncpg://{self.db_user}@{self.db_fqdn}/{self.db_name}"
        else:
            url = f"postgresql+asyncpg://{self.db_user}:{self.db_pass}@{self.db_fqdn}/{self.db_name}"

        # ssl prefer allows us to connect locally without SSL, overwritable if needed
        return f"{url}?ssl={self.ssl_mode}"

    @model_validator(mode="after")
    def validate_parameters(self) -> Self:
        """Validate the given parameters."""
        if self.db_url:
            # DB URL provided
            if any(
                (
                    self.db_fqdn,
                    self.db_user,
                    self.db_pass,
                    self.db_name,
                    self.azure_db_resource_url,
                )
            ):
                msg = "If db_url is provided, nothing else should be provided."
                raise ValueError(msg)
        else:
            # DB URL not provided
            if not all((self.db_fqdn, self.db_user, self.db_name)):
                msg = """
If db_url is not provided, db_fqdn, db_user and db_name must be provided."""
                raise ValueError(msg)
            if self.db_pass and self.azure_db_resource_url:
                msg = """
If db_pass is provided, azure_db_resource_url must not be provided."""
                raise ValueError(msg)
            if not self.db_pass and not self.azure_db_resource_url:
                msg = "db_pass not provided, using default azure_db_resource_url."
                logger.warning(msg)
                self.azure_db_resource_url = HttpUrl(
                    "https://ossrdbms-aad.database.windows.net/.default"
                )
        return self


class ESConfig(BaseModel):
    """Elasticsearch configuration."""

    # Traditional authentication (for local development)
    es_url: HttpUrl | list[HttpUrl] | None = Field(
        default=None,
        description="If a list, connections will be created to all nodes in the list.",
    )
    es_user: str | None = None
    es_pass: str | None = None
    es_ca_path: FilePath | None = None

    es_insecure_url: HttpUrl | None = Field(
        default=None,
        description=(
            "For connecting to insecure Elasticsearch instances when testing."
        ),
    )
    # API key authentication (for production)
    cloud_id: str | None = None
    api_key: str | None = None

    @property
    def uses_api_key(self) -> bool:
        """Return True if using API key authentication."""
        return self.cloud_id is not None and self.api_key is not None

    @property
    def es_hosts(self) -> list[str]:
        """Return the Elasticsearch host(s) as a list of strings."""
        if self.uses_api_key or self.es_url is None:
            msg = "Elasticsearch URL is not provided."
            raise ValueError(msg)
        return [
            str(url)
            for url in (self.es_url if isinstance(self.es_url, list) else [self.es_url])
        ]

    @model_validator(mode="after")
    def validate_parameters(self) -> Self:
        """Validate the given parameters."""
        has_api_key = all([self.cloud_id, self.api_key])
        has_user_pass = any((self.es_url, self.es_user, self.es_pass, self.es_ca_path))

        # count how many auth methods are provided
        auth_methods = sum(
            [
                has_api_key,
                has_user_pass,
                bool(self.es_insecure_url),
            ]
        )

        if auth_methods != 1:
            msg = (
                "Exactly one of the following authentication methods must be provided: "
                "API key (cloud_id, api_key), traditional auth (es_url, es_user, "
                "es_pass, es_ca_path), or insecure URL (es_insecure_url)."
            )
            raise ValueError(msg)

        return self


class MinioConfig(BaseModel):
    """Minio configuration."""

    host: str
    access_key: str
    secret_key: str
    bucket: str = "destiny-repository"
    presigned_url_expiry_seconds: int = 60 * 60  # 1 hour


class AzureBlobConfig(BaseModel):
    """Azure Blob Storage configuration."""

    storage_account_name: str
    container: str
    credential: str | None = None
    presigned_url_expiry_seconds: int = 60 * 60  # 1 hour
    user_delegation_key_duration: int = 60 * 60 * 24  # 1 day

    @property
    def uses_managed_identity(self) -> bool:
        """Return True if the configuration uses managed identity."""
        return self.credential is None

    @property
    def account_url(self) -> str:
        """Return the account URL for Azure Blob Storage."""
        return f"https://{self.storage_account_name}.blob.core.windows.net"


class Environment(StrEnum):
    """Environment enum."""

    PRODUCTION = auto()
    STAGING = auto()
    DEVELOPMENT = auto()
    LOCAL = auto()
    TEST = auto()


class Settings(BaseSettings):
    """Settings model for API."""

    model_config = SettingsConfigDict(
        env_file=".env", env_file_encoding="utf-8", extra="ignore"
    )

    project_root: Path = Path(__file__).joinpath("../../..").resolve()

    db_config: DatabaseConfig
    es_config: ESConfig
    minio_config: MinioConfig | None = None
    azure_blob_config: AzureBlobConfig | None = None

    azure_application_id: str
    azure_login_url: HttpUrl = HttpUrl("https://login.microsoftonline.com")
    azure_tenant_id: str
    message_broker_url: str | None = None
    message_broker_namespace: str | None = None
    message_broker_queue_name: str = "taskiq"
    cli_client_id: str | None = None
    app_name: str

<<<<<<< HEAD
    default_es_indexing_chunk_size: int = Field(
        default=1000,
        description=(
            "Number of records to process in a single chunk when indexing to "
            "Elasticsearch."
        ),
    )
    es_indexing_chunk_size_override: dict[str, int] = Field(
        default_factory=dict,
        description=(
            "Override the default Elasticsearch indexing chunk size. Keyed by operation"
            " type eg 'reference_import'."
=======
    import_batch_retry_count: int = Field(
        default=3,
        description=(
            "Number of times to retry processing an import batch before marking it as "
            "failed. We only retry on errors we are confident can be resolved - eg "
            "network issues or inconsistent database state being loaded in parallel."
        ),
    )

    # Message lock renewal configuration
    message_lock_renewal_duration: int = Field(
        default=3600 * 3,  # 3 hours
        description=(
            "Duration in seconds to keep renewing message locks. "
            "Should be longer than expected processing time."
>>>>>>> 243aa860
        ),
    )

    default_upload_file_chunk_size: int = Field(
        default=1,
        description=(
            "Number of records to process in a single file chunk when uploading."
        ),
    )
    upload_file_chunk_size_override: dict[str, int] = Field(
        default_factory=dict,
        description=(
            "Override the default upload file chunk size. Keyed by file type."
        ),
    )

    default_download_file_chunk_size: Literal[1] = Field(
        default=1,
        description=(
            "Number of records to process in a single file chunk when downloading."
            "Not configurable or used, just representing that we stream line-by-line "
            "at this point."
        ),
    )

    presigned_url_expiry_seconds: int = Field(
        default=3600,
        description="The number of seconds a signed URL is valid for.",
    )

    env: Environment = Field(
        default=Environment.PRODUCTION,
        description="The environment the app is running in.",
    )

    @property
    def running_locally(self) -> bool:
        """Return True if the app is running locally."""
        return self.env in (Environment.LOCAL, Environment.TEST)

    @property
    def default_blob_location(self) -> str:
        """Return the default blob location."""
        if self.running_locally:
            if self.minio_config:
                return "minio"
            if self.azure_blob_config:
                return "azure"
            if self.env == Environment.TEST:
                # If we reach here, we are in a test environment and haven't
                # specified a blob config, so assume it is mocked. Just return
                # minio to keep pydantic happy.
                return "minio"
        return "azure"

    @property
    def default_blob_container(self) -> str:
        """Return the default blob container."""
        if self.running_locally:
            if self.minio_config:
                return self.minio_config.bucket
            if self.azure_blob_config:
                return self.azure_blob_config.container
            if self.env == Environment.TEST:
                # If we reach here, we are in a test environment and haven't
                # specified a blob config, so assume it is mocked.
                return "test"
        if not self.azure_blob_config:
            msg = "Azure Blob Storage configuration is not given."
            raise ValueError(msg)
        return self.azure_blob_config.container


@lru_cache(maxsize=1)
def get_settings() -> Settings:
    """Get a cached settings object."""
    return Settings()<|MERGE_RESOLUTION|>--- conflicted
+++ resolved
@@ -204,7 +204,6 @@
     cli_client_id: str | None = None
     app_name: str
 
-<<<<<<< HEAD
     default_es_indexing_chunk_size: int = Field(
         default=1000,
         description=(
@@ -217,7 +216,9 @@
         description=(
             "Override the default Elasticsearch indexing chunk size. Keyed by operation"
             " type eg 'reference_import'."
-=======
+        ),
+    )
+
     import_batch_retry_count: int = Field(
         default=3,
         description=(
@@ -233,7 +234,6 @@
         description=(
             "Duration in seconds to keep renewing message locks. "
             "Should be longer than expected processing time."
->>>>>>> 243aa860
         ),
     )
 
