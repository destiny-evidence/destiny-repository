--- conflicted
+++ resolved
@@ -24,12 +24,9 @@
 from httpx import AsyncClient
 from jose import exceptions, jwt
 from opentelemetry import trace
-<<<<<<< HEAD
-=======
 from opentelemetry.semconv._incubating.attributes import (
     user_attributes as _user_attributes,
 )
->>>>>>> 8d40e4e8
 
 from app.core.config import get_settings
 from app.core.exceptions import NotFoundError
@@ -359,10 +356,6 @@
             )
         verified_claims = await self.verify_token(credentials.credentials)
 
-<<<<<<< HEAD
-        # Add user information to the current OpenTelemetry span
-        self._add_user_to_span(verified_claims)
-=======
         span = trace.get_current_span()
         span.set_attribute("user.auth.method", "azure-jwt")
         if oid := verified_claims.get("oid"):
@@ -373,40 +366,8 @@
             span.set_attribute(_user_attributes.USER_ROLES, ",".join(roles))
         if email := verified_claims.get("email"):
             span.set_attribute(_user_attributes.USER_EMAIL, email)
->>>>>>> 8d40e4e8
 
         return self._require_scope(self.scope, verified_claims)
-
-    def _add_user_to_span(self, claims: dict[str, Any]) -> None:
-        """
-        Add user information from the JWT claims to the current OpenTelemetry span.
-
-        Args:
-            claims: The verified claims from the JWT token.
-
-        """
-        span = trace.get_current_span()
-        if not span or not span.is_recording():
-            return
-
-        # Extract user ID from common JWT claim fields
-        user_id = (
-            claims.get("oid")  # Object ID (Azure AD)
-            or claims.get("sub")  # Subject (standard JWT)
-            or claims.get("upn")  # User Principal Name (Azure AD)
-        )
-
-        if user_id:
-            span.set_attribute("user.id", user_id)
-
-            # Add additional user attributes if available
-            if "name" in claims:
-                span.set_attribute("user.name", claims["name"])
-
-            if "email" in claims:
-                span.set_attribute("user.email", claims["email"])
-            elif "preferred_username" in claims:
-                span.set_attribute("user.email", claims["preferred_username"])
 
 
 class SuccessAuth(AuthMethod):
