--- conflicted
+++ resolved
@@ -458,7 +458,6 @@
         )
 
 
-<<<<<<< HEAD
 class SQLPreloadError(DestinyRepositoryError):
     """An exception thrown when requesting a relationship that hasn't been preloaded."""
 
@@ -475,8 +474,6 @@
         super().__init__(detail, *args)
 
 
-=======
->>>>>>> 4775fe60
 class ProjectionError(DestinyRepositoryError):
     """An exception for when we fail to project a domain model."""
 
@@ -488,7 +485,6 @@
             detail (str): The detail message for the exception.
 
         """
-<<<<<<< HEAD
         super().__init__(detail)
 
 
@@ -517,6 +513,4 @@
             detail (str): The detail message for the exception.
 
         """
-=======
->>>>>>> 4775fe60
         super().__init__(detail)