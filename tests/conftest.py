--- conflicted
+++ resolved
@@ -16,23 +16,13 @@
 
 from app.api.auth import AuthRole, AuthScope
 from app.core.config import DatabaseConfig, get_settings
-<<<<<<< HEAD
-from app.persistence.es.client import AsyncESClientManager, es_manager, indices
-from app.persistence.es.index_manager import IndexManager
-from app.persistence.sql.persistence import Base
-=======
 from app.persistence.es.client import AsyncESClientManager, es_manager
->>>>>>> a2d1dfb0
 from app.persistence.sql.session import (
     AsyncDatabaseSessionManager,
     db_manager,
 )
-<<<<<<< HEAD
-from tests.db_utils import alembic_config_from_url, tmp_database
-=======
 from tests.db_utils import alembic_config_from_url, clean_tables, tmp_database
 from tests.es_utils import create_test_indices, delete_test_indices
->>>>>>> a2d1dfb0
 
 settings = get_settings()
 MIGRATION_TASK: asyncio.Task | None = None
@@ -194,12 +184,6 @@
 ) -> AsyncGenerator[AsyncElasticsearch, None]:
     """Yield the ES client for the test and cleanup indices after."""
     async with es_manager_for_tests.client() as client:
-        index_managers = [
-            IndexManager(index, index.Index.name, client) for index in indices
-        ]
-        for index_manager in index_managers:
-            await index_manager.initialize_index()
+        await create_test_indices(client)
         yield client
-        for index_manager in index_managers:
-            index_name = await index_manager.get_current_index_name()
-            await index_manager.client.indices.delete(index=index_name)+        await delete_test_indices(client)