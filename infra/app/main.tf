--- conflicted
+++ resolved
@@ -197,11 +197,7 @@
   ])
   secrets = local.secrets
 
-<<<<<<< HEAD
-  command = ["taskiq", "worker", "app.tasks:broker", "--fs-discover", "--tasks-pattern", "app/**/tasks.py"]
-=======
-  command = ["taskiq", "worker", "app.tasks:broker", "--fs-discover", "--max-async-tasks", var.container_app_tasks_n_concurrent_jobs]
->>>>>>> ab79220a
+  command = ["taskiq", "worker", "app.tasks:broker", "--fs-discover", "--tasks-pattern", "app/**/tasks.py", "--max-async-tasks", var.container_app_tasks_n_concurrent_jobs]
 
   # Unfortunately the Azure terraform provider doesn't support setting up managed identity auth for scaling rules.
   custom_scale_rules = [
