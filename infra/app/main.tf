# Azure container registry will be defined in shared infrastructure repository
data "azurerm_container_registry" "this" {
  name                = var.container_registry_name
  resource_group_name = var.container_registry_resource_group
}

resource "azurerm_resource_group" "this" {
  name     = "rg-${local.name}"
  location = var.region
  tags     = merge({ "Budget Code" = var.budget_code }, local.minimum_resource_tags)
}

resource "azurerm_user_assigned_identity" "container_apps_identity" {
  name                = local.name
  location            = azurerm_resource_group.this.location
  resource_group_name = azurerm_resource_group.this.name
}

resource "azurerm_user_assigned_identity" "container_apps_tasks_identity" {
  name                = "${local.name}-tasks"
  location            = azurerm_resource_group.this.location
  resource_group_name = azurerm_resource_group.this.name
}


data "azuread_group" "db_crud_group" {
  object_id = var.db_crud_group_id
}

data "azuread_group" "db_admin_group" {
  object_id = var.db_admin_group_id
}

resource "azuread_group_member" "container_app_to_crud" {
  group_object_id  = var.db_crud_group_id
  member_object_id = azurerm_user_assigned_identity.container_apps_identity.principal_id
}

resource "azuread_group_member" "container_app_tasks_to_crud" {
  group_object_id  = var.db_crud_group_id
  member_object_id = azurerm_user_assigned_identity.container_apps_tasks_identity.principal_id
}


locals {
  env_vars = [
    {
      name  = "APP_NAME"
      value = var.app_name
    },
    {
      name  = "AZURE_APPLICATION_ID"
      value = azuread_application_registration.destiny_repository.client_id
    },
    {
      name  = "AZURE_TENANT_ID"
      value = var.azure_tenant_id
    },
    {
      name = "DB_CONFIG",
      value = jsonencode({
        DB_FQDN = azurerm_postgresql_flexible_server.this.fqdn
        DB_NAME = azurerm_postgresql_flexible_server_database.this.name
        DB_USER = data.azuread_group.db_crud_group.display_name
      })
    },
    {
      name  = "ENV"
      value = var.environment
    },
    {
      name  = "MESSAGE_BROKER_NAMESPACE"
      value = "${azurerm_servicebus_namespace.this.name}.servicebus.windows.net"
    },
    {
      name  = "MESSAGE_BROKER_QUEUE_NAME"
      value = azurerm_servicebus_queue.taskiq.name
    },
    {
      name = "AZURE_BLOB_CONFIG"
      value = jsonencode({
        storage_account_name = azurerm_storage_account.this.name
        container            = azurerm_storage_container.operations.name
      })
    },
    {
      name        = "ES_CONFIG"
      secret_name = "es-config"
    },
  ]

  secrets = [
    {
      name = "db-config-init-container",
      value = jsonencode({
        DB_FQDN = azurerm_postgresql_flexible_server.this.fqdn
        DB_NAME = azurerm_postgresql_flexible_server_database.this.name
        DB_USER = var.admin_login
        DB_PASS = var.admin_password
      })
    },
    {
      name  = "servicebus-connection-string"
      value = azurerm_servicebus_namespace.this.default_primary_connection_string
    },
    {
      name  = "es-config"
      value = jsonencode({
        cloud_id = ec_deployment.cluster.elasticsearch.cloud_id
        api_key  = elasticstack_elasticsearch_security_api_key.app.encoded
      })
    },
  ]
}

module "container_app" {
  source                          = "app.terraform.io/destiny-evidence/container-app/azure"
  version                         = "1.6.2"
  app_name                        = var.app_name
  cpu                             = var.container_app_cpu
  environment                     = var.environment
  container_registry_id           = data.azurerm_container_registry.this.id
  container_registry_login_server = data.azurerm_container_registry.this.login_server
  infrastructure_subnet_id        = azurerm_subnet.app.id
  memory                          = var.container_app_memory
  resource_group_name             = azurerm_resource_group.this.name
  region                          = azurerm_resource_group.this.location
  max_replicas                    = var.app_max_replicas
  tags                            = local.minimum_resource_tags

  identity = {
    id           = azurerm_user_assigned_identity.container_apps_identity.id
    principal_id = azurerm_user_assigned_identity.container_apps_identity.principal_id
    client_id    = azurerm_user_assigned_identity.container_apps_identity.client_id
  }

  env_vars = local.env_vars
  secrets  = local.secrets

  # NOTE: ingress changes will be ignored to avoid messing up manual custom domain config. See https://github.com/hashicorp/terraform-provider-azurerm/issues/21866#issuecomment-1755381572.
  ingress = {
    external_enabled           = true
    allow_insecure_connections = false
    target_port                = 8000
    transport                  = "auto"
    traffic_weight = {
      latest_revision = true
      percentage      = 100
    }
  }

  init_container = {
    name    = "${local.name}-database-init"
    image   = "${data.azurerm_container_registry.this.login_server}/destiny-repository:${var.environment}"
    command = ["alembic", "upgrade", "head"]
    cpu     = 0.5
    memory  = "1Gi"

    # Init containers don't support managed identities so this is our last bastion
    # of passworded auth.
    # https://github.com/microsoft/azure-container-apps/issues/807
    env = concat(local.env_vars, [
      {
        name        = "DB_CONFIG",
        secret_name = "db-config-init-container"
      }
    ])
  }

  custom_scale_rules = [
    {
      name             = "cpu-scale-rule"
      custom_rule_type = "cpu"
      metadata = {
        type  = "Utilization"
        value = var.cpu_scaling_threshold
      }
    }
  ]
}

module "container_app_tasks" {
  source                          = "app.terraform.io/destiny-evidence/container-app/azure"
  version                         = "1.6.2"
  app_name                        = "${var.app_name}-task"
  cpu                             = var.container_app_tasks_cpu
  environment                     = var.environment
  container_registry_id           = data.azurerm_container_registry.this.id
  container_registry_login_server = data.azurerm_container_registry.this.login_server
  infrastructure_subnet_id        = azurerm_subnet.tasks.id
  memory                          = var.container_app_tasks_memory
  resource_group_name             = azurerm_resource_group.this.name
  region                          = azurerm_resource_group.this.location
  max_replicas                    = var.tasks_max_replicas
  tags                            = local.minimum_resource_tags

  identity = {
    id           = azurerm_user_assigned_identity.container_apps_tasks_identity.id
    principal_id = azurerm_user_assigned_identity.container_apps_tasks_identity.principal_id
    client_id    = azurerm_user_assigned_identity.container_apps_tasks_identity.client_id
  }

  env_vars = concat(local.env_vars, [
    {
      name  = "APP_NAME"
      value = "${var.app_name}-task"
    },
  ])
  secrets = local.secrets

  command = ["taskiq", "worker", "app.tasks:broker", "--fs-discover", "--tasks-pattern", "app/**/tasks.py", "--max-async-tasks", var.container_app_tasks_n_concurrent_jobs]

  # Unfortunately the Azure terraform provider doesn't support setting up managed identity auth for scaling rules.
  custom_scale_rules = [
    {
      name             = "queue-length-scale-rule"
      custom_rule_type = "azure-servicebus"
      metadata = {
        namespace    = azurerm_servicebus_namespace.this.name
        queueName    = azurerm_servicebus_queue.taskiq.name
        messageCount = var.queue_active_jobs_scaling_threshold
      }
      authentication = {
        secret_name       = "servicebus-connection-string"
        trigger_parameter = "connection"
      }
    },
  ]
}

resource "azurerm_postgresql_flexible_server" "this" {
  name                          = "${local.name}-psqlflexibleserver"
  resource_group_name           = azurerm_resource_group.this.name
  location                      = azurerm_resource_group.this.location
  version                       = "16"
  delegated_subnet_id           = azurerm_subnet.db.id
  private_dns_zone_id           = azurerm_private_dns_zone.db.id
  public_network_access_enabled = false
  administrator_login           = var.admin_login
  administrator_password        = var.admin_password
  zone                          = "1"
  backup_retention_days         = local.is_production ? 35 : 7

  dynamic "high_availability" {
    for_each = local.is_production ? [1] : []
    content {
      mode = "ZoneRedundant"
    }
  }

  storage_mb   = 32768
  storage_tier = "P4"

  sku_name = "GP_Standard_D2ds_v4"

  authentication {
    password_auth_enabled         = true # required for init container, see https://covidence.atlassian.net/wiki/spaces/Platforms/pages/624033793/DESTINY+DB+Authentication
    active_directory_auth_enabled = true
    tenant_id                     = var.azure_tenant_id
  }

  depends_on = [azurerm_private_dns_zone_virtual_network_link.db]
  tags       = local.minimum_resource_tags

  # avoid migrating back to the primary availability zone after failover
  lifecycle {
    ignore_changes = [
      zone,
      high_availability[0].standby_availability_zone
    ]
  }
}

resource "azurerm_postgresql_flexible_server_database" "this" {
  name      = "${local.name}-db"
  server_id = azurerm_postgresql_flexible_server.this.id
  collation = "en_US.utf8"
  charset   = "UTF8"

  # Avoid accidental database deletion
  lifecycle {
    prevent_destroy = true
  }
}

resource "azurerm_user_assigned_identity" "pgadmin" {
  location            = azurerm_resource_group.this.location
  name                = data.azuread_group.db_admin_group.display_name
  resource_group_name = azurerm_resource_group.this.name
  tags                = local.minimum_resource_tags
}

resource "azurerm_postgresql_flexible_server_active_directory_administrator" "admin" {
  server_name         = azurerm_postgresql_flexible_server.this.name
  resource_group_name = azurerm_resource_group.this.name
  tenant_id           = var.azure_tenant_id
  object_id           = var.db_admin_group_id
  principal_name      = data.azuread_group.db_admin_group.display_name
  principal_type      = "Group"
}

resource "azurerm_servicebus_namespace" "this" {
  name                = local.name
  resource_group_name = azurerm_resource_group.this.name
  location            = azurerm_resource_group.this.location
  sku                 = "Standard"

  tags = local.minimum_resource_tags
}

resource "azurerm_servicebus_queue" "taskiq" {
  name         = "taskiq"
  namespace_id = azurerm_servicebus_namespace.this.id

  partitioning_enabled = true
}

resource "azurerm_storage_account" "this" {
  # Storage account name ust be less than 24 characters, only lowercase letters and numbers,
  # and globally unique. This is the best we can do.
  name                     = "${replace(var.app_name, "-", "")}${substr(var.environment, 0, 4)}sa"
  resource_group_name      = azurerm_resource_group.this.name
  location                 = azurerm_resource_group.this.location
  account_tier             = "Standard"
  account_replication_type = "LRS"
  tags                     = local.minimum_resource_tags

  # Avoid accidental blob storage deletion
  lifecycle {
    prevent_destroy = true
  }
}


resource "azurerm_storage_container" "operations" {
  # This is a container designed for storing operational repository files such as
  # batch enhancement results and reference data for robots. These are transient.
  # We should segregate this from permanent data (such as full texts) at the container
  # level to easily apply different storage management policies.
  name                  = "${local.name}-ops"
  storage_account_id    = azurerm_storage_account.this.id
  container_access_type = "private"
}

resource "azurerm_storage_management_policy" "operations" {
  storage_account_id = azurerm_storage_account.this.id

  rule {
    name    = "delete-old-${azurerm_storage_container.operations.name}-blobs"
    enabled = false # Disabled for now, enable once comfortable
    filters {
      blob_types   = ["blockBlob"]
      prefix_match = [azurerm_storage_container.operations.name]
    }
    actions {
      base_blob {
        delete_after_days_since_modification_greater_than = 30
      }
      snapshot {
        delete_after_days_since_creation_greater_than = 30
      }
      version {
        delete_after_days_since_creation = 30
      }
    }
  }
}

resource "azurerm_role_assignment" "blob_storage_rw" {
  # TODO: granularise permissions per container
  for_each = {
    app        = azurerm_user_assigned_identity.container_apps_identity.principal_id
    tasks      = azurerm_user_assigned_identity.container_apps_tasks_identity.principal_id
    developers = var.developers_group_id
  }
  scope                = azurerm_storage_account.this.id
  role_definition_name = "Storage Blob Data Contributor"
  principal_id         = each.value
}

resource "ec_deployment" "cluster" {
  name                   = "${var.app_name}-${substr(var.environment, 0, 4)}-es"
  region                 = var.elasticsearch_region
  version                = var.elastic_stack_version
  deployment_template_id = "azure-general-purpose"

  elasticsearch = {
    autoscale = true

    hot = {
<<<<<<< HEAD
      size          = "2g"
      size_resource = "memory"
      zone_count    = 2
      autoscaling = {
        min_size          = "2g"
        max_size          = "30g"
        min_storage_in_gb = 70
        max_storage_in_gb = 280
=======
      size = "2g"
      autoscaling = {
        max_size = "30g"
        max_size_resource = "memory"
      }
    }

    warm = {
      size = "0g"
      autoscaling = {
        max_size = "30g"
        max_size_resource = "memory"
      }
    }

    cold = {
      size = "0g"
      autoscaling = {
        max_size = "60g"
        max_size_resource = "memory"
      }
    }

    frozen = {
      size = "0g"
      autoscaling = {
        max_size = "60g"
        max_size_resource = "memory"
      }
    }

    ml = {
      size = "0g"
      autoscaling = {
        max_size = "30g"
        max_size_resource = "memory"
>>>>>>> 88afb2c1
      }
    }
  }

  kibana = {}

  observability = {
    deployment_id = "self"
    logs          = true
    metrics       = true
  }

  lifecycle {
    prevent_destroy = true
<<<<<<< HEAD
    # ignore future modifications that can be made by the autoscaler
    ignore_changes = [
      elasticsearch.hot.size
=======
    ignore_changes = [
      elasticsearch.hot.size,
      elasticsearch.warm.size,
      elasticsearch.cold.size,
      elasticsearch.frozen.size,
      elasticsearch.ml.size
>>>>>>> 88afb2c1
    ]
  }
}

resource "elasticstack_elasticsearch_security_api_key" "app" {
  name = "${var.app_name}-${var.environment}-app"
  role_descriptors = jsonencode({
    app_access = {
      cluster = ["monitor"]
      indices = [
        {
          names                    = ["${var.app_name}-*"]
          privileges               = ["read", "write", "create_index", "manage"]
          allow_restricted_indices = false
        }
      ]
    }
  })
}

resource "elasticstack_elasticsearch_security_api_key" "read_only" {
  name = "${var.app_name}-${var.environment}-read-only"
  role_descriptors = jsonencode({
    app_access = {
      cluster = ["monitor"]
      indices = [
        {
          names                    = ["${var.app_name}-*"]
          privileges               = ["read"]
          allow_restricted_indices = false
        }
      ]
    }
  })
}

resource "elasticstack_elasticsearch_snapshot_lifecycle" "snapshots" {
  name = "snapshot-policy"

  # Every 30 minutes for production, once a day at 01:30 AM otherwise
  schedule   = local.is_production ? "0 */30 * * * ?" : "0 30 1 * * ?"
  repository = "found-snapshots" # Default Elastic Cloud repository

  expire_after = "30d"
  min_count    = local.is_production ? 336 : 7 # 7 days worth
}<|MERGE_RESOLUTION|>--- conflicted
+++ resolved
@@ -388,16 +388,6 @@
     autoscale = true
 
     hot = {
-<<<<<<< HEAD
-      size          = "2g"
-      size_resource = "memory"
-      zone_count    = 2
-      autoscaling = {
-        min_size          = "2g"
-        max_size          = "30g"
-        min_storage_in_gb = 70
-        max_storage_in_gb = 280
-=======
       size = "2g"
       autoscaling = {
         max_size = "30g"
@@ -434,7 +424,6 @@
       autoscaling = {
         max_size = "30g"
         max_size_resource = "memory"
->>>>>>> 88afb2c1
       }
     }
   }
@@ -449,18 +438,12 @@
 
   lifecycle {
     prevent_destroy = true
-<<<<<<< HEAD
-    # ignore future modifications that can be made by the autoscaler
-    ignore_changes = [
-      elasticsearch.hot.size
-=======
     ignore_changes = [
       elasticsearch.hot.size,
       elasticsearch.warm.size,
       elasticsearch.cold.size,
       elasticsearch.frozen.size,
       elasticsearch.ml.size
->>>>>>> 88afb2c1
     ]
   }
 }
