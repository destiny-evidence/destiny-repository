"""The service for managing and interacting with robots."""

import destiny_sdk
import httpx
from fastapi import status
from pydantic import UUID4, HttpUrl

<<<<<<< HEAD
from app.core.config import get_settings
from app.core.exceptions import (
    RobotEnhancementError,
    RobotUnreachableError,
)
from app.domain.references.models.models import (
    EnhancementRequest,
    Reference,
)
from app.domain.robots.models import RobotConfig, Robots
=======
from app.core.exceptions import RobotEnhancementError, RobotUnreachableError
from app.domain.references.models.models import EnhancementRequest, Reference
from app.domain.robots.models import RobotConfig, Robots
from app.domain.service import GenericService
from app.persistence.sql.uow import AsyncSqlUnitOfWork
>>>>>>> 1648e799

MIN_FOR_5XX_STATUS_CODES = 500

settings = get_settings()


class RobotService:
    """The service which manages interacting with robots."""

    def __init__(self, robots: Robots) -> None:
        """Initialize the service with a unit of work."""
        self.robots = robots

    def get_robot_url(self, robot_id: UUID4) -> HttpUrl:
        """Get the url for a given robot id."""
        return self.robots.get_robot_url(robot_id)

    def get_robot_config(self, robot_id: UUID4) -> RobotConfig:
<<<<<<< HEAD
        """Get the config for a given robot id."""
        return self.robots.get_robot_config(robot_id)

    async def send_enhancement_request_to_robot(
        self,
        robot_url: str,
        robot_id: UUID4,
        robot_request: destiny_sdk.robots.RobotRequest
        | destiny_sdk.robots.BatchRobotRequest,
=======
        """Get the config for a given robot_id."""
        return self.robots.get_robot_config(robot_id)

    async def request_enhancement_from_robot(
        self,
        robot_config: RobotConfig,
        enhancement_request: EnhancementRequest,
        reference: Reference,
>>>>>>> 1648e799
    ) -> httpx.Response:
        """Send a request to a robot, handling error cases."""
        try:
            auth = destiny_sdk.client_auth.DestinyAuth(robot_config.auth_method)
            async with httpx.AsyncClient(auth=auth) as client:
                response = await client.post(
<<<<<<< HEAD
                    robot_url, json=robot_request.model_dump(mode="json")
=======
                    str(robot_config.robot_url),
                    json=robot_request.model_dump(mode="json"),
>>>>>>> 1648e799
                )
        except httpx.RequestError as exception:
            error = f"Cannot request enhancement from Robot {robot_id}."
            raise RobotUnreachableError(error) from exception

        if response.status_code != status.HTTP_202_ACCEPTED:
            if response.status_code >= MIN_FOR_5XX_STATUS_CODES:
                error = f"Cannot request enhancement from Robot {robot_id}."
                raise RobotUnreachableError(error)
            # Expect this is a 4xx
            raise RobotEnhancementError(detail=response.text)

        return response

    async def request_enhancement_from_robot(
        self,
        robot_url: HttpUrl,
        enhancement_request: EnhancementRequest,
        reference: Reference,
    ) -> httpx.Response:
        """Request an enhancement from a robot."""
        robot_request = destiny_sdk.robots.RobotRequest(
            id=enhancement_request.id,
            reference=destiny_sdk.references.Reference(**reference.model_dump()),
            extra_fields=enhancement_request.enhancement_parameters,
        )

        return await self.send_enhancement_request_to_robot(
            robot_url=str(robot_url).rstrip("/") + "/single/",
            robot_id=enhancement_request.robot_id,
            robot_request=robot_request,
        )<|MERGE_RESOLUTION|>--- conflicted
+++ resolved
@@ -5,7 +5,6 @@
 from fastapi import status
 from pydantic import UUID4, HttpUrl
 
-<<<<<<< HEAD
 from app.core.config import get_settings
 from app.core.exceptions import (
     RobotEnhancementError,
@@ -16,13 +15,6 @@
     Reference,
 )
 from app.domain.robots.models import RobotConfig, Robots
-=======
-from app.core.exceptions import RobotEnhancementError, RobotUnreachableError
-from app.domain.references.models.models import EnhancementRequest, Reference
-from app.domain.robots.models import RobotConfig, Robots
-from app.domain.service import GenericService
-from app.persistence.sql.uow import AsyncSqlUnitOfWork
->>>>>>> 1648e799
 
 MIN_FOR_5XX_STATUS_CODES = 500
 
@@ -41,7 +33,6 @@
         return self.robots.get_robot_url(robot_id)
 
     def get_robot_config(self, robot_id: UUID4) -> RobotConfig:
-<<<<<<< HEAD
         """Get the config for a given robot id."""
         return self.robots.get_robot_config(robot_id)
 
@@ -51,28 +42,13 @@
         robot_id: UUID4,
         robot_request: destiny_sdk.robots.RobotRequest
         | destiny_sdk.robots.BatchRobotRequest,
-=======
-        """Get the config for a given robot_id."""
-        return self.robots.get_robot_config(robot_id)
-
-    async def request_enhancement_from_robot(
-        self,
-        robot_config: RobotConfig,
-        enhancement_request: EnhancementRequest,
-        reference: Reference,
->>>>>>> 1648e799
     ) -> httpx.Response:
         """Send a request to a robot, handling error cases."""
         try:
-            auth = destiny_sdk.client_auth.DestinyAuth(robot_config.auth_method)
-            async with httpx.AsyncClient(auth=auth) as client:
+            async with httpx.AsyncClient() as client:
                 response = await client.post(
-<<<<<<< HEAD
-                    robot_url, json=robot_request.model_dump(mode="json")
-=======
-                    str(robot_config.robot_url),
+                    robot_url.rstrip("/") + "/batch/",
                     json=robot_request.model_dump(mode="json"),
->>>>>>> 1648e799
                 )
         except httpx.RequestError as exception:
             error = f"Cannot request enhancement from Robot {robot_id}."
@@ -89,7 +65,7 @@
 
     async def request_enhancement_from_robot(
         self,
-        robot_url: HttpUrl,
+        robot_config: RobotConfig,
         enhancement_request: EnhancementRequest,
         reference: Reference,
     ) -> httpx.Response:
@@ -99,9 +75,24 @@
             reference=destiny_sdk.references.Reference(**reference.model_dump()),
             extra_fields=enhancement_request.enhancement_parameters,
         )
+        try:
+            auth = destiny_sdk.client_auth.DestinyAuth(robot_config.auth_method)
+            async with httpx.AsyncClient(auth=auth) as client:
+                response = await client.post(
+                    str(robot_config.robot_url).rstrip("/") + "/single/",
+                    json=robot_request.model_dump(mode="json"),
+                )
+        except httpx.RequestError as exception:
+            error = (
+                f"Cannot request enhancement from Robot {enhancement_request.robot_id}."
+            )
+            raise RobotUnreachableError(error) from exception
 
-        return await self.send_enhancement_request_to_robot(
-            robot_url=str(robot_url).rstrip("/") + "/single/",
-            robot_id=enhancement_request.robot_id,
-            robot_request=robot_request,
-        )+        if response.status_code != status.HTTP_202_ACCEPTED:
+            if response.status_code >= MIN_FOR_5XX_STATUS_CODES:
+                error = f"Cannot request enhancement from Robot {enhancement_request.robot_id}."  # noqa: E501
+                raise RobotUnreachableError(error)
+            # Expect this is a 4xx
+            raise RobotEnhancementError(detail=response.text)
+
+        return response