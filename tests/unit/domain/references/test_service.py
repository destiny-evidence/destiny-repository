--- conflicted
+++ resolved
@@ -351,12 +351,9 @@
     assert enhancement_request.request_status == EnhancementRequestStatus.COMPLETED
     assert reference.enhancements[0]["source"] == fake_enhancement_data.get("source")
 
-<<<<<<< HEAD
-=======
     es_reference = fake_reference_repo_es.get_first_record()
     assert es_reference == reference
 
->>>>>>> 92bfb978
 
 @pytest.mark.asyncio
 async def test_create_valid_derived_reference_enhancement_from_request(
@@ -370,10 +367,7 @@
     fake_reference_repo = fake_repository(
         [Reference(id=reference_id, enhancements=[existing_enhancement])]
     )
-<<<<<<< HEAD
-=======
     fake_reference_repo_es = fake_repository()
->>>>>>> 92bfb978
     fake_enhancements_repo = fake_repository([existing_enhancement])
 
     existing_enhancement_request = EnhancementRequest(
@@ -389,19 +383,12 @@
         references=fake_reference_repo,
         enhancements=fake_enhancements_repo,
     )
-<<<<<<< HEAD
-=======
     es_uow = fake_uow(references=fake_reference_repo_es)
->>>>>>> 92bfb978
 
     derived_enhancement = fake_enhancement_data.copy()
     derived_enhancement["derived_from"] = [existing_enhancement.id]
 
-<<<<<<< HEAD
-    service = ReferenceService(uow)
-=======
     service = ReferenceService(uow, es_uow)
->>>>>>> 92bfb978
     enhancement_request = await service.create_reference_enhancement_from_request(
         enhancement_request_id=existing_enhancement_request.id,
         enhancement=Enhancement(reference_id=reference_id, **derived_enhancement),
@@ -412,12 +399,9 @@
     assert enhancement_request.request_status == EnhancementRequestStatus.COMPLETED
     assert reference.enhancements[1]["derived_from"] == [existing_enhancement.id]
 
-<<<<<<< HEAD
-=======
     es_reference = fake_reference_repo_es.get_first_record()
     assert es_reference == reference
 
->>>>>>> 92bfb978
 
 @pytest.mark.asyncio
 async def test_create_invalid_derived_reference_enhancement_from_request(
