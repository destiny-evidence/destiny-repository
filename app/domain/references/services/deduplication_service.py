--- conflicted
+++ resolved
@@ -228,13 +228,8 @@
                     0
                 ],
             )
-<<<<<<< HEAD
             if settings.env == Environment.TEST
-            and reference_duplicate_decision.candidate_duplicate_ids
-=======
-            if settings.env in (Environment.E2E, Environment.TEST)
             and reference_duplicate_decision.candidate_canonical_ids
->>>>>>> f385eaf8
             else ReferenceDuplicateDeterminationResult(
                 duplicate_determination=DuplicateDetermination.UNRESOLVED
             )
