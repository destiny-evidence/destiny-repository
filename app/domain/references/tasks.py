"""Import tasks module for the DESTINY Climate and Health Repository API."""

from collections.abc import Iterable

from elasticsearch import AsyncElasticsearch
from pydantic import UUID4
from sqlalchemy.ext.asyncio import AsyncSession

from app.core.logger import get_logger
from app.domain.references.models.models import (
    BatchEnhancementRequest,
    BatchEnhancementRequestStatus,
)
from app.domain.references.service import ReferenceService
from app.domain.references.services.anti_corruption_service import (
    ReferenceAntiCorruptionService,
)
from app.domain.robots.robot_request_dispatcher import RobotRequestDispatcher
from app.domain.robots.service import RobotService
from app.domain.robots.services.anti_corruption_service import (
    RobotAntiCorruptionService,
)
from app.persistence.blob.repository import BlobRepository
from app.persistence.es.client import es_manager
from app.persistence.es.uow import AsyncESUnitOfWork
from app.persistence.sql.session import db_manager
from app.persistence.sql.uow import AsyncSqlUnitOfWork
from app.tasks import broker

logger = get_logger()


async def get_sql_unit_of_work(
    session: AsyncSession | None = None,
) -> AsyncSqlUnitOfWork:
    """Return the unit of work for operating on imports in SQL."""
    if session is None:
        async with db_manager.session() as s:
            return AsyncSqlUnitOfWork(session=s)

    return AsyncSqlUnitOfWork(session=session)


async def get_es_unit_of_work(
    client: AsyncElasticsearch | None = None,
) -> AsyncESUnitOfWork:
    """Return the unit of work for operating on references in ES."""
    if client is None:
        async with es_manager.client() as c:
            return AsyncESUnitOfWork(client=c)

    return AsyncESUnitOfWork(client=client)


async def get_reference_service(
    anti_corruption_service: ReferenceAntiCorruptionService,
    sql_uow: AsyncSqlUnitOfWork,
    es_uow: AsyncESUnitOfWork,
) -> ReferenceService:
    """Return the reference service using the provided unit of work dependencies."""
    return ReferenceService(
        sql_uow=sql_uow,
        es_uow=es_uow,
        anti_corruption_service=anti_corruption_service,
    )


async def get_robot_service(
    robot_anti_corruption_service: RobotAntiCorruptionService,
    sql_uow: AsyncSqlUnitOfWork,
) -> RobotService:
    """Return the robot service using the provided unit of work dependencies."""
    return RobotService(
        sql_uow=sql_uow,
        anti_corruption_service=robot_anti_corruption_service,
    )


async def get_blob_repository() -> BlobRepository:
    """Return the blob repository using the provided session."""
    return BlobRepository()


async def get_robot_request_dispatcher() -> RobotRequestDispatcher:
    """Return the robot request dispatcher."""
    return RobotRequestDispatcher()


@broker.task
async def collect_and_dispatch_references_for_batch_enhancement(
    batch_enhancement_request_id: UUID4,
) -> None:
    """Async logic for dispatching a batch enhancement request."""
    logger.info(
        "Processing batch enhancement request",
        extra={"batch_enhancement_request_id": batch_enhancement_request_id},
    )
    sql_uow = await get_sql_unit_of_work()
    es_uow = await get_es_unit_of_work()
    blob_repository = await get_blob_repository()
    reference_anti_corruption_service = ReferenceAntiCorruptionService(blob_repository)
    robot_anti_corruption_service = RobotAntiCorruptionService()
    reference_service = await get_reference_service(
        reference_anti_corruption_service, sql_uow, es_uow
    )
    robot_service = await get_robot_service(robot_anti_corruption_service, sql_uow)
    robot_request_dispatcher = await get_robot_request_dispatcher()
    blob_repository = await get_blob_repository()
    batch_enhancement_request = await reference_service.get_batch_enhancement_request(
        batch_enhancement_request_id
    )

    try:
        await reference_service.collect_and_dispatch_references_for_batch_enhancement(
            batch_enhancement_request,
            robot_service,
            robot_request_dispatcher,
            blob_repository,
        )
    except Exception as e:
        logger.exception("Error occurred while creating batch enhancement request")
        await reference_service.mark_batch_enhancement_request_failed(
            batch_enhancement_request_id,
            str(e),
        )


@broker.task
async def validate_and_import_batch_enhancement_result(
    batch_enhancement_request_id: UUID4,
) -> None:
    """Async logic for validating and importing a batch enhancement result."""
    logger.info(
        "Processing batch enhancement result",
        extra={"batch_enhancement_request_id": batch_enhancement_request_id},
    )
    sql_uow = await get_sql_unit_of_work()
    es_uow = await get_es_unit_of_work()
    blob_repository = await get_blob_repository()
    reference_anti_corruption_service = ReferenceAntiCorruptionService(blob_repository)
    reference_service = await get_reference_service(
        reference_anti_corruption_service, sql_uow, es_uow
    )
    blob_repository = await get_blob_repository()
    batch_enhancement_request = await reference_service.get_batch_enhancement_request(
        batch_enhancement_request_id
    )

    try:
        (
            terminal_status,
            imported_enhancement_ids,
        ) = await reference_service.validate_and_import_batch_enhancement_result(
            batch_enhancement_request,
            blob_repository,
        )
    except Exception as e:
        logger.exception(
            "Error occurred while validating and importing batch enhancement result"
        )
        await reference_service.mark_batch_enhancement_request_failed(
            batch_enhancement_request_id,
            str(e),
        )
        return

    # Update elasticsearch index
    # For now we naively update all references in the request - this is at worse a
    # superset of the actual enhancement updates.

    await reference_service.update_batch_enhancement_request_status(
        batch_enhancement_request.id,
        BatchEnhancementRequestStatus.INDEXING,
    )

    try:
        await reference_service.index_references(
            reference_ids=batch_enhancement_request.reference_ids,
        )
        await reference_service.update_batch_enhancement_request_status(
            batch_enhancement_request.id,
            terminal_status,
        )
    except Exception:
        logger.exception(
            "Error indexing references in Elasticsearch",
            extra={
                "batch_enhancement_request_id": batch_enhancement_request_id,
            },
        )
        await reference_service.update_batch_enhancement_request_status(
            batch_enhancement_request.id,
            BatchEnhancementRequestStatus.INDEXING_FAILED,
        )

    # Perform robot automations
    await detect_and_dispatch_robot_automations(
        reference_service,
        enhancement_ids=imported_enhancement_ids,
        source_str=f"BatchEnhancementRequest:{batch_enhancement_request.id}",
        skip_robot_id=batch_enhancement_request.robot_id,
    )


@broker.task
async def repair_reference_index() -> None:
    """Async logic for rebuilding the reference index."""
    logger.info("Repairing reference index")
    sql_uow = await get_sql_unit_of_work()
    es_uow = await get_es_unit_of_work()
<<<<<<< HEAD
    reference_service = await get_reference_service(sql_uow, es_uow)
=======
    blob_repository = await get_blob_repository()
    reference_anti_corruption_service = ReferenceAntiCorruptionService(blob_repository)
    reference_service = await get_reference_service(
        reference_anti_corruption_service, sql_uow, es_uow
    )
    async with es_manager.client() as client:
        await ReferenceDocument._index.delete(using=client)  # noqa: SLF001
        await ReferenceDocument.init(using=client)
>>>>>>> 7e47c99b

    await reference_service.repopulate_reference_index()


@broker.task
async def repair_robot_automation_percolation_index() -> None:
    """Async logic for rebuilding the robot automation percolation index."""
    logger.info("Repairing robot automation percolation index")
    sql_uow = await get_sql_unit_of_work()
    es_uow = await get_es_unit_of_work()
    reference_service = await get_reference_service(sql_uow, es_uow)

    await reference_service.repopulate_robot_automation_percolation_index()


async def detect_and_dispatch_robot_automations(
    reference_service: ReferenceService,
    reference_ids: Iterable[UUID4] | None = None,
    enhancement_ids: Iterable[UUID4] | None = None,
    source_str: str | None = None,
    skip_robot_id: UUID4 | None = None,
) -> list[BatchEnhancementRequest]:
    """
    Request default enhancements for a set of references.

    Technically this is a task distributor, not a task - may live in a higher layer
    later in life.
    """
    requests: list[BatchEnhancementRequest] = []
    robot_automations = await reference_service.detect_robot_automations(
        reference_ids=reference_ids,
        enhancement_ids=enhancement_ids,
    )
    for robot_automation in robot_automations:
        if robot_automation.robot_id == skip_robot_id:
            logger.warning(
                "Detected robot automation loop, skipping."
                " This is likely a problem in the percolation query.",
                extra={
                    "robot_id": robot_automation.robot_id,
                    "source": source_str,
                },
            )
            continue
        enhancement_request = (
            await reference_service.register_batch_reference_enhancement_request(
                enhancement_request=BatchEnhancementRequest(
                    reference_ids=robot_automation.reference_ids,
                    robot_id=robot_automation.robot_id,
                    source=source_str,
                ),
            )
        )
        requests.append(enhancement_request)
        logger.info(
            "Enqueueing enhancement batch for imported references",
            extra={
                "batch_enhancement_request_id": enhancement_request.id,
                "robot_id": robot_automation.robot_id,
            },
        )
        await collect_and_dispatch_references_for_batch_enhancement.kiq(
            batch_enhancement_request_id=enhancement_request.id,
        )
    return requests<|MERGE_RESOLUTION|>--- conflicted
+++ resolved
@@ -208,19 +208,11 @@
     logger.info("Repairing reference index")
     sql_uow = await get_sql_unit_of_work()
     es_uow = await get_es_unit_of_work()
-<<<<<<< HEAD
-    reference_service = await get_reference_service(sql_uow, es_uow)
-=======
-    blob_repository = await get_blob_repository()
-    reference_anti_corruption_service = ReferenceAntiCorruptionService(blob_repository)
-    reference_service = await get_reference_service(
-        reference_anti_corruption_service, sql_uow, es_uow
-    )
-    async with es_manager.client() as client:
-        await ReferenceDocument._index.delete(using=client)  # noqa: SLF001
-        await ReferenceDocument.init(using=client)
->>>>>>> 7e47c99b
-
+    blob_repository = await get_blob_repository()
+    reference_anti_corruption_service = ReferenceAntiCorruptionService(blob_repository)
+    reference_service = await get_reference_service(
+        reference_anti_corruption_service, sql_uow, es_uow
+    )
     await reference_service.repopulate_reference_index()
 
 
@@ -230,7 +222,11 @@
     logger.info("Repairing robot automation percolation index")
     sql_uow = await get_sql_unit_of_work()
     es_uow = await get_es_unit_of_work()
-    reference_service = await get_reference_service(sql_uow, es_uow)
+    blob_repository = await get_blob_repository()
+    reference_anti_corruption_service = ReferenceAntiCorruptionService(blob_repository)
+    reference_service = await get_reference_service(
+        reference_anti_corruption_service, sql_uow, es_uow
+    )
 
     await reference_service.repopulate_robot_automation_percolation_index()
 
