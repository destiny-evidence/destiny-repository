version = 1
revision = 2
requires-python = ">=3.12, <4"
resolution-markers = [
    "python_full_version >= '3.13'",
    "python_full_version < '3.13'",
]

[[package]]
name = "accessible-pygments"
version = "0.0.5"
source = { registry = "https://pypi.org/simple" }
dependencies = [
    { name = "pygments" },
]
sdist = { url = "https://files.pythonhosted.org/packages/bc/c1/bbac6a50d02774f91572938964c582fff4270eee73ab822a4aeea4d8b11b/accessible_pygments-0.0.5.tar.gz", hash = "sha256:40918d3e6a2b619ad424cb91e556bd3bd8865443d9f22f1dcdf79e33c8046872", size = 1377899, upload-time = "2024-05-10T11:23:10.216Z" }
wheels = [
    { url = "https://files.pythonhosted.org/packages/8d/3f/95338030883d8c8b91223b4e21744b04d11b161a3ef117295d8241f50ab4/accessible_pygments-0.0.5-py3-none-any.whl", hash = "sha256:88ae3211e68a1d0b011504b2ffc1691feafce124b845bd072ab6f9f66f34d4b7", size = 1395903, upload-time = "2024-05-10T11:23:08.421Z" },
]

[[package]]
name = "aio-pika"
version = "9.5.5"
source = { registry = "https://pypi.org/simple" }
dependencies = [
    { name = "aiormq" },
    { name = "exceptiongroup" },
    { name = "yarl" },
]
sdist = { url = "https://files.pythonhosted.org/packages/48/00/5391405f15e85bd6cb859186dbe04d99186ca29410a7cdc52848b55a1d72/aio_pika-9.5.5.tar.gz", hash = "sha256:3d2f25838860fa7e209e21fc95555f558401f9b49a832897419489f1c9e1d6a4", size = 48468, upload-time = "2025-02-26T11:15:56.595Z" }
wheels = [
    { url = "https://files.pythonhosted.org/packages/71/cf/efa5581760bd08263bce8dbf943f32006b6dfd5bc120f43a26257281b546/aio_pika-9.5.5-py3-none-any.whl", hash = "sha256:94e0ac3666398d6a28b0c3b530c1febf4c6d4ececb345620727cfd7bfe1c02e0", size = 54257, upload-time = "2025-02-26T11:15:54.066Z" },
]

[[package]]
name = "aiohappyeyeballs"
version = "2.6.1"
source = { registry = "https://pypi.org/simple" }
sdist = { url = "https://files.pythonhosted.org/packages/26/30/f84a107a9c4331c14b2b586036f40965c128aa4fee4dda5d3d51cb14ad54/aiohappyeyeballs-2.6.1.tar.gz", hash = "sha256:c3f9d0113123803ccadfdf3f0faa505bc78e6a72d1cc4806cbd719826e943558", size = 22760, upload-time = "2025-03-12T01:42:48.764Z" }
wheels = [
    { url = "https://files.pythonhosted.org/packages/0f/15/5bf3b99495fb160b63f95972b81750f18f7f4e02ad051373b669d17d44f2/aiohappyeyeballs-2.6.1-py3-none-any.whl", hash = "sha256:f349ba8f4b75cb25c99c5c2d84e997e485204d2902a9597802b0371f09331fb8", size = 15265, upload-time = "2025-03-12T01:42:47.083Z" },
]

[[package]]
name = "aiohttp"
version = "3.12.14"
source = { registry = "https://pypi.org/simple" }
dependencies = [
    { name = "aiohappyeyeballs" },
    { name = "aiosignal" },
    { name = "attrs" },
    { name = "frozenlist" },
    { name = "multidict" },
    { name = "propcache" },
    { name = "yarl" },
]
sdist = { url = "https://files.pythonhosted.org/packages/e6/0b/e39ad954107ebf213a2325038a3e7a506be3d98e1435e1f82086eec4cde2/aiohttp-3.12.14.tar.gz", hash = "sha256:6e06e120e34d93100de448fd941522e11dafa78ef1a893c179901b7d66aa29f2", size = 7822921, upload-time = "2025-07-10T13:05:33.968Z" }
wheels = [
    { url = "https://files.pythonhosted.org/packages/c3/0d/29026524e9336e33d9767a1e593ae2b24c2b8b09af7c2bd8193762f76b3e/aiohttp-3.12.14-cp312-cp312-macosx_10_13_universal2.whl", hash = "sha256:a0ecbb32fc3e69bc25efcda7d28d38e987d007096cbbeed04f14a6662d0eee22", size = 701055, upload-time = "2025-07-10T13:03:45.59Z" },
    { url = "https://files.pythonhosted.org/packages/0a/b8/a5e8e583e6c8c1056f4b012b50a03c77a669c2e9bf012b7cf33d6bc4b141/aiohttp-3.12.14-cp312-cp312-macosx_10_13_x86_64.whl", hash = "sha256:0400f0ca9bb3e0b02f6466421f253797f6384e9845820c8b05e976398ac1d81a", size = 475670, upload-time = "2025-07-10T13:03:47.249Z" },
    { url = "https://files.pythonhosted.org/packages/29/e8/5202890c9e81a4ec2c2808dd90ffe024952e72c061729e1d49917677952f/aiohttp-3.12.14-cp312-cp312-macosx_11_0_arm64.whl", hash = "sha256:a56809fed4c8a830b5cae18454b7464e1529dbf66f71c4772e3cfa9cbec0a1ff", size = 468513, upload-time = "2025-07-10T13:03:49.377Z" },
    { url = "https://files.pythonhosted.org/packages/23/e5/d11db8c23d8923d3484a27468a40737d50f05b05eebbb6288bafcb467356/aiohttp-3.12.14-cp312-cp312-manylinux_2_17_aarch64.manylinux2014_aarch64.whl", hash = "sha256:27f2e373276e4755691a963e5d11756d093e346119f0627c2d6518208483fb6d", size = 1715309, upload-time = "2025-07-10T13:03:51.556Z" },
    { url = "https://files.pythonhosted.org/packages/53/44/af6879ca0eff7a16b1b650b7ea4a827301737a350a464239e58aa7c387ef/aiohttp-3.12.14-cp312-cp312-manylinux_2_17_armv7l.manylinux2014_armv7l.manylinux_2_31_armv7l.whl", hash = "sha256:ca39e433630e9a16281125ef57ece6817afd1d54c9f1bf32e901f38f16035869", size = 1697961, upload-time = "2025-07-10T13:03:53.511Z" },
    { url = "https://files.pythonhosted.org/packages/bb/94/18457f043399e1ec0e59ad8674c0372f925363059c276a45a1459e17f423/aiohttp-3.12.14-cp312-cp312-manylinux_2_17_ppc64le.manylinux2014_ppc64le.whl", hash = "sha256:9c748b3f8b14c77720132b2510a7d9907a03c20ba80f469e58d5dfd90c079a1c", size = 1753055, upload-time = "2025-07-10T13:03:55.368Z" },
    { url = "https://files.pythonhosted.org/packages/26/d9/1d3744dc588fafb50ff8a6226d58f484a2242b5dd93d8038882f55474d41/aiohttp-3.12.14-cp312-cp312-manylinux_2_17_s390x.manylinux2014_s390x.whl", hash = "sha256:f0a568abe1b15ce69d4cc37e23020720423f0728e3cb1f9bcd3f53420ec3bfe7", size = 1799211, upload-time = "2025-07-10T13:03:57.216Z" },
    { url = "https://files.pythonhosted.org/packages/73/12/2530fb2b08773f717ab2d249ca7a982ac66e32187c62d49e2c86c9bba9b4/aiohttp-3.12.14-cp312-cp312-manylinux_2_17_x86_64.manylinux2014_x86_64.whl", hash = "sha256:9888e60c2c54eaf56704b17feb558c7ed6b7439bca1e07d4818ab878f2083660", size = 1718649, upload-time = "2025-07-10T13:03:59.469Z" },
    { url = "https://files.pythonhosted.org/packages/b9/34/8d6015a729f6571341a311061b578e8b8072ea3656b3d72329fa0faa2c7c/aiohttp-3.12.14-cp312-cp312-manylinux_2_5_i686.manylinux1_i686.manylinux_2_17_i686.manylinux2014_i686.whl", hash = "sha256:3006a1dc579b9156de01e7916d38c63dc1ea0679b14627a37edf6151bc530088", size = 1634452, upload-time = "2025-07-10T13:04:01.698Z" },
    { url = "https://files.pythonhosted.org/packages/ff/4b/08b83ea02595a582447aeb0c1986792d0de35fe7a22fb2125d65091cbaf3/aiohttp-3.12.14-cp312-cp312-musllinux_1_2_aarch64.whl", hash = "sha256:aa8ec5c15ab80e5501a26719eb48a55f3c567da45c6ea5bb78c52c036b2655c7", size = 1695511, upload-time = "2025-07-10T13:04:04.165Z" },
    { url = "https://files.pythonhosted.org/packages/b5/66/9c7c31037a063eec13ecf1976185c65d1394ded4a5120dd5965e3473cb21/aiohttp-3.12.14-cp312-cp312-musllinux_1_2_armv7l.whl", hash = "sha256:39b94e50959aa07844c7fe2206b9f75d63cc3ad1c648aaa755aa257f6f2498a9", size = 1716967, upload-time = "2025-07-10T13:04:06.132Z" },
    { url = "https://files.pythonhosted.org/packages/ba/02/84406e0ad1acb0fb61fd617651ab6de760b2d6a31700904bc0b33bd0894d/aiohttp-3.12.14-cp312-cp312-musllinux_1_2_i686.whl", hash = "sha256:04c11907492f416dad9885d503fbfc5dcb6768d90cad8639a771922d584609d3", size = 1657620, upload-time = "2025-07-10T13:04:07.944Z" },
    { url = "https://files.pythonhosted.org/packages/07/53/da018f4013a7a179017b9a274b46b9a12cbeb387570f116964f498a6f211/aiohttp-3.12.14-cp312-cp312-musllinux_1_2_ppc64le.whl", hash = "sha256:88167bd9ab69bb46cee91bd9761db6dfd45b6e76a0438c7e884c3f8160ff21eb", size = 1737179, upload-time = "2025-07-10T13:04:10.182Z" },
    { url = "https://files.pythonhosted.org/packages/49/e8/ca01c5ccfeaafb026d85fa4f43ceb23eb80ea9c1385688db0ef322c751e9/aiohttp-3.12.14-cp312-cp312-musllinux_1_2_s390x.whl", hash = "sha256:791504763f25e8f9f251e4688195e8b455f8820274320204f7eafc467e609425", size = 1765156, upload-time = "2025-07-10T13:04:12.029Z" },
    { url = "https://files.pythonhosted.org/packages/22/32/5501ab525a47ba23c20613e568174d6c63aa09e2caa22cded5c6ea8e3ada/aiohttp-3.12.14-cp312-cp312-musllinux_1_2_x86_64.whl", hash = "sha256:2785b112346e435dd3a1a67f67713a3fe692d288542f1347ad255683f066d8e0", size = 1724766, upload-time = "2025-07-10T13:04:13.961Z" },
    { url = "https://files.pythonhosted.org/packages/06/af/28e24574801fcf1657945347ee10df3892311c2829b41232be6089e461e7/aiohttp-3.12.14-cp312-cp312-win32.whl", hash = "sha256:15f5f4792c9c999a31d8decf444e79fcfd98497bf98e94284bf390a7bb8c1729", size = 422641, upload-time = "2025-07-10T13:04:16.018Z" },
    { url = "https://files.pythonhosted.org/packages/98/d5/7ac2464aebd2eecac38dbe96148c9eb487679c512449ba5215d233755582/aiohttp-3.12.14-cp312-cp312-win_amd64.whl", hash = "sha256:3b66e1a182879f579b105a80d5c4bd448b91a57e8933564bf41665064796a338", size = 449316, upload-time = "2025-07-10T13:04:18.289Z" },
    { url = "https://files.pythonhosted.org/packages/06/48/e0d2fa8ac778008071e7b79b93ab31ef14ab88804d7ba71b5c964a7c844e/aiohttp-3.12.14-cp313-cp313-macosx_10_13_universal2.whl", hash = "sha256:3143a7893d94dc82bc409f7308bc10d60285a3cd831a68faf1aa0836c5c3c767", size = 695471, upload-time = "2025-07-10T13:04:20.124Z" },
    { url = "https://files.pythonhosted.org/packages/8d/e7/f73206afa33100804f790b71092888f47df65fd9a4cd0e6800d7c6826441/aiohttp-3.12.14-cp313-cp313-macosx_10_13_x86_64.whl", hash = "sha256:3d62ac3d506cef54b355bd34c2a7c230eb693880001dfcda0bf88b38f5d7af7e", size = 473128, upload-time = "2025-07-10T13:04:21.928Z" },
    { url = "https://files.pythonhosted.org/packages/df/e2/4dd00180be551a6e7ee979c20fc7c32727f4889ee3fd5b0586e0d47f30e1/aiohttp-3.12.14-cp313-cp313-macosx_11_0_arm64.whl", hash = "sha256:48e43e075c6a438937c4de48ec30fa8ad8e6dfef122a038847456bfe7b947b63", size = 465426, upload-time = "2025-07-10T13:04:24.071Z" },
    { url = "https://files.pythonhosted.org/packages/de/dd/525ed198a0bb674a323e93e4d928443a680860802c44fa7922d39436b48b/aiohttp-3.12.14-cp313-cp313-manylinux_2_17_aarch64.manylinux2014_aarch64.whl", hash = "sha256:077b4488411a9724cecc436cbc8c133e0d61e694995b8de51aaf351c7578949d", size = 1704252, upload-time = "2025-07-10T13:04:26.049Z" },
    { url = "https://files.pythonhosted.org/packages/d8/b1/01e542aed560a968f692ab4fc4323286e8bc4daae83348cd63588e4f33e3/aiohttp-3.12.14-cp313-cp313-manylinux_2_17_armv7l.manylinux2014_armv7l.manylinux_2_31_armv7l.whl", hash = "sha256:d8c35632575653f297dcbc9546305b2c1133391089ab925a6a3706dfa775ccab", size = 1685514, upload-time = "2025-07-10T13:04:28.186Z" },
    { url = "https://files.pythonhosted.org/packages/b3/06/93669694dc5fdabdc01338791e70452d60ce21ea0946a878715688d5a191/aiohttp-3.12.14-cp313-cp313-manylinux_2_17_ppc64le.manylinux2014_ppc64le.whl", hash = "sha256:6b8ce87963f0035c6834b28f061df90cf525ff7c9b6283a8ac23acee6502afd4", size = 1737586, upload-time = "2025-07-10T13:04:30.195Z" },
    { url = "https://files.pythonhosted.org/packages/a5/3a/18991048ffc1407ca51efb49ba8bcc1645961f97f563a6c480cdf0286310/aiohttp-3.12.14-cp313-cp313-manylinux_2_17_s390x.manylinux2014_s390x.whl", hash = "sha256:f0a2cf66e32a2563bb0766eb24eae7e9a269ac0dc48db0aae90b575dc9583026", size = 1786958, upload-time = "2025-07-10T13:04:32.482Z" },
    { url = "https://files.pythonhosted.org/packages/30/a8/81e237f89a32029f9b4a805af6dffc378f8459c7b9942712c809ff9e76e5/aiohttp-3.12.14-cp313-cp313-manylinux_2_17_x86_64.manylinux2014_x86_64.whl", hash = "sha256:cdea089caf6d5cde975084a884c72d901e36ef9c2fd972c9f51efbbc64e96fbd", size = 1709287, upload-time = "2025-07-10T13:04:34.493Z" },
    { url = "https://files.pythonhosted.org/packages/8c/e3/bd67a11b0fe7fc12c6030473afd9e44223d456f500f7cf526dbaa259ae46/aiohttp-3.12.14-cp313-cp313-manylinux_2_5_i686.manylinux1_i686.manylinux_2_17_i686.manylinux2014_i686.whl", hash = "sha256:8a7865f27db67d49e81d463da64a59365ebd6b826e0e4847aa111056dcb9dc88", size = 1622990, upload-time = "2025-07-10T13:04:36.433Z" },
    { url = "https://files.pythonhosted.org/packages/83/ba/e0cc8e0f0d9ce0904e3cf2d6fa41904e379e718a013c721b781d53dcbcca/aiohttp-3.12.14-cp313-cp313-musllinux_1_2_aarch64.whl", hash = "sha256:0ab5b38a6a39781d77713ad930cb5e7feea6f253de656a5f9f281a8f5931b086", size = 1676015, upload-time = "2025-07-10T13:04:38.958Z" },
    { url = "https://files.pythonhosted.org/packages/d8/b3/1e6c960520bda094c48b56de29a3d978254637ace7168dd97ddc273d0d6c/aiohttp-3.12.14-cp313-cp313-musllinux_1_2_armv7l.whl", hash = "sha256:9b3b15acee5c17e8848d90a4ebc27853f37077ba6aec4d8cb4dbbea56d156933", size = 1707678, upload-time = "2025-07-10T13:04:41.275Z" },
    { url = "https://files.pythonhosted.org/packages/0a/19/929a3eb8c35b7f9f076a462eaa9830b32c7f27d3395397665caa5e975614/aiohttp-3.12.14-cp313-cp313-musllinux_1_2_i686.whl", hash = "sha256:e4c972b0bdaac167c1e53e16a16101b17c6d0ed7eac178e653a07b9f7fad7151", size = 1650274, upload-time = "2025-07-10T13:04:43.483Z" },
    { url = "https://files.pythonhosted.org/packages/22/e5/81682a6f20dd1b18ce3d747de8eba11cbef9b270f567426ff7880b096b48/aiohttp-3.12.14-cp313-cp313-musllinux_1_2_ppc64le.whl", hash = "sha256:7442488b0039257a3bdbc55f7209587911f143fca11df9869578db6c26feeeb8", size = 1726408, upload-time = "2025-07-10T13:04:45.577Z" },
    { url = "https://files.pythonhosted.org/packages/8c/17/884938dffaa4048302985483f77dfce5ac18339aad9b04ad4aaa5e32b028/aiohttp-3.12.14-cp313-cp313-musllinux_1_2_s390x.whl", hash = "sha256:f68d3067eecb64c5e9bab4a26aa11bd676f4c70eea9ef6536b0a4e490639add3", size = 1759879, upload-time = "2025-07-10T13:04:47.663Z" },
    { url = "https://files.pythonhosted.org/packages/95/78/53b081980f50b5cf874359bde707a6eacd6c4be3f5f5c93937e48c9d0025/aiohttp-3.12.14-cp313-cp313-musllinux_1_2_x86_64.whl", hash = "sha256:f88d3704c8b3d598a08ad17d06006cb1ca52a1182291f04979e305c8be6c9758", size = 1708770, upload-time = "2025-07-10T13:04:49.944Z" },
    { url = "https://files.pythonhosted.org/packages/ed/91/228eeddb008ecbe3ffa6c77b440597fdf640307162f0c6488e72c5a2d112/aiohttp-3.12.14-cp313-cp313-win32.whl", hash = "sha256:a3c99ab19c7bf375c4ae3debd91ca5d394b98b6089a03231d4c580ef3c2ae4c5", size = 421688, upload-time = "2025-07-10T13:04:51.993Z" },
    { url = "https://files.pythonhosted.org/packages/66/5f/8427618903343402fdafe2850738f735fd1d9409d2a8f9bcaae5e630d3ba/aiohttp-3.12.14-cp313-cp313-win_amd64.whl", hash = "sha256:3f8aad695e12edc9d571f878c62bedc91adf30c760c8632f09663e5f564f4baa", size = 448098, upload-time = "2025-07-10T13:04:53.999Z" },
]

[[package]]
name = "aiormq"
version = "6.8.1"
source = { registry = "https://pypi.org/simple" }
dependencies = [
    { name = "pamqp" },
    { name = "yarl" },
]
sdist = { url = "https://files.pythonhosted.org/packages/a4/79/5397756a8782bf3d0dce392b48260c3ec81010f16bef8441ff03505dccb4/aiormq-6.8.1.tar.gz", hash = "sha256:a964ab09634be1da1f9298ce225b310859763d5cf83ef3a7eae1a6dc6bd1da1a", size = 30528, upload-time = "2024-09-04T11:16:38.655Z" }
wheels = [
    { url = "https://files.pythonhosted.org/packages/2e/be/1a613ae1564426f86650ff58c351902895aa969f7e537e74bfd568f5c8bf/aiormq-6.8.1-py3-none-any.whl", hash = "sha256:5da896c8624193708f9409ffad0b20395010e2747f22aa4150593837f40aa017", size = 31174, upload-time = "2024-09-04T11:16:37.238Z" },
]

[[package]]
name = "aiosignal"
version = "1.4.0"
source = { registry = "https://pypi.org/simple" }
dependencies = [
    { name = "frozenlist" },
    { name = "typing-extensions", marker = "python_full_version < '3.13'" },
]
sdist = { url = "https://files.pythonhosted.org/packages/61/62/06741b579156360248d1ec624842ad0edf697050bbaf7c3e46394e106ad1/aiosignal-1.4.0.tar.gz", hash = "sha256:f47eecd9468083c2029cc99945502cb7708b082c232f9aca65da147157b251c7", size = 25007, upload-time = "2025-07-03T22:54:43.528Z" }
wheels = [
    { url = "https://files.pythonhosted.org/packages/fb/76/641ae371508676492379f16e2fa48f4e2c11741bd63c48be4b12a6b09cba/aiosignal-1.4.0-py3-none-any.whl", hash = "sha256:053243f8b92b990551949e63930a839ff0cf0b0ebbe0597b0f3fb19e1a0fe82e", size = 7490, upload-time = "2025-07-03T22:54:42.156Z" },
]

[[package]]
name = "alabaster"
version = "1.0.0"
source = { registry = "https://pypi.org/simple" }
sdist = { url = "https://files.pythonhosted.org/packages/a6/f8/d9c74d0daf3f742840fd818d69cfae176fa332022fd44e3469487d5a9420/alabaster-1.0.0.tar.gz", hash = "sha256:c00dca57bca26fa62a6d7d0a9fcce65f3e026e9bfe33e9c538fd3fbb2144fd9e", size = 24210, upload-time = "2024-07-26T18:15:03.762Z" }
wheels = [
    { url = "https://files.pythonhosted.org/packages/7e/b3/6b4067be973ae96ba0d615946e314c5ae35f9f993eca561b356540bb0c2b/alabaster-1.0.0-py3-none-any.whl", hash = "sha256:fc6786402dc3fcb2de3cabd5fe455a2db534b371124f1f21de8731783dec828b", size = 13929, upload-time = "2024-07-26T18:15:02.05Z" },
]

[[package]]
name = "alembic"
version = "1.16.1"
source = { registry = "https://pypi.org/simple" }
dependencies = [
    { name = "mako" },
    { name = "sqlalchemy" },
    { name = "typing-extensions" },
]
sdist = { url = "https://files.pythonhosted.org/packages/20/89/bfb4fe86e3fc3972d35431af7bedbc60fa606e8b17196704a1747f7aa4c3/alembic-1.16.1.tar.gz", hash = "sha256:43d37ba24b3d17bc1eb1024fe0f51cd1dc95aeb5464594a02c6bb9ca9864bfa4", size = 1955006, upload-time = "2025-05-21T23:11:05.991Z" }
wheels = [
    { url = "https://files.pythonhosted.org/packages/31/59/565286efff3692c5716c212202af61466480f6357c4ae3089d4453bff1f3/alembic-1.16.1-py3-none-any.whl", hash = "sha256:0cdd48acada30d93aa1035767d67dff25702f8de74d7c3919f2e8492c8db2e67", size = 242488, upload-time = "2025-05-21T23:11:07.783Z" },
]

[[package]]
name = "annotated-types"
version = "0.7.0"
source = { registry = "https://pypi.org/simple" }
sdist = { url = "https://files.pythonhosted.org/packages/ee/67/531ea369ba64dcff5ec9c3402f9f51bf748cec26dde048a2f973a4eea7f5/annotated_types-0.7.0.tar.gz", hash = "sha256:aff07c09a53a08bc8cfccb9c85b05f1aa9a2a6f23728d790723543408344ce89", size = 16081, upload-time = "2024-05-20T21:33:25.928Z" }
wheels = [
    { url = "https://files.pythonhosted.org/packages/78/b6/6307fbef88d9b5ee7421e68d78a9f162e0da4900bc5f5793f6d3d0e34fb8/annotated_types-0.7.0-py3-none-any.whl", hash = "sha256:1f02e8b43a8fbbc3f3e0d4f0f4bfc8131bcb4eebe8849b8e5c773f3a1c582a53", size = 13643, upload-time = "2024-05-20T21:33:24.1Z" },
]

[[package]]
name = "anyio"
version = "4.9.0"
source = { registry = "https://pypi.org/simple" }
dependencies = [
    { name = "idna" },
    { name = "sniffio" },
    { name = "typing-extensions", marker = "python_full_version < '3.13'" },
]
sdist = { url = "https://files.pythonhosted.org/packages/95/7d/4c1bd541d4dffa1b52bd83fb8527089e097a106fc90b467a7313b105f840/anyio-4.9.0.tar.gz", hash = "sha256:673c0c244e15788651a4ff38710fea9675823028a6f08a5eda409e0c9840a028", size = 190949, upload-time = "2025-03-17T00:02:54.77Z" }
wheels = [
    { url = "https://files.pythonhosted.org/packages/a1/ee/48ca1a7c89ffec8b6a0c5d02b89c305671d5ffd8d3c94acf8b8c408575bb/anyio-4.9.0-py3-none-any.whl", hash = "sha256:9f76d541cad6e36af7beb62e978876f3b41e3e04f2c1fbf0884604c0a9c4d93c", size = 100916, upload-time = "2025-03-17T00:02:52.713Z" },
]

[[package]]
name = "argon2-cffi"
version = "25.1.0"
source = { registry = "https://pypi.org/simple" }
dependencies = [
    { name = "argon2-cffi-bindings" },
]
sdist = { url = "https://files.pythonhosted.org/packages/0e/89/ce5af8a7d472a67cc819d5d998aa8c82c5d860608c4db9f46f1162d7dab9/argon2_cffi-25.1.0.tar.gz", hash = "sha256:694ae5cc8a42f4c4e2bf2ca0e64e51e23a040c6a517a85074683d3959e1346c1", size = 45706, upload-time = "2025-06-03T06:55:32.073Z" }
wheels = [
    { url = "https://files.pythonhosted.org/packages/4f/d3/a8b22fa575b297cd6e3e3b0155c7e25db170edf1c74783d6a31a2490b8d9/argon2_cffi-25.1.0-py3-none-any.whl", hash = "sha256:fdc8b074db390fccb6eb4a3604ae7231f219aa669a2652e0f20e16ba513d5741", size = 14657, upload-time = "2025-06-03T06:55:30.804Z" },
]

[[package]]
name = "argon2-cffi-bindings"
version = "21.2.0"
source = { registry = "https://pypi.org/simple" }
dependencies = [
    { name = "cffi" },
]
sdist = { url = "https://files.pythonhosted.org/packages/b9/e9/184b8ccce6683b0aa2fbb7ba5683ea4b9c5763f1356347f1312c32e3c66e/argon2-cffi-bindings-21.2.0.tar.gz", hash = "sha256:bb89ceffa6c791807d1305ceb77dbfacc5aa499891d2c55661c6459651fc39e3", size = 1779911, upload-time = "2021-12-01T08:52:55.68Z" }
wheels = [
    { url = "https://files.pythonhosted.org/packages/d4/13/838ce2620025e9666aa8f686431f67a29052241692a3dd1ae9d3692a89d3/argon2_cffi_bindings-21.2.0-cp36-abi3-macosx_10_9_x86_64.whl", hash = "sha256:ccb949252cb2ab3a08c02024acb77cfb179492d5701c7cbdbfd776124d4d2367", size = 29658, upload-time = "2021-12-01T09:09:17.016Z" },
    { url = "https://files.pythonhosted.org/packages/b3/02/f7f7bb6b6af6031edb11037639c697b912e1dea2db94d436e681aea2f495/argon2_cffi_bindings-21.2.0-cp36-abi3-manylinux_2_17_aarch64.manylinux2014_aarch64.whl", hash = "sha256:9524464572e12979364b7d600abf96181d3541da11e23ddf565a32e70bd4dc0d", size = 80583, upload-time = "2021-12-01T09:09:19.546Z" },
    { url = "https://files.pythonhosted.org/packages/ec/f7/378254e6dd7ae6f31fe40c8649eea7d4832a42243acaf0f1fff9083b2bed/argon2_cffi_bindings-21.2.0-cp36-abi3-manylinux_2_17_x86_64.manylinux2014_x86_64.whl", hash = "sha256:b746dba803a79238e925d9046a63aa26bf86ab2a2fe74ce6b009a1c3f5c8f2ae", size = 86168, upload-time = "2021-12-01T09:09:21.445Z" },
    { url = "https://files.pythonhosted.org/packages/74/f6/4a34a37a98311ed73bb80efe422fed95f2ac25a4cacc5ae1d7ae6a144505/argon2_cffi_bindings-21.2.0-cp36-abi3-manylinux_2_5_i686.manylinux1_i686.manylinux_2_17_i686.manylinux2014_i686.whl", hash = "sha256:58ed19212051f49a523abb1dbe954337dc82d947fb6e5a0da60f7c8471a8476c", size = 82709, upload-time = "2021-12-01T09:09:18.182Z" },
    { url = "https://files.pythonhosted.org/packages/74/2b/73d767bfdaab25484f7e7901379d5f8793cccbb86c6e0cbc4c1b96f63896/argon2_cffi_bindings-21.2.0-cp36-abi3-musllinux_1_1_aarch64.whl", hash = "sha256:bd46088725ef7f58b5a1ef7ca06647ebaf0eb4baff7d1d0d177c6cc8744abd86", size = 83613, upload-time = "2021-12-01T09:09:22.741Z" },
    { url = "https://files.pythonhosted.org/packages/4f/fd/37f86deef67ff57c76f137a67181949c2d408077e2e3dd70c6c42912c9bf/argon2_cffi_bindings-21.2.0-cp36-abi3-musllinux_1_1_i686.whl", hash = "sha256:8cd69c07dd875537a824deec19f978e0f2078fdda07fd5c42ac29668dda5f40f", size = 84583, upload-time = "2021-12-01T09:09:24.177Z" },
    { url = "https://files.pythonhosted.org/packages/6f/52/5a60085a3dae8fded8327a4f564223029f5f54b0cb0455a31131b5363a01/argon2_cffi_bindings-21.2.0-cp36-abi3-musllinux_1_1_x86_64.whl", hash = "sha256:f1152ac548bd5b8bcecfb0b0371f082037e47128653df2e8ba6e914d384f3c3e", size = 88475, upload-time = "2021-12-01T09:09:26.673Z" },
    { url = "https://files.pythonhosted.org/packages/8b/95/143cd64feb24a15fa4b189a3e1e7efbaeeb00f39a51e99b26fc62fbacabd/argon2_cffi_bindings-21.2.0-cp36-abi3-win32.whl", hash = "sha256:603ca0aba86b1349b147cab91ae970c63118a0f30444d4bc80355937c950c082", size = 27698, upload-time = "2021-12-01T09:09:27.87Z" },
    { url = "https://files.pythonhosted.org/packages/37/2c/e34e47c7dee97ba6f01a6203e0383e15b60fb85d78ac9a15cd066f6fe28b/argon2_cffi_bindings-21.2.0-cp36-abi3-win_amd64.whl", hash = "sha256:b2ef1c30440dbbcba7a5dc3e319408b59676e2e039e2ae11a8775ecf482b192f", size = 30817, upload-time = "2021-12-01T09:09:30.267Z" },
    { url = "https://files.pythonhosted.org/packages/5a/e4/bf8034d25edaa495da3c8a3405627d2e35758e44ff6eaa7948092646fdcc/argon2_cffi_bindings-21.2.0-cp38-abi3-macosx_10_9_universal2.whl", hash = "sha256:e415e3f62c8d124ee16018e491a009937f8cf7ebf5eb430ffc5de21b900dad93", size = 53104, upload-time = "2021-12-01T09:09:31.335Z" },
]

[[package]]
name = "asgiref"
version = "3.9.1"
source = { registry = "https://pypi.org/simple" }
sdist = { url = "https://files.pythonhosted.org/packages/90/61/0aa957eec22ff70b830b22ff91f825e70e1ef732c06666a805730f28b36b/asgiref-3.9.1.tar.gz", hash = "sha256:a5ab6582236218e5ef1648f242fd9f10626cfd4de8dc377db215d5d5098e3142", size = 36870, upload-time = "2025-07-08T09:07:43.344Z" }
wheels = [
    { url = "https://files.pythonhosted.org/packages/7c/3c/0464dcada90d5da0e71018c04a140ad6349558afb30b3051b4264cc5b965/asgiref-3.9.1-py3-none-any.whl", hash = "sha256:f3bba7092a48005b5f5bacd747d36ee4a5a61f4a269a6df590b43144355ebd2c", size = 23790, upload-time = "2025-07-08T09:07:41.548Z" },
]

[[package]]
name = "asyncpg"
version = "0.30.0"
source = { registry = "https://pypi.org/simple" }
sdist = { url = "https://files.pythonhosted.org/packages/2f/4c/7c991e080e106d854809030d8584e15b2e996e26f16aee6d757e387bc17d/asyncpg-0.30.0.tar.gz", hash = "sha256:c551e9928ab6707602f44811817f82ba3c446e018bfe1d3abecc8ba5f3eac851", size = 957746, upload-time = "2024-10-20T00:30:41.127Z" }
wheels = [
    { url = "https://files.pythonhosted.org/packages/4b/64/9d3e887bb7b01535fdbc45fbd5f0a8447539833b97ee69ecdbb7a79d0cb4/asyncpg-0.30.0-cp312-cp312-macosx_10_13_x86_64.whl", hash = "sha256:c902a60b52e506d38d7e80e0dd5399f657220f24635fee368117b8b5fce1142e", size = 673162, upload-time = "2024-10-20T00:29:41.88Z" },
    { url = "https://files.pythonhosted.org/packages/6e/eb/8b236663f06984f212a087b3e849731f917ab80f84450e943900e8ca4052/asyncpg-0.30.0-cp312-cp312-macosx_11_0_arm64.whl", hash = "sha256:aca1548e43bbb9f0f627a04666fedaca23db0a31a84136ad1f868cb15deb6e3a", size = 637025, upload-time = "2024-10-20T00:29:43.352Z" },
    { url = "https://files.pythonhosted.org/packages/cc/57/2dc240bb263d58786cfaa60920779af6e8d32da63ab9ffc09f8312bd7a14/asyncpg-0.30.0-cp312-cp312-manylinux_2_17_aarch64.manylinux2014_aarch64.whl", hash = "sha256:6c2a2ef565400234a633da0eafdce27e843836256d40705d83ab7ec42074efb3", size = 3496243, upload-time = "2024-10-20T00:29:44.922Z" },
    { url = "https://files.pythonhosted.org/packages/f4/40/0ae9d061d278b10713ea9021ef6b703ec44698fe32178715a501ac696c6b/asyncpg-0.30.0-cp312-cp312-manylinux_2_17_x86_64.manylinux2014_x86_64.whl", hash = "sha256:1292b84ee06ac8a2ad8e51c7475aa309245874b61333d97411aab835c4a2f737", size = 3575059, upload-time = "2024-10-20T00:29:46.891Z" },
    { url = "https://files.pythonhosted.org/packages/c3/75/d6b895a35a2c6506952247640178e5f768eeb28b2e20299b6a6f1d743ba0/asyncpg-0.30.0-cp312-cp312-musllinux_1_2_aarch64.whl", hash = "sha256:0f5712350388d0cd0615caec629ad53c81e506b1abaaf8d14c93f54b35e3595a", size = 3473596, upload-time = "2024-10-20T00:29:49.201Z" },
    { url = "https://files.pythonhosted.org/packages/c8/e7/3693392d3e168ab0aebb2d361431375bd22ffc7b4a586a0fc060d519fae7/asyncpg-0.30.0-cp312-cp312-musllinux_1_2_x86_64.whl", hash = "sha256:db9891e2d76e6f425746c5d2da01921e9a16b5a71a1c905b13f30e12a257c4af", size = 3641632, upload-time = "2024-10-20T00:29:50.768Z" },
    { url = "https://files.pythonhosted.org/packages/32/ea/15670cea95745bba3f0352341db55f506a820b21c619ee66b7d12ea7867d/asyncpg-0.30.0-cp312-cp312-win32.whl", hash = "sha256:68d71a1be3d83d0570049cd1654a9bdfe506e794ecc98ad0873304a9f35e411e", size = 560186, upload-time = "2024-10-20T00:29:52.394Z" },
    { url = "https://files.pythonhosted.org/packages/7e/6b/fe1fad5cee79ca5f5c27aed7bd95baee529c1bf8a387435c8ba4fe53d5c1/asyncpg-0.30.0-cp312-cp312-win_amd64.whl", hash = "sha256:9a0292c6af5c500523949155ec17b7fe01a00ace33b68a476d6b5059f9630305", size = 621064, upload-time = "2024-10-20T00:29:53.757Z" },
    { url = "https://files.pythonhosted.org/packages/3a/22/e20602e1218dc07692acf70d5b902be820168d6282e69ef0d3cb920dc36f/asyncpg-0.30.0-cp313-cp313-macosx_10_13_x86_64.whl", hash = "sha256:05b185ebb8083c8568ea8a40e896d5f7af4b8554b64d7719c0eaa1eb5a5c3a70", size = 670373, upload-time = "2024-10-20T00:29:55.165Z" },
    { url = "https://files.pythonhosted.org/packages/3d/b3/0cf269a9d647852a95c06eb00b815d0b95a4eb4b55aa2d6ba680971733b9/asyncpg-0.30.0-cp313-cp313-macosx_11_0_arm64.whl", hash = "sha256:c47806b1a8cbb0a0db896f4cd34d89942effe353a5035c62734ab13b9f938da3", size = 634745, upload-time = "2024-10-20T00:29:57.14Z" },
    { url = "https://files.pythonhosted.org/packages/8e/6d/a4f31bf358ce8491d2a31bfe0d7bcf25269e80481e49de4d8616c4295a34/asyncpg-0.30.0-cp313-cp313-manylinux_2_17_aarch64.manylinux2014_aarch64.whl", hash = "sha256:9b6fde867a74e8c76c71e2f64f80c64c0f3163e687f1763cfaf21633ec24ec33", size = 3512103, upload-time = "2024-10-20T00:29:58.499Z" },
    { url = "https://files.pythonhosted.org/packages/96/19/139227a6e67f407b9c386cb594d9628c6c78c9024f26df87c912fabd4368/asyncpg-0.30.0-cp313-cp313-manylinux_2_17_x86_64.manylinux2014_x86_64.whl", hash = "sha256:46973045b567972128a27d40001124fbc821c87a6cade040cfcd4fa8a30bcdc4", size = 3592471, upload-time = "2024-10-20T00:30:00.354Z" },
    { url = "https://files.pythonhosted.org/packages/67/e4/ab3ca38f628f53f0fd28d3ff20edff1c975dd1cb22482e0061916b4b9a74/asyncpg-0.30.0-cp313-cp313-musllinux_1_2_aarch64.whl", hash = "sha256:9110df111cabc2ed81aad2f35394a00cadf4f2e0635603db6ebbd0fc896f46a4", size = 3496253, upload-time = "2024-10-20T00:30:02.794Z" },
    { url = "https://files.pythonhosted.org/packages/ef/5f/0bf65511d4eeac3a1f41c54034a492515a707c6edbc642174ae79034d3ba/asyncpg-0.30.0-cp313-cp313-musllinux_1_2_x86_64.whl", hash = "sha256:04ff0785ae7eed6cc138e73fc67b8e51d54ee7a3ce9b63666ce55a0bf095f7ba", size = 3662720, upload-time = "2024-10-20T00:30:04.501Z" },
    { url = "https://files.pythonhosted.org/packages/e7/31/1513d5a6412b98052c3ed9158d783b1e09d0910f51fbe0e05f56cc370bc4/asyncpg-0.30.0-cp313-cp313-win32.whl", hash = "sha256:ae374585f51c2b444510cdf3595b97ece4f233fde739aa14b50e0d64e8a7a590", size = 560404, upload-time = "2024-10-20T00:30:06.537Z" },
    { url = "https://files.pythonhosted.org/packages/c8/a4/cec76b3389c4c5ff66301cd100fe88c318563ec8a520e0b2e792b5b84972/asyncpg-0.30.0-cp313-cp313-win_amd64.whl", hash = "sha256:f59b430b8e27557c3fb9869222559f7417ced18688375825f8f12302c34e915e", size = 621623, upload-time = "2024-10-20T00:30:09.024Z" },
]

[[package]]
name = "attrs"
version = "25.3.0"
source = { registry = "https://pypi.org/simple" }
sdist = { url = "https://files.pythonhosted.org/packages/5a/b0/1367933a8532ee6ff8d63537de4f1177af4bff9f3e829baf7331f595bb24/attrs-25.3.0.tar.gz", hash = "sha256:75d7cefc7fb576747b2c81b4442d4d4a1ce0900973527c011d1030fd3bf4af1b", size = 812032, upload-time = "2025-03-13T11:10:22.779Z" }
wheels = [
    { url = "https://files.pythonhosted.org/packages/77/06/bb80f5f86020c4551da315d78b3ab75e8228f89f0162f2c3a819e407941a/attrs-25.3.0-py3-none-any.whl", hash = "sha256:427318ce031701fea540783410126f03899a97ffc6f61596ad581ac2e40e3bc3", size = 63815, upload-time = "2025-03-13T11:10:21.14Z" },
]

[[package]]
name = "autodoc-pydantic"
version = "2.2.0"
source = { registry = "https://pypi.org/simple" }
dependencies = [
    { name = "pydantic" },
    { name = "pydantic-settings" },
    { name = "sphinx" },
]
wheels = [
    { url = "https://files.pythonhosted.org/packages/7b/df/87120e2195f08d760bc5cf8a31cfa2381a6887517aa89453b23f1ae3354f/autodoc_pydantic-2.2.0-py3-none-any.whl", hash = "sha256:8c6a36fbf6ed2700ea9c6d21ea76ad541b621fbdf16b5a80ee04673548af4d95", size = 34001, upload-time = "2024-04-27T10:57:00.542Z" },
]

[package.optional-dependencies]
erdantic = [
    { name = "erdantic" },
]

[[package]]
name = "azure-core"
version = "1.34.0"
source = { registry = "https://pypi.org/simple" }
dependencies = [
    { name = "requests" },
    { name = "six" },
    { name = "typing-extensions" },
]
sdist = { url = "https://files.pythonhosted.org/packages/c9/29/ff7a519a315e41c85bab92a7478c6acd1cf0b14353139a08caee4c691f77/azure_core-1.34.0.tar.gz", hash = "sha256:bdb544989f246a0ad1c85d72eeb45f2f835afdcbc5b45e43f0dbde7461c81ece", size = 297999, upload-time = "2025-05-01T23:17:27.59Z" }
wheels = [
    { url = "https://files.pythonhosted.org/packages/84/9e/5c87b49f65bb16571599bc789857d0ded2f53014d3392bc88a5d1f3ad779/azure_core-1.34.0-py3-none-any.whl", hash = "sha256:0615d3b756beccdb6624d1c0ae97284f38b78fb59a2a9839bf927c66fbbdddd6", size = 207409, upload-time = "2025-05-01T23:17:29.818Z" },
]

[[package]]
name = "azure-identity"
version = "1.23.0"
source = { registry = "https://pypi.org/simple" }
dependencies = [
    { name = "azure-core" },
    { name = "cryptography" },
    { name = "msal" },
    { name = "msal-extensions" },
    { name = "typing-extensions" },
]
sdist = { url = "https://files.pythonhosted.org/packages/41/52/458c1be17a5d3796570ae2ed3c6b7b55b134b22d5ef8132b4f97046a9051/azure_identity-1.23.0.tar.gz", hash = "sha256:d9cdcad39adb49d4bb2953a217f62aec1f65bbb3c63c9076da2be2a47e53dde4", size = 265280, upload-time = "2025-05-14T00:18:30.408Z" }
wheels = [
    { url = "https://files.pythonhosted.org/packages/07/16/a51d47780f41e4b87bb2d454df6aea90a44a346e918ac189d3700f3d728d/azure_identity-1.23.0-py3-none-any.whl", hash = "sha256:dbbeb64b8e5eaa81c44c565f264b519ff2de7ff0e02271c49f3cb492762a50b0", size = 186097, upload-time = "2025-05-14T00:18:32.734Z" },
]

[[package]]
name = "azure-servicebus"
version = "7.14.2"
source = { registry = "https://pypi.org/simple" }
dependencies = [
    { name = "azure-core" },
    { name = "isodate" },
    { name = "typing-extensions" },
]
sdist = { url = "https://files.pythonhosted.org/packages/b3/b5/82bbdd24c6221519a10c10cae931e67dc97f8db3c9bf2318c6dbe27ac282/azure_servicebus-7.14.2.tar.gz", hash = "sha256:4014b7ac882e0d9ff876a3302818607e1a640b93e9d482073d639f5b04266e5c", size = 523514, upload-time = "2025-04-09T22:15:37.454Z" }
wheels = [
    { url = "https://files.pythonhosted.org/packages/fc/9e/37a27b8e575f88a7463e82d777651ebd8bedb77970f170819b1b3d176f96/azure_servicebus-7.14.2-py3-none-any.whl", hash = "sha256:154bdde487ae3bd581fd49d207da4892091d9b61ab95f4cd4deab6dd4bb4649a", size = 411426, upload-time = "2025-04-09T22:15:39.537Z" },
]

[[package]]
name = "azure-storage-blob"
version = "12.25.1"
source = { registry = "https://pypi.org/simple" }
dependencies = [
    { name = "azure-core" },
    { name = "cryptography" },
    { name = "isodate" },
    { name = "typing-extensions" },
]
sdist = { url = "https://files.pythonhosted.org/packages/8b/f3/f764536c25cc3829d36857167f03933ce9aee2262293179075439f3cd3ad/azure_storage_blob-12.25.1.tar.gz", hash = "sha256:4f294ddc9bc47909ac66b8934bd26b50d2000278b10ad82cc109764fdc6e0e3b", size = 570541, upload-time = "2025-03-27T17:13:05.424Z" }
wheels = [
    { url = "https://files.pythonhosted.org/packages/57/33/085d9352d416e617993821b9d9488222fbb559bc15c3641d6cbd6d16d236/azure_storage_blob-12.25.1-py3-none-any.whl", hash = "sha256:1f337aab12e918ec3f1b638baada97550673911c4ceed892acc8e4e891b74167", size = 406990, upload-time = "2025-03-27T17:13:06.879Z" },
]

[[package]]
name = "babel"
version = "2.17.0"
source = { registry = "https://pypi.org/simple" }
sdist = { url = "https://files.pythonhosted.org/packages/7d/6b/d52e42361e1aa00709585ecc30b3f9684b3ab62530771402248b1b1d6240/babel-2.17.0.tar.gz", hash = "sha256:0c54cffb19f690cdcc52a3b50bcbf71e07a808d1c80d549f2459b9d2cf0afb9d", size = 9951852, upload-time = "2025-02-01T15:17:41.026Z" }
wheels = [
    { url = "https://files.pythonhosted.org/packages/b7/b8/3fe70c75fe32afc4bb507f75563d39bc5642255d1d94f1f23604725780bf/babel-2.17.0-py3-none-any.whl", hash = "sha256:4d0b53093fdfb4b21c92b5213dba5a1b23885afa8383709427046b21c366e5f2", size = 10182537, upload-time = "2025-02-01T15:17:37.39Z" },
]

[[package]]
name = "beautifulsoup4"
version = "4.13.4"
source = { registry = "https://pypi.org/simple" }
dependencies = [
    { name = "soupsieve" },
    { name = "typing-extensions" },
]
sdist = { url = "https://files.pythonhosted.org/packages/d8/e4/0c4c39e18fd76d6a628d4dd8da40543d136ce2d1752bd6eeeab0791f4d6b/beautifulsoup4-4.13.4.tar.gz", hash = "sha256:dbb3c4e1ceae6aefebdaf2423247260cd062430a410e38c66f2baa50a8437195", size = 621067, upload-time = "2025-04-15T17:05:13.836Z" }
wheels = [
    { url = "https://files.pythonhosted.org/packages/50/cd/30110dc0ffcf3b131156077b90e9f60ed75711223f306da4db08eff8403b/beautifulsoup4-4.13.4-py3-none-any.whl", hash = "sha256:9bbbb14bfde9d79f38b8cd5f8c7c85f4b8f2523190ebed90e950a8dea4cb1c4b", size = 187285, upload-time = "2025-04-15T17:05:12.221Z" },
]

[[package]]
name = "cachetools"
version = "5.5.2"
source = { registry = "https://pypi.org/simple" }
sdist = { url = "https://files.pythonhosted.org/packages/6c/81/3747dad6b14fa2cf53fcf10548cf5aea6913e96fab41a3c198676f8948a5/cachetools-5.5.2.tar.gz", hash = "sha256:1a661caa9175d26759571b2e19580f9d6393969e5dfca11fdb1f947a23e640d4", size = 28380, upload-time = "2025-02-20T21:01:19.524Z" }
wheels = [
    { url = "https://files.pythonhosted.org/packages/72/76/20fa66124dbe6be5cafeb312ece67de6b61dd91a0247d1ea13db4ebb33c2/cachetools-5.5.2-py3-none-any.whl", hash = "sha256:d26a22bcc62eb95c3beabd9f1ee5e820d3d2704fe2967cbe350e20c8ffcd3f0a", size = 10080, upload-time = "2025-02-20T21:01:16.647Z" },
]

[[package]]
name = "certifi"
version = "2025.4.26"
source = { registry = "https://pypi.org/simple" }
sdist = { url = "https://files.pythonhosted.org/packages/e8/9e/c05b3920a3b7d20d3d3310465f50348e5b3694f4f88c6daf736eef3024c4/certifi-2025.4.26.tar.gz", hash = "sha256:0a816057ea3cdefcef70270d2c515e4506bbc954f417fa5ade2021213bb8f0c6", size = 160705, upload-time = "2025-04-26T02:12:29.51Z" }
wheels = [
    { url = "https://files.pythonhosted.org/packages/4a/7e/3db2bd1b1f9e95f7cddca6d6e75e2f2bd9f51b1246e546d88addca0106bd/certifi-2025.4.26-py3-none-any.whl", hash = "sha256:30350364dfe371162649852c63336a15c70c6510c2ad5015b21c2345311805f3", size = 159618, upload-time = "2025-04-26T02:12:27.662Z" },
]

[[package]]
name = "cffi"
version = "1.17.1"
source = { registry = "https://pypi.org/simple" }
dependencies = [
    { name = "pycparser" },
]
sdist = { url = "https://files.pythonhosted.org/packages/fc/97/c783634659c2920c3fc70419e3af40972dbaf758daa229a7d6ea6135c90d/cffi-1.17.1.tar.gz", hash = "sha256:1c39c6016c32bc48dd54561950ebd6836e1670f2ae46128f67cf49e789c52824", size = 516621, upload-time = "2024-09-04T20:45:21.852Z" }
wheels = [
    { url = "https://files.pythonhosted.org/packages/5a/84/e94227139ee5fb4d600a7a4927f322e1d4aea6fdc50bd3fca8493caba23f/cffi-1.17.1-cp312-cp312-macosx_10_9_x86_64.whl", hash = "sha256:805b4371bf7197c329fcb3ead37e710d1bca9da5d583f5073b799d5c5bd1eee4", size = 183178, upload-time = "2024-09-04T20:44:12.232Z" },
    { url = "https://files.pythonhosted.org/packages/da/ee/fb72c2b48656111c4ef27f0f91da355e130a923473bf5ee75c5643d00cca/cffi-1.17.1-cp312-cp312-macosx_11_0_arm64.whl", hash = "sha256:733e99bc2df47476e3848417c5a4540522f234dfd4ef3ab7fafdf555b082ec0c", size = 178840, upload-time = "2024-09-04T20:44:13.739Z" },
    { url = "https://files.pythonhosted.org/packages/cc/b6/db007700f67d151abadf508cbfd6a1884f57eab90b1bb985c4c8c02b0f28/cffi-1.17.1-cp312-cp312-manylinux_2_12_i686.manylinux2010_i686.manylinux_2_17_i686.manylinux2014_i686.whl", hash = "sha256:1257bdabf294dceb59f5e70c64a3e2f462c30c7ad68092d01bbbfb1c16b1ba36", size = 454803, upload-time = "2024-09-04T20:44:15.231Z" },
    { url = "https://files.pythonhosted.org/packages/1a/df/f8d151540d8c200eb1c6fba8cd0dfd40904f1b0682ea705c36e6c2e97ab3/cffi-1.17.1-cp312-cp312-manylinux_2_17_aarch64.manylinux2014_aarch64.whl", hash = "sha256:da95af8214998d77a98cc14e3a3bd00aa191526343078b530ceb0bd710fb48a5", size = 478850, upload-time = "2024-09-04T20:44:17.188Z" },
    { url = "https://files.pythonhosted.org/packages/28/c0/b31116332a547fd2677ae5b78a2ef662dfc8023d67f41b2a83f7c2aa78b1/cffi-1.17.1-cp312-cp312-manylinux_2_17_ppc64le.manylinux2014_ppc64le.whl", hash = "sha256:d63afe322132c194cf832bfec0dc69a99fb9bb6bbd550f161a49e9e855cc78ff", size = 485729, upload-time = "2024-09-04T20:44:18.688Z" },
    { url = "https://files.pythonhosted.org/packages/91/2b/9a1ddfa5c7f13cab007a2c9cc295b70fbbda7cb10a286aa6810338e60ea1/cffi-1.17.1-cp312-cp312-manylinux_2_17_s390x.manylinux2014_s390x.whl", hash = "sha256:f79fc4fc25f1c8698ff97788206bb3c2598949bfe0fef03d299eb1b5356ada99", size = 471256, upload-time = "2024-09-04T20:44:20.248Z" },
    { url = "https://files.pythonhosted.org/packages/b2/d5/da47df7004cb17e4955df6a43d14b3b4ae77737dff8bf7f8f333196717bf/cffi-1.17.1-cp312-cp312-manylinux_2_17_x86_64.manylinux2014_x86_64.whl", hash = "sha256:b62ce867176a75d03a665bad002af8e6d54644fad99a3c70905c543130e39d93", size = 479424, upload-time = "2024-09-04T20:44:21.673Z" },
    { url = "https://files.pythonhosted.org/packages/0b/ac/2a28bcf513e93a219c8a4e8e125534f4f6db03e3179ba1c45e949b76212c/cffi-1.17.1-cp312-cp312-musllinux_1_1_aarch64.whl", hash = "sha256:386c8bf53c502fff58903061338ce4f4950cbdcb23e2902d86c0f722b786bbe3", size = 484568, upload-time = "2024-09-04T20:44:23.245Z" },
    { url = "https://files.pythonhosted.org/packages/d4/38/ca8a4f639065f14ae0f1d9751e70447a261f1a30fa7547a828ae08142465/cffi-1.17.1-cp312-cp312-musllinux_1_1_x86_64.whl", hash = "sha256:4ceb10419a9adf4460ea14cfd6bc43d08701f0835e979bf821052f1805850fe8", size = 488736, upload-time = "2024-09-04T20:44:24.757Z" },
    { url = "https://files.pythonhosted.org/packages/86/c5/28b2d6f799ec0bdecf44dced2ec5ed43e0eb63097b0f58c293583b406582/cffi-1.17.1-cp312-cp312-win32.whl", hash = "sha256:a08d7e755f8ed21095a310a693525137cfe756ce62d066e53f502a83dc550f65", size = 172448, upload-time = "2024-09-04T20:44:26.208Z" },
    { url = "https://files.pythonhosted.org/packages/50/b9/db34c4755a7bd1cb2d1603ac3863f22bcecbd1ba29e5ee841a4bc510b294/cffi-1.17.1-cp312-cp312-win_amd64.whl", hash = "sha256:51392eae71afec0d0c8fb1a53b204dbb3bcabcb3c9b807eedf3e1e6ccf2de903", size = 181976, upload-time = "2024-09-04T20:44:27.578Z" },
    { url = "https://files.pythonhosted.org/packages/8d/f8/dd6c246b148639254dad4d6803eb6a54e8c85c6e11ec9df2cffa87571dbe/cffi-1.17.1-cp313-cp313-macosx_10_13_x86_64.whl", hash = "sha256:f3a2b4222ce6b60e2e8b337bb9596923045681d71e5a082783484d845390938e", size = 182989, upload-time = "2024-09-04T20:44:28.956Z" },
    { url = "https://files.pythonhosted.org/packages/8b/f1/672d303ddf17c24fc83afd712316fda78dc6fce1cd53011b839483e1ecc8/cffi-1.17.1-cp313-cp313-macosx_11_0_arm64.whl", hash = "sha256:0984a4925a435b1da406122d4d7968dd861c1385afe3b45ba82b750f229811e2", size = 178802, upload-time = "2024-09-04T20:44:30.289Z" },
    { url = "https://files.pythonhosted.org/packages/0e/2d/eab2e858a91fdff70533cab61dcff4a1f55ec60425832ddfdc9cd36bc8af/cffi-1.17.1-cp313-cp313-manylinux_2_12_i686.manylinux2010_i686.manylinux_2_17_i686.manylinux2014_i686.whl", hash = "sha256:d01b12eeeb4427d3110de311e1774046ad344f5b1a7403101878976ecd7a10f3", size = 454792, upload-time = "2024-09-04T20:44:32.01Z" },
    { url = "https://files.pythonhosted.org/packages/75/b2/fbaec7c4455c604e29388d55599b99ebcc250a60050610fadde58932b7ee/cffi-1.17.1-cp313-cp313-manylinux_2_17_aarch64.manylinux2014_aarch64.whl", hash = "sha256:706510fe141c86a69c8ddc029c7910003a17353970cff3b904ff0686a5927683", size = 478893, upload-time = "2024-09-04T20:44:33.606Z" },
    { url = "https://files.pythonhosted.org/packages/4f/b7/6e4a2162178bf1935c336d4da8a9352cccab4d3a5d7914065490f08c0690/cffi-1.17.1-cp313-cp313-manylinux_2_17_ppc64le.manylinux2014_ppc64le.whl", hash = "sha256:de55b766c7aa2e2a3092c51e0483d700341182f08e67c63630d5b6f200bb28e5", size = 485810, upload-time = "2024-09-04T20:44:35.191Z" },
    { url = "https://files.pythonhosted.org/packages/c7/8a/1d0e4a9c26e54746dc08c2c6c037889124d4f59dffd853a659fa545f1b40/cffi-1.17.1-cp313-cp313-manylinux_2_17_s390x.manylinux2014_s390x.whl", hash = "sha256:c59d6e989d07460165cc5ad3c61f9fd8f1b4796eacbd81cee78957842b834af4", size = 471200, upload-time = "2024-09-04T20:44:36.743Z" },
    { url = "https://files.pythonhosted.org/packages/26/9f/1aab65a6c0db35f43c4d1b4f580e8df53914310afc10ae0397d29d697af4/cffi-1.17.1-cp313-cp313-manylinux_2_17_x86_64.manylinux2014_x86_64.whl", hash = "sha256:dd398dbc6773384a17fe0d3e7eeb8d1a21c2200473ee6806bb5e6a8e62bb73dd", size = 479447, upload-time = "2024-09-04T20:44:38.492Z" },
    { url = "https://files.pythonhosted.org/packages/5f/e4/fb8b3dd8dc0e98edf1135ff067ae070bb32ef9d509d6cb0f538cd6f7483f/cffi-1.17.1-cp313-cp313-musllinux_1_1_aarch64.whl", hash = "sha256:3edc8d958eb099c634dace3c7e16560ae474aa3803a5df240542b305d14e14ed", size = 484358, upload-time = "2024-09-04T20:44:40.046Z" },
    { url = "https://files.pythonhosted.org/packages/f1/47/d7145bf2dc04684935d57d67dff9d6d795b2ba2796806bb109864be3a151/cffi-1.17.1-cp313-cp313-musllinux_1_1_x86_64.whl", hash = "sha256:72e72408cad3d5419375fc87d289076ee319835bdfa2caad331e377589aebba9", size = 488469, upload-time = "2024-09-04T20:44:41.616Z" },
    { url = "https://files.pythonhosted.org/packages/bf/ee/f94057fa6426481d663b88637a9a10e859e492c73d0384514a17d78ee205/cffi-1.17.1-cp313-cp313-win32.whl", hash = "sha256:e03eab0a8677fa80d646b5ddece1cbeaf556c313dcfac435ba11f107ba117b5d", size = 172475, upload-time = "2024-09-04T20:44:43.733Z" },
    { url = "https://files.pythonhosted.org/packages/7c/fc/6a8cb64e5f0324877d503c854da15d76c1e50eb722e320b15345c4d0c6de/cffi-1.17.1-cp313-cp313-win_amd64.whl", hash = "sha256:f6a16c31041f09ead72d69f583767292f750d24913dadacf5756b966aacb3f1a", size = 182009, upload-time = "2024-09-04T20:44:45.309Z" },
]

[[package]]
name = "cfgv"
version = "3.4.0"
source = { registry = "https://pypi.org/simple" }
sdist = { url = "https://files.pythonhosted.org/packages/11/74/539e56497d9bd1d484fd863dd69cbbfa653cd2aa27abfe35653494d85e94/cfgv-3.4.0.tar.gz", hash = "sha256:e52591d4c5f5dead8e0f673fb16db7949d2cfb3f7da4582893288f0ded8fe560", size = 7114, upload-time = "2023-08-12T20:38:17.776Z" }
wheels = [
    { url = "https://files.pythonhosted.org/packages/c5/55/51844dd50c4fc7a33b653bfaba4c2456f06955289ca770a5dbd5fd267374/cfgv-3.4.0-py2.py3-none-any.whl", hash = "sha256:b7265b1f29fd3316bfcd2b330d63d024f2bfd8bcb8b0272f8e19a504856c48f9", size = 7249, upload-time = "2023-08-12T20:38:16.269Z" },
]

[[package]]
name = "charset-normalizer"
version = "3.4.2"
source = { registry = "https://pypi.org/simple" }
sdist = { url = "https://files.pythonhosted.org/packages/e4/33/89c2ced2b67d1c2a61c19c6751aa8902d46ce3dacb23600a283619f5a12d/charset_normalizer-3.4.2.tar.gz", hash = "sha256:5baececa9ecba31eff645232d59845c07aa030f0c81ee70184a90d35099a0e63", size = 126367, upload-time = "2025-05-02T08:34:42.01Z" }
wheels = [
    { url = "https://files.pythonhosted.org/packages/d7/a4/37f4d6035c89cac7930395a35cc0f1b872e652eaafb76a6075943754f095/charset_normalizer-3.4.2-cp312-cp312-macosx_10_13_universal2.whl", hash = "sha256:0c29de6a1a95f24b9a1aa7aefd27d2487263f00dfd55a77719b530788f75cff7", size = 199936, upload-time = "2025-05-02T08:32:33.712Z" },
    { url = "https://files.pythonhosted.org/packages/ee/8a/1a5e33b73e0d9287274f899d967907cd0bf9c343e651755d9307e0dbf2b3/charset_normalizer-3.4.2-cp312-cp312-manylinux_2_17_aarch64.manylinux2014_aarch64.whl", hash = "sha256:cddf7bd982eaa998934a91f69d182aec997c6c468898efe6679af88283b498d3", size = 143790, upload-time = "2025-05-02T08:32:35.768Z" },
    { url = "https://files.pythonhosted.org/packages/66/52/59521f1d8e6ab1482164fa21409c5ef44da3e9f653c13ba71becdd98dec3/charset_normalizer-3.4.2-cp312-cp312-manylinux_2_17_ppc64le.manylinux2014_ppc64le.whl", hash = "sha256:fcbe676a55d7445b22c10967bceaaf0ee69407fbe0ece4d032b6eb8d4565982a", size = 153924, upload-time = "2025-05-02T08:32:37.284Z" },
    { url = "https://files.pythonhosted.org/packages/86/2d/fb55fdf41964ec782febbf33cb64be480a6b8f16ded2dbe8db27a405c09f/charset_normalizer-3.4.2-cp312-cp312-manylinux_2_17_s390x.manylinux2014_s390x.whl", hash = "sha256:d41c4d287cfc69060fa91cae9683eacffad989f1a10811995fa309df656ec214", size = 146626, upload-time = "2025-05-02T08:32:38.803Z" },
    { url = "https://files.pythonhosted.org/packages/8c/73/6ede2ec59bce19b3edf4209d70004253ec5f4e319f9a2e3f2f15601ed5f7/charset_normalizer-3.4.2-cp312-cp312-manylinux_2_17_x86_64.manylinux2014_x86_64.whl", hash = "sha256:4e594135de17ab3866138f496755f302b72157d115086d100c3f19370839dd3a", size = 148567, upload-time = "2025-05-02T08:32:40.251Z" },
    { url = "https://files.pythonhosted.org/packages/09/14/957d03c6dc343c04904530b6bef4e5efae5ec7d7990a7cbb868e4595ee30/charset_normalizer-3.4.2-cp312-cp312-manylinux_2_5_i686.manylinux1_i686.manylinux_2_17_i686.manylinux2014_i686.whl", hash = "sha256:cf713fe9a71ef6fd5adf7a79670135081cd4431c2943864757f0fa3a65b1fafd", size = 150957, upload-time = "2025-05-02T08:32:41.705Z" },
    { url = "https://files.pythonhosted.org/packages/0d/c8/8174d0e5c10ccebdcb1b53cc959591c4c722a3ad92461a273e86b9f5a302/charset_normalizer-3.4.2-cp312-cp312-musllinux_1_2_aarch64.whl", hash = "sha256:a370b3e078e418187da8c3674eddb9d983ec09445c99a3a263c2011993522981", size = 145408, upload-time = "2025-05-02T08:32:43.709Z" },
    { url = "https://files.pythonhosted.org/packages/58/aa/8904b84bc8084ac19dc52feb4f5952c6df03ffb460a887b42615ee1382e8/charset_normalizer-3.4.2-cp312-cp312-musllinux_1_2_i686.whl", hash = "sha256:a955b438e62efdf7e0b7b52a64dc5c3396e2634baa62471768a64bc2adb73d5c", size = 153399, upload-time = "2025-05-02T08:32:46.197Z" },
    { url = "https://files.pythonhosted.org/packages/c2/26/89ee1f0e264d201cb65cf054aca6038c03b1a0c6b4ae998070392a3ce605/charset_normalizer-3.4.2-cp312-cp312-musllinux_1_2_ppc64le.whl", hash = "sha256:7222ffd5e4de8e57e03ce2cef95a4c43c98fcb72ad86909abdfc2c17d227fc1b", size = 156815, upload-time = "2025-05-02T08:32:48.105Z" },
    { url = "https://files.pythonhosted.org/packages/fd/07/68e95b4b345bad3dbbd3a8681737b4338ff2c9df29856a6d6d23ac4c73cb/charset_normalizer-3.4.2-cp312-cp312-musllinux_1_2_s390x.whl", hash = "sha256:bee093bf902e1d8fc0ac143c88902c3dfc8941f7ea1d6a8dd2bcb786d33db03d", size = 154537, upload-time = "2025-05-02T08:32:49.719Z" },
    { url = "https://files.pythonhosted.org/packages/77/1a/5eefc0ce04affb98af07bc05f3bac9094513c0e23b0562d64af46a06aae4/charset_normalizer-3.4.2-cp312-cp312-musllinux_1_2_x86_64.whl", hash = "sha256:dedb8adb91d11846ee08bec4c8236c8549ac721c245678282dcb06b221aab59f", size = 149565, upload-time = "2025-05-02T08:32:51.404Z" },
    { url = "https://files.pythonhosted.org/packages/37/a0/2410e5e6032a174c95e0806b1a6585eb21e12f445ebe239fac441995226a/charset_normalizer-3.4.2-cp312-cp312-win32.whl", hash = "sha256:db4c7bf0e07fc3b7d89ac2a5880a6a8062056801b83ff56d8464b70f65482b6c", size = 98357, upload-time = "2025-05-02T08:32:53.079Z" },
    { url = "https://files.pythonhosted.org/packages/6c/4f/c02d5c493967af3eda9c771ad4d2bbc8df6f99ddbeb37ceea6e8716a32bc/charset_normalizer-3.4.2-cp312-cp312-win_amd64.whl", hash = "sha256:5a9979887252a82fefd3d3ed2a8e3b937a7a809f65dcb1e068b090e165bbe99e", size = 105776, upload-time = "2025-05-02T08:32:54.573Z" },
    { url = "https://files.pythonhosted.org/packages/ea/12/a93df3366ed32db1d907d7593a94f1fe6293903e3e92967bebd6950ed12c/charset_normalizer-3.4.2-cp313-cp313-macosx_10_13_universal2.whl", hash = "sha256:926ca93accd5d36ccdabd803392ddc3e03e6d4cd1cf17deff3b989ab8e9dbcf0", size = 199622, upload-time = "2025-05-02T08:32:56.363Z" },
    { url = "https://files.pythonhosted.org/packages/04/93/bf204e6f344c39d9937d3c13c8cd5bbfc266472e51fc8c07cb7f64fcd2de/charset_normalizer-3.4.2-cp313-cp313-manylinux_2_17_aarch64.manylinux2014_aarch64.whl", hash = "sha256:eba9904b0f38a143592d9fc0e19e2df0fa2e41c3c3745554761c5f6447eedabf", size = 143435, upload-time = "2025-05-02T08:32:58.551Z" },
    { url = "https://files.pythonhosted.org/packages/22/2a/ea8a2095b0bafa6c5b5a55ffdc2f924455233ee7b91c69b7edfcc9e02284/charset_normalizer-3.4.2-cp313-cp313-manylinux_2_17_ppc64le.manylinux2014_ppc64le.whl", hash = "sha256:3fddb7e2c84ac87ac3a947cb4e66d143ca5863ef48e4a5ecb83bd48619e4634e", size = 153653, upload-time = "2025-05-02T08:33:00.342Z" },
    { url = "https://files.pythonhosted.org/packages/b6/57/1b090ff183d13cef485dfbe272e2fe57622a76694061353c59da52c9a659/charset_normalizer-3.4.2-cp313-cp313-manylinux_2_17_s390x.manylinux2014_s390x.whl", hash = "sha256:98f862da73774290f251b9df8d11161b6cf25b599a66baf087c1ffe340e9bfd1", size = 146231, upload-time = "2025-05-02T08:33:02.081Z" },
    { url = "https://files.pythonhosted.org/packages/e2/28/ffc026b26f441fc67bd21ab7f03b313ab3fe46714a14b516f931abe1a2d8/charset_normalizer-3.4.2-cp313-cp313-manylinux_2_17_x86_64.manylinux2014_x86_64.whl", hash = "sha256:6c9379d65defcab82d07b2a9dfbfc2e95bc8fe0ebb1b176a3190230a3ef0e07c", size = 148243, upload-time = "2025-05-02T08:33:04.063Z" },
    { url = "https://files.pythonhosted.org/packages/c0/0f/9abe9bd191629c33e69e47c6ef45ef99773320e9ad8e9cb08b8ab4a8d4cb/charset_normalizer-3.4.2-cp313-cp313-manylinux_2_5_i686.manylinux1_i686.manylinux_2_17_i686.manylinux2014_i686.whl", hash = "sha256:e635b87f01ebc977342e2697d05b56632f5f879a4f15955dfe8cef2448b51691", size = 150442, upload-time = "2025-05-02T08:33:06.418Z" },
    { url = "https://files.pythonhosted.org/packages/67/7c/a123bbcedca91d5916c056407f89a7f5e8fdfce12ba825d7d6b9954a1a3c/charset_normalizer-3.4.2-cp313-cp313-musllinux_1_2_aarch64.whl", hash = "sha256:1c95a1e2902a8b722868587c0e1184ad5c55631de5afc0eb96bc4b0d738092c0", size = 145147, upload-time = "2025-05-02T08:33:08.183Z" },
    { url = "https://files.pythonhosted.org/packages/ec/fe/1ac556fa4899d967b83e9893788e86b6af4d83e4726511eaaad035e36595/charset_normalizer-3.4.2-cp313-cp313-musllinux_1_2_i686.whl", hash = "sha256:ef8de666d6179b009dce7bcb2ad4c4a779f113f12caf8dc77f0162c29d20490b", size = 153057, upload-time = "2025-05-02T08:33:09.986Z" },
    { url = "https://files.pythonhosted.org/packages/2b/ff/acfc0b0a70b19e3e54febdd5301a98b72fa07635e56f24f60502e954c461/charset_normalizer-3.4.2-cp313-cp313-musllinux_1_2_ppc64le.whl", hash = "sha256:32fc0341d72e0f73f80acb0a2c94216bd704f4f0bce10aedea38f30502b271ff", size = 156454, upload-time = "2025-05-02T08:33:11.814Z" },
    { url = "https://files.pythonhosted.org/packages/92/08/95b458ce9c740d0645feb0e96cea1f5ec946ea9c580a94adfe0b617f3573/charset_normalizer-3.4.2-cp313-cp313-musllinux_1_2_s390x.whl", hash = "sha256:289200a18fa698949d2b39c671c2cc7a24d44096784e76614899a7ccf2574b7b", size = 154174, upload-time = "2025-05-02T08:33:13.707Z" },
    { url = "https://files.pythonhosted.org/packages/78/be/8392efc43487ac051eee6c36d5fbd63032d78f7728cb37aebcc98191f1ff/charset_normalizer-3.4.2-cp313-cp313-musllinux_1_2_x86_64.whl", hash = "sha256:4a476b06fbcf359ad25d34a057b7219281286ae2477cc5ff5e3f70a246971148", size = 149166, upload-time = "2025-05-02T08:33:15.458Z" },
    { url = "https://files.pythonhosted.org/packages/44/96/392abd49b094d30b91d9fbda6a69519e95802250b777841cf3bda8fe136c/charset_normalizer-3.4.2-cp313-cp313-win32.whl", hash = "sha256:aaeeb6a479c7667fbe1099af9617c83aaca22182d6cf8c53966491a0f1b7ffb7", size = 98064, upload-time = "2025-05-02T08:33:17.06Z" },
    { url = "https://files.pythonhosted.org/packages/e9/b0/0200da600134e001d91851ddc797809e2fe0ea72de90e09bec5a2fbdaccb/charset_normalizer-3.4.2-cp313-cp313-win_amd64.whl", hash = "sha256:aa6af9e7d59f9c12b33ae4e9450619cf2488e2bbe9b44030905877f0b2324980", size = 105641, upload-time = "2025-05-02T08:33:18.753Z" },
    { url = "https://files.pythonhosted.org/packages/20/94/c5790835a017658cbfabd07f3bfb549140c3ac458cfc196323996b10095a/charset_normalizer-3.4.2-py3-none-any.whl", hash = "sha256:7f56930ab0abd1c45cd15be65cc741c28b1c9a34876ce8c17a2fa107810c0af0", size = 52626, upload-time = "2025-05-02T08:34:40.053Z" },
]

[[package]]
name = "click"
version = "8.2.1"
source = { registry = "https://pypi.org/simple" }
dependencies = [
    { name = "colorama", marker = "sys_platform == 'win32'" },
]
sdist = { url = "https://files.pythonhosted.org/packages/60/6c/8ca2efa64cf75a977a0d7fac081354553ebe483345c734fb6b6515d96bbc/click-8.2.1.tar.gz", hash = "sha256:27c491cc05d968d271d5a1db13e3b5a184636d9d930f148c50b038f0d0646202", size = 286342, upload-time = "2025-05-20T23:19:49.832Z" }
wheels = [
    { url = "https://files.pythonhosted.org/packages/85/32/10bb5764d90a8eee674e9dc6f4db6a0ab47c8c4d0d83c27f7c39ac415a4d/click-8.2.1-py3-none-any.whl", hash = "sha256:61a3265b914e850b85317d0b3109c7f8cd35a670f963866005d6ef1d5175a12b", size = 102215, upload-time = "2025-05-20T23:19:47.796Z" },
]

[[package]]
name = "colorama"
version = "0.4.6"
source = { registry = "https://pypi.org/simple" }
sdist = { url = "https://files.pythonhosted.org/packages/d8/53/6f443c9a4a8358a93a6792e2acffb9d9d5cb0a5cfd8802644b7b1c9a02e4/colorama-0.4.6.tar.gz", hash = "sha256:08695f5cb7ed6e0531a20572697297273c47b8cae5a63ffc6d6ed5c201be6e44", size = 27697, upload-time = "2022-10-25T02:36:22.414Z" }
wheels = [
    { url = "https://files.pythonhosted.org/packages/d1/d6/3965ed04c63042e047cb6a3e6ed1a63a35087b6a609aa3a15ed8ac56c221/colorama-0.4.6-py2.py3-none-any.whl", hash = "sha256:4f1d9991f5acc0ca119f9d443620b77f9d6b33703e51011c16baf57afb285fc6", size = 25335, upload-time = "2022-10-25T02:36:20.889Z" },
]

[[package]]
name = "coverage"
version = "7.10.4"
source = { registry = "https://pypi.org/simple" }
sdist = { url = "https://files.pythonhosted.org/packages/d6/4e/08b493f1f1d8a5182df0044acc970799b58a8d289608e0d891a03e9d269a/coverage-7.10.4.tar.gz", hash = "sha256:25f5130af6c8e7297fd14634955ba9e1697f47143f289e2a23284177c0061d27", size = 823798, upload-time = "2025-08-17T00:26:43.314Z" }
wheels = [
    { url = "https://files.pythonhosted.org/packages/9e/4a/781c9e4dd57cabda2a28e2ce5b00b6be416015265851060945a5ed4bd85e/coverage-7.10.4-cp312-cp312-macosx_10_13_x86_64.whl", hash = "sha256:a1f0264abcabd4853d4cb9b3d164adbf1565da7dab1da1669e93f3ea60162d79", size = 216706, upload-time = "2025-08-17T00:24:51.528Z" },
    { url = "https://files.pythonhosted.org/packages/6a/8c/51255202ca03d2e7b664770289f80db6f47b05138e06cce112b3957d5dfd/coverage-7.10.4-cp312-cp312-macosx_11_0_arm64.whl", hash = "sha256:536cbe6b118a4df231b11af3e0f974a72a095182ff8ec5f4868c931e8043ef3e", size = 216939, upload-time = "2025-08-17T00:24:53.171Z" },
    { url = "https://files.pythonhosted.org/packages/06/7f/df11131483698660f94d3c847dc76461369782d7a7644fcd72ac90da8fd0/coverage-7.10.4-cp312-cp312-manylinux1_i686.manylinux_2_28_i686.manylinux_2_5_i686.whl", hash = "sha256:9a4c0d84134797b7bf3f080599d0cd501471f6c98b715405166860d79cfaa97e", size = 248429, upload-time = "2025-08-17T00:24:54.934Z" },
    { url = "https://files.pythonhosted.org/packages/eb/fa/13ac5eda7300e160bf98f082e75f5c5b4189bf3a883dd1ee42dbedfdc617/coverage-7.10.4-cp312-cp312-manylinux1_x86_64.manylinux_2_28_x86_64.manylinux_2_5_x86_64.whl", hash = "sha256:7c155fc0f9cee8c9803ea0ad153ab6a3b956baa5d4cd993405dc0b45b2a0b9e0", size = 251178, upload-time = "2025-08-17T00:24:56.353Z" },
    { url = "https://files.pythonhosted.org/packages/9a/bc/f63b56a58ad0bec68a840e7be6b7ed9d6f6288d790760647bb88f5fea41e/coverage-7.10.4-cp312-cp312-manylinux2014_aarch64.manylinux_2_17_aarch64.manylinux_2_28_aarch64.whl", hash = "sha256:0a5f2ab6e451d4b07855d8bcf063adf11e199bff421a4ba57f5bb95b7444ca62", size = 252313, upload-time = "2025-08-17T00:24:57.692Z" },
    { url = "https://files.pythonhosted.org/packages/2b/b6/79338f1ea27b01266f845afb4485976211264ab92407d1c307babe3592a7/coverage-7.10.4-cp312-cp312-musllinux_1_2_aarch64.whl", hash = "sha256:685b67d99b945b0c221be0780c336b303a7753b3e0ec0d618c795aada25d5e7a", size = 250230, upload-time = "2025-08-17T00:24:59.293Z" },
    { url = "https://files.pythonhosted.org/packages/bc/93/3b24f1da3e0286a4dc5832427e1d448d5296f8287464b1ff4a222abeeeb5/coverage-7.10.4-cp312-cp312-musllinux_1_2_i686.whl", hash = "sha256:0c079027e50c2ae44da51c2e294596cbc9dbb58f7ca45b30651c7e411060fc23", size = 248351, upload-time = "2025-08-17T00:25:00.676Z" },
    { url = "https://files.pythonhosted.org/packages/de/5f/d59412f869e49dcc5b89398ef3146c8bfaec870b179cc344d27932e0554b/coverage-7.10.4-cp312-cp312-musllinux_1_2_x86_64.whl", hash = "sha256:3749aa72b93ce516f77cf5034d8e3c0dfd45c6e8a163a602ede2dc5f9a0bb927", size = 249788, upload-time = "2025-08-17T00:25:02.354Z" },
    { url = "https://files.pythonhosted.org/packages/cc/52/04a3b733f40a0cc7c4a5b9b010844111dbf906df3e868b13e1ce7b39ac31/coverage-7.10.4-cp312-cp312-win32.whl", hash = "sha256:fecb97b3a52fa9bcd5a7375e72fae209088faf671d39fae67261f37772d5559a", size = 219131, upload-time = "2025-08-17T00:25:03.79Z" },
    { url = "https://files.pythonhosted.org/packages/83/dd/12909fc0b83888197b3ec43a4ac7753589591c08d00d9deda4158df2734e/coverage-7.10.4-cp312-cp312-win_amd64.whl", hash = "sha256:26de58f355626628a21fe6a70e1e1fad95702dafebfb0685280962ae1449f17b", size = 219939, upload-time = "2025-08-17T00:25:05.494Z" },
    { url = "https://files.pythonhosted.org/packages/83/c7/058bb3220fdd6821bada9685eadac2940429ab3c97025ce53549ff423cc1/coverage-7.10.4-cp312-cp312-win_arm64.whl", hash = "sha256:67e8885408f8325198862bc487038a4980c9277d753cb8812510927f2176437a", size = 218572, upload-time = "2025-08-17T00:25:06.897Z" },
    { url = "https://files.pythonhosted.org/packages/46/b0/4a3662de81f2ed792a4e425d59c4ae50d8dd1d844de252838c200beed65a/coverage-7.10.4-cp313-cp313-macosx_10_13_x86_64.whl", hash = "sha256:2b8e1d2015d5dfdbf964ecef12944c0c8c55b885bb5c0467ae8ef55e0e151233", size = 216735, upload-time = "2025-08-17T00:25:08.617Z" },
    { url = "https://files.pythonhosted.org/packages/c5/e8/e2dcffea01921bfffc6170fb4406cffb763a3b43a047bbd7923566708193/coverage-7.10.4-cp313-cp313-macosx_11_0_arm64.whl", hash = "sha256:25735c299439018d66eb2dccf54f625aceb78645687a05f9f848f6e6c751e169", size = 216982, upload-time = "2025-08-17T00:25:10.384Z" },
    { url = "https://files.pythonhosted.org/packages/9d/59/cc89bb6ac869704d2781c2f5f7957d07097c77da0e8fdd4fd50dbf2ac9c0/coverage-7.10.4-cp313-cp313-manylinux1_i686.manylinux_2_28_i686.manylinux_2_5_i686.whl", hash = "sha256:715c06cb5eceac4d9b7cdf783ce04aa495f6aff657543fea75c30215b28ddb74", size = 247981, upload-time = "2025-08-17T00:25:11.854Z" },
    { url = "https://files.pythonhosted.org/packages/aa/23/3da089aa177ceaf0d3f96754ebc1318597822e6387560914cc480086e730/coverage-7.10.4-cp313-cp313-manylinux1_x86_64.manylinux_2_28_x86_64.manylinux_2_5_x86_64.whl", hash = "sha256:e017ac69fac9aacd7df6dc464c05833e834dc5b00c914d7af9a5249fcccf07ef", size = 250584, upload-time = "2025-08-17T00:25:13.483Z" },
    { url = "https://files.pythonhosted.org/packages/ad/82/e8693c368535b4e5fad05252a366a1794d481c79ae0333ed943472fd778d/coverage-7.10.4-cp313-cp313-manylinux2014_aarch64.manylinux_2_17_aarch64.manylinux_2_28_aarch64.whl", hash = "sha256:bad180cc40b3fccb0f0e8c702d781492654ac2580d468e3ffc8065e38c6c2408", size = 251856, upload-time = "2025-08-17T00:25:15.27Z" },
    { url = "https://files.pythonhosted.org/packages/56/19/8b9cb13292e602fa4135b10a26ac4ce169a7fc7c285ff08bedd42ff6acca/coverage-7.10.4-cp313-cp313-musllinux_1_2_aarch64.whl", hash = "sha256:becbdcd14f685fada010a5f792bf0895675ecf7481304fe159f0cd3f289550bd", size = 250015, upload-time = "2025-08-17T00:25:16.759Z" },
    { url = "https://files.pythonhosted.org/packages/10/e7/e5903990ce089527cf1c4f88b702985bd65c61ac245923f1ff1257dbcc02/coverage-7.10.4-cp313-cp313-musllinux_1_2_i686.whl", hash = "sha256:0b485ca21e16a76f68060911f97ebbe3e0d891da1dbbce6af7ca1ab3f98b9097", size = 247908, upload-time = "2025-08-17T00:25:18.232Z" },
    { url = "https://files.pythonhosted.org/packages/dd/c9/7d464f116df1df7fe340669af1ddbe1a371fc60f3082ff3dc837c4f1f2ab/coverage-7.10.4-cp313-cp313-musllinux_1_2_x86_64.whl", hash = "sha256:6c1d098ccfe8e1e0a1ed9a0249138899948afd2978cbf48eb1cc3fcd38469690", size = 249525, upload-time = "2025-08-17T00:25:20.141Z" },
    { url = "https://files.pythonhosted.org/packages/ce/42/722e0cdbf6c19e7235c2020837d4e00f3b07820fd012201a983238cc3a30/coverage-7.10.4-cp313-cp313-win32.whl", hash = "sha256:8630f8af2ca84b5c367c3df907b1706621abe06d6929f5045fd628968d421e6e", size = 219173, upload-time = "2025-08-17T00:25:21.56Z" },
    { url = "https://files.pythonhosted.org/packages/97/7e/aa70366f8275955cd51fa1ed52a521c7fcebcc0fc279f53c8c1ee6006dfe/coverage-7.10.4-cp313-cp313-win_amd64.whl", hash = "sha256:f68835d31c421736be367d32f179e14ca932978293fe1b4c7a6a49b555dff5b2", size = 219969, upload-time = "2025-08-17T00:25:23.501Z" },
    { url = "https://files.pythonhosted.org/packages/ac/96/c39d92d5aad8fec28d4606556bfc92b6fee0ab51e4a548d9b49fb15a777c/coverage-7.10.4-cp313-cp313-win_arm64.whl", hash = "sha256:6eaa61ff6724ca7ebc5326d1fae062d85e19b38dd922d50903702e6078370ae7", size = 218601, upload-time = "2025-08-17T00:25:25.295Z" },
    { url = "https://files.pythonhosted.org/packages/79/13/34d549a6177bd80fa5db758cb6fd3057b7ad9296d8707d4ab7f480b0135f/coverage-7.10.4-cp313-cp313t-macosx_10_13_x86_64.whl", hash = "sha256:702978108876bfb3d997604930b05fe769462cc3000150b0e607b7b444f2fd84", size = 217445, upload-time = "2025-08-17T00:25:27.129Z" },
    { url = "https://files.pythonhosted.org/packages/6a/c0/433da866359bf39bf595f46d134ff2d6b4293aeea7f3328b6898733b0633/coverage-7.10.4-cp313-cp313t-macosx_11_0_arm64.whl", hash = "sha256:e8f978e8c5521d9c8f2086ac60d931d583fab0a16f382f6eb89453fe998e2484", size = 217676, upload-time = "2025-08-17T00:25:28.641Z" },
    { url = "https://files.pythonhosted.org/packages/7e/d7/2b99aa8737f7801fd95222c79a4ebc8c5dd4460d4bed7ef26b17a60c8d74/coverage-7.10.4-cp313-cp313t-manylinux1_i686.manylinux_2_28_i686.manylinux_2_5_i686.whl", hash = "sha256:df0ac2ccfd19351411c45e43ab60932b74472e4648b0a9edf6a3b58846e246a9", size = 259002, upload-time = "2025-08-17T00:25:30.065Z" },
    { url = "https://files.pythonhosted.org/packages/08/cf/86432b69d57debaef5abf19aae661ba8f4fcd2882fa762e14added4bd334/coverage-7.10.4-cp313-cp313t-manylinux1_x86_64.manylinux_2_28_x86_64.manylinux_2_5_x86_64.whl", hash = "sha256:73a0d1aaaa3796179f336448e1576a3de6fc95ff4f07c2d7251d4caf5d18cf8d", size = 261178, upload-time = "2025-08-17T00:25:31.517Z" },
    { url = "https://files.pythonhosted.org/packages/23/78/85176593f4aa6e869cbed7a8098da3448a50e3fac5cb2ecba57729a5220d/coverage-7.10.4-cp313-cp313t-manylinux2014_aarch64.manylinux_2_17_aarch64.manylinux_2_28_aarch64.whl", hash = "sha256:873da6d0ed6b3ffc0bc01f2c7e3ad7e2023751c0d8d86c26fe7322c314b031dc", size = 263402, upload-time = "2025-08-17T00:25:33.339Z" },
    { url = "https://files.pythonhosted.org/packages/88/1d/57a27b6789b79abcac0cc5805b31320d7a97fa20f728a6a7c562db9a3733/coverage-7.10.4-cp313-cp313t-musllinux_1_2_aarch64.whl", hash = "sha256:c6446c75b0e7dda5daa876a1c87b480b2b52affb972fedd6c22edf1aaf2e00ec", size = 260957, upload-time = "2025-08-17T00:25:34.795Z" },
    { url = "https://files.pythonhosted.org/packages/fa/e5/3e5ddfd42835c6def6cd5b2bdb3348da2e34c08d9c1211e91a49e9fd709d/coverage-7.10.4-cp313-cp313t-musllinux_1_2_i686.whl", hash = "sha256:6e73933e296634e520390c44758d553d3b573b321608118363e52113790633b9", size = 258718, upload-time = "2025-08-17T00:25:36.259Z" },
    { url = "https://files.pythonhosted.org/packages/1a/0b/d364f0f7ef111615dc4e05a6ed02cac7b6f2ac169884aa57faeae9eb5fa0/coverage-7.10.4-cp313-cp313t-musllinux_1_2_x86_64.whl", hash = "sha256:52073d4b08d2cb571234c8a71eb32af3c6923149cf644a51d5957ac128cf6aa4", size = 259848, upload-time = "2025-08-17T00:25:37.754Z" },
    { url = "https://files.pythonhosted.org/packages/10/c6/bbea60a3b309621162e53faf7fac740daaf083048ea22077418e1ecaba3f/coverage-7.10.4-cp313-cp313t-win32.whl", hash = "sha256:e24afb178f21f9ceb1aefbc73eb524769aa9b504a42b26857243f881af56880c", size = 219833, upload-time = "2025-08-17T00:25:39.252Z" },
    { url = "https://files.pythonhosted.org/packages/44/a5/f9f080d49cfb117ddffe672f21eab41bd23a46179a907820743afac7c021/coverage-7.10.4-cp313-cp313t-win_amd64.whl", hash = "sha256:be04507ff1ad206f4be3d156a674e3fb84bbb751ea1b23b142979ac9eebaa15f", size = 220897, upload-time = "2025-08-17T00:25:40.772Z" },
    { url = "https://files.pythonhosted.org/packages/46/89/49a3fc784fa73d707f603e586d84a18c2e7796707044e9d73d13260930b7/coverage-7.10.4-cp313-cp313t-win_arm64.whl", hash = "sha256:f3e3ff3f69d02b5dad67a6eac68cc9c71ae343b6328aae96e914f9f2f23a22e2", size = 219160, upload-time = "2025-08-17T00:25:42.229Z" },
    { url = "https://files.pythonhosted.org/packages/b5/22/525f84b4cbcff66024d29f6909d7ecde97223f998116d3677cfba0d115b5/coverage-7.10.4-cp314-cp314-macosx_10_13_x86_64.whl", hash = "sha256:a59fe0af7dd7211ba595cf7e2867458381f7e5d7b4cffe46274e0b2f5b9f4eb4", size = 216717, upload-time = "2025-08-17T00:25:43.875Z" },
    { url = "https://files.pythonhosted.org/packages/a6/58/213577f77efe44333a416d4bcb251471e7f64b19b5886bb515561b5ce389/coverage-7.10.4-cp314-cp314-macosx_11_0_arm64.whl", hash = "sha256:3a6c35c5b70f569ee38dc3350cd14fdd0347a8b389a18bb37538cc43e6f730e6", size = 216994, upload-time = "2025-08-17T00:25:45.405Z" },
    { url = "https://files.pythonhosted.org/packages/17/85/34ac02d0985a09472f41b609a1d7babc32df87c726c7612dc93d30679b5a/coverage-7.10.4-cp314-cp314-manylinux1_i686.manylinux_2_28_i686.manylinux_2_5_i686.whl", hash = "sha256:acb7baf49f513554c4af6ef8e2bd6e8ac74e6ea0c7386df8b3eb586d82ccccc4", size = 248038, upload-time = "2025-08-17T00:25:46.981Z" },
    { url = "https://files.pythonhosted.org/packages/47/4f/2140305ec93642fdaf988f139813629cbb6d8efa661b30a04b6f7c67c31e/coverage-7.10.4-cp314-cp314-manylinux1_x86_64.manylinux_2_28_x86_64.manylinux_2_5_x86_64.whl", hash = "sha256:a89afecec1ed12ac13ed203238b560cbfad3522bae37d91c102e690b8b1dc46c", size = 250575, upload-time = "2025-08-17T00:25:48.613Z" },
    { url = "https://files.pythonhosted.org/packages/f2/b5/41b5784180b82a083c76aeba8f2c72ea1cb789e5382157b7dc852832aea2/coverage-7.10.4-cp314-cp314-manylinux2014_aarch64.manylinux_2_17_aarch64.manylinux_2_28_aarch64.whl", hash = "sha256:480442727f464407d8ade6e677b7f21f3b96a9838ab541b9a28ce9e44123c14e", size = 251927, upload-time = "2025-08-17T00:25:50.881Z" },
    { url = "https://files.pythonhosted.org/packages/78/ca/c1dd063e50b71f5aea2ebb27a1c404e7b5ecf5714c8b5301f20e4e8831ac/coverage-7.10.4-cp314-cp314-musllinux_1_2_aarch64.whl", hash = "sha256:a89bf193707f4a17f1ed461504031074d87f035153239f16ce86dfb8f8c7ac76", size = 249930, upload-time = "2025-08-17T00:25:52.422Z" },
    { url = "https://files.pythonhosted.org/packages/8d/66/d8907408612ffee100d731798e6090aedb3ba766ecf929df296c1a7ee4fb/coverage-7.10.4-cp314-cp314-musllinux_1_2_i686.whl", hash = "sha256:3ddd912c2fc440f0fb3229e764feec85669d5d80a988ff1b336a27d73f63c818", size = 247862, upload-time = "2025-08-17T00:25:54.316Z" },
    { url = "https://files.pythonhosted.org/packages/29/db/53cd8ec8b1c9c52d8e22a25434785bfc2d1e70c0cfb4d278a1326c87f741/coverage-7.10.4-cp314-cp314-musllinux_1_2_x86_64.whl", hash = "sha256:8a538944ee3a42265e61c7298aeba9ea43f31c01271cf028f437a7b4075592cf", size = 249360, upload-time = "2025-08-17T00:25:55.833Z" },
    { url = "https://files.pythonhosted.org/packages/4f/75/5ec0a28ae4a0804124ea5a5becd2b0fa3adf30967ac656711fb5cdf67c60/coverage-7.10.4-cp314-cp314-win32.whl", hash = "sha256:fd2e6002be1c62476eb862b8514b1ba7e7684c50165f2a8d389e77da6c9a2ebd", size = 219449, upload-time = "2025-08-17T00:25:57.984Z" },
    { url = "https://files.pythonhosted.org/packages/9d/ab/66e2ee085ec60672bf5250f11101ad8143b81f24989e8c0e575d16bb1e53/coverage-7.10.4-cp314-cp314-win_amd64.whl", hash = "sha256:ec113277f2b5cf188d95fb66a65c7431f2b9192ee7e6ec9b72b30bbfb53c244a", size = 220246, upload-time = "2025-08-17T00:25:59.868Z" },
    { url = "https://files.pythonhosted.org/packages/37/3b/00b448d385f149143190846217797d730b973c3c0ec2045a7e0f5db3a7d0/coverage-7.10.4-cp314-cp314-win_arm64.whl", hash = "sha256:9744954bfd387796c6a091b50d55ca7cac3d08767795b5eec69ad0f7dbf12d38", size = 218825, upload-time = "2025-08-17T00:26:01.44Z" },
    { url = "https://files.pythonhosted.org/packages/ee/2e/55e20d3d1ce00b513efb6fd35f13899e1c6d4f76c6cbcc9851c7227cd469/coverage-7.10.4-cp314-cp314t-macosx_10_13_x86_64.whl", hash = "sha256:5af4829904dda6aabb54a23879f0f4412094ba9ef153aaa464e3c1b1c9bc98e6", size = 217462, upload-time = "2025-08-17T00:26:03.014Z" },
    { url = "https://files.pythonhosted.org/packages/47/b3/aab1260df5876f5921e2c57519e73a6f6eeacc0ae451e109d44ee747563e/coverage-7.10.4-cp314-cp314t-macosx_11_0_arm64.whl", hash = "sha256:7bba5ed85e034831fac761ae506c0644d24fd5594727e174b5a73aff343a7508", size = 217675, upload-time = "2025-08-17T00:26:04.606Z" },
    { url = "https://files.pythonhosted.org/packages/67/23/1cfe2aa50c7026180989f0bfc242168ac7c8399ccc66eb816b171e0ab05e/coverage-7.10.4-cp314-cp314t-manylinux1_i686.manylinux_2_28_i686.manylinux_2_5_i686.whl", hash = "sha256:d57d555b0719834b55ad35045de6cc80fc2b28e05adb6b03c98479f9553b387f", size = 259176, upload-time = "2025-08-17T00:26:06.159Z" },
    { url = "https://files.pythonhosted.org/packages/9d/72/5882b6aeed3f9de7fc4049874fd7d24213bf1d06882f5c754c8a682606ec/coverage-7.10.4-cp314-cp314t-manylinux1_x86_64.manylinux_2_28_x86_64.manylinux_2_5_x86_64.whl", hash = "sha256:ba62c51a72048bb1ea72db265e6bd8beaabf9809cd2125bbb5306c6ce105f214", size = 261341, upload-time = "2025-08-17T00:26:08.137Z" },
    { url = "https://files.pythonhosted.org/packages/1b/70/a0c76e3087596ae155f8e71a49c2c534c58b92aeacaf4d9d0cbbf2dde53b/coverage-7.10.4-cp314-cp314t-manylinux2014_aarch64.manylinux_2_17_aarch64.manylinux_2_28_aarch64.whl", hash = "sha256:0acf0c62a6095f07e9db4ec365cc58c0ef5babb757e54745a1aa2ea2a2564af1", size = 263600, upload-time = "2025-08-17T00:26:11.045Z" },
    { url = "https://files.pythonhosted.org/packages/cb/5f/27e4cd4505b9a3c05257fb7fc509acbc778c830c450cb4ace00bf2b7bda7/coverage-7.10.4-cp314-cp314t-musllinux_1_2_aarch64.whl", hash = "sha256:e1033bf0f763f5cf49ffe6594314b11027dcc1073ac590b415ea93463466deec", size = 261036, upload-time = "2025-08-17T00:26:12.693Z" },
    { url = "https://files.pythonhosted.org/packages/02/d6/cf2ae3a7f90ab226ea765a104c4e76c5126f73c93a92eaea41e1dc6a1892/coverage-7.10.4-cp314-cp314t-musllinux_1_2_i686.whl", hash = "sha256:92c29eff894832b6a40da1789b1f252305af921750b03ee4535919db9179453d", size = 258794, upload-time = "2025-08-17T00:26:14.261Z" },
    { url = "https://files.pythonhosted.org/packages/9e/b1/39f222eab0d78aa2001cdb7852aa1140bba632db23a5cfd832218b496d6c/coverage-7.10.4-cp314-cp314t-musllinux_1_2_x86_64.whl", hash = "sha256:822c4c830989c2093527e92acd97be4638a44eb042b1bdc0e7a278d84a070bd3", size = 259946, upload-time = "2025-08-17T00:26:15.899Z" },
    { url = "https://files.pythonhosted.org/packages/74/b2/49d82acefe2fe7c777436a3097f928c7242a842538b190f66aac01f29321/coverage-7.10.4-cp314-cp314t-win32.whl", hash = "sha256:e694d855dac2e7cf194ba33653e4ba7aad7267a802a7b3fc4347d0517d5d65cd", size = 220226, upload-time = "2025-08-17T00:26:17.566Z" },
    { url = "https://files.pythonhosted.org/packages/06/b0/afb942b6b2fc30bdbc7b05b087beae11c2b0daaa08e160586cf012b6ad70/coverage-7.10.4-cp314-cp314t-win_amd64.whl", hash = "sha256:efcc54b38ef7d5bfa98050f220b415bc5bb3d432bd6350a861cf6da0ede2cdcd", size = 221346, upload-time = "2025-08-17T00:26:19.311Z" },
    { url = "https://files.pythonhosted.org/packages/d8/66/e0531c9d1525cb6eac5b5733c76f27f3053ee92665f83f8899516fea6e76/coverage-7.10.4-cp314-cp314t-win_arm64.whl", hash = "sha256:6f3a3496c0fa26bfac4ebc458747b778cff201c8ae94fa05e1391bab0dbc473c", size = 219368, upload-time = "2025-08-17T00:26:21.011Z" },
    { url = "https://files.pythonhosted.org/packages/bb/78/983efd23200921d9edb6bd40512e1aa04af553d7d5a171e50f9b2b45d109/coverage-7.10.4-py3-none-any.whl", hash = "sha256:065d75447228d05121e5c938ca8f0e91eed60a1eb2d1258d42d5084fecfc3302", size = 208365, upload-time = "2025-08-17T00:26:41.479Z" },
]

[[package]]
name = "cryptography"
version = "45.0.4"
source = { registry = "https://pypi.org/simple" }
dependencies = [
    { name = "cffi", marker = "platform_python_implementation != 'PyPy'" },
]
sdist = { url = "https://files.pythonhosted.org/packages/fe/c8/a2a376a8711c1e11708b9c9972e0c3223f5fc682552c82d8db844393d6ce/cryptography-45.0.4.tar.gz", hash = "sha256:7405ade85c83c37682c8fe65554759800a4a8c54b2d96e0f8ad114d31b808d57", size = 744890, upload-time = "2025-06-10T00:03:51.297Z" }
wheels = [
    { url = "https://files.pythonhosted.org/packages/cc/1c/92637793de053832523b410dbe016d3f5c11b41d0cf6eef8787aabb51d41/cryptography-45.0.4-cp311-abi3-macosx_10_9_universal2.whl", hash = "sha256:425a9a6ac2823ee6e46a76a21a4e8342d8fa5c01e08b823c1f19a8b74f096069", size = 7055712, upload-time = "2025-06-10T00:02:38.826Z" },
    { url = "https://files.pythonhosted.org/packages/ba/14/93b69f2af9ba832ad6618a03f8a034a5851dc9a3314336a3d71c252467e1/cryptography-45.0.4-cp311-abi3-manylinux2014_aarch64.manylinux_2_17_aarch64.whl", hash = "sha256:680806cf63baa0039b920f4976f5f31b10e772de42f16310a6839d9f21a26b0d", size = 4205335, upload-time = "2025-06-10T00:02:41.64Z" },
    { url = "https://files.pythonhosted.org/packages/67/30/fae1000228634bf0b647fca80403db5ca9e3933b91dd060570689f0bd0f7/cryptography-45.0.4-cp311-abi3-manylinux2014_x86_64.manylinux_2_17_x86_64.whl", hash = "sha256:4ca0f52170e821bc8da6fc0cc565b7bb8ff8d90d36b5e9fdd68e8a86bdf72036", size = 4431487, upload-time = "2025-06-10T00:02:43.696Z" },
    { url = "https://files.pythonhosted.org/packages/6d/5a/7dffcf8cdf0cb3c2430de7404b327e3db64735747d641fc492539978caeb/cryptography-45.0.4-cp311-abi3-manylinux_2_28_aarch64.whl", hash = "sha256:f3fe7a5ae34d5a414957cc7f457e2b92076e72938423ac64d215722f6cf49a9e", size = 4208922, upload-time = "2025-06-10T00:02:45.334Z" },
    { url = "https://files.pythonhosted.org/packages/c6/f3/528729726eb6c3060fa3637253430547fbaaea95ab0535ea41baa4a6fbd8/cryptography-45.0.4-cp311-abi3-manylinux_2_28_armv7l.manylinux_2_31_armv7l.whl", hash = "sha256:25eb4d4d3e54595dc8adebc6bbd5623588991d86591a78c2548ffb64797341e2", size = 3900433, upload-time = "2025-06-10T00:02:47.359Z" },
    { url = "https://files.pythonhosted.org/packages/d9/4a/67ba2e40f619e04d83c32f7e1d484c1538c0800a17c56a22ff07d092ccc1/cryptography-45.0.4-cp311-abi3-manylinux_2_28_x86_64.whl", hash = "sha256:ce1678a2ccbe696cf3af15a75bb72ee008d7ff183c9228592ede9db467e64f1b", size = 4464163, upload-time = "2025-06-10T00:02:49.412Z" },
    { url = "https://files.pythonhosted.org/packages/7e/9a/b4d5aa83661483ac372464809c4b49b5022dbfe36b12fe9e323ca8512420/cryptography-45.0.4-cp311-abi3-manylinux_2_34_aarch64.whl", hash = "sha256:49fe9155ab32721b9122975e168a6760d8ce4cffe423bcd7ca269ba41b5dfac1", size = 4208687, upload-time = "2025-06-10T00:02:50.976Z" },
    { url = "https://files.pythonhosted.org/packages/db/b7/a84bdcd19d9c02ec5807f2ec2d1456fd8451592c5ee353816c09250e3561/cryptography-45.0.4-cp311-abi3-manylinux_2_34_x86_64.whl", hash = "sha256:2882338b2a6e0bd337052e8b9007ced85c637da19ef9ecaf437744495c8c2999", size = 4463623, upload-time = "2025-06-10T00:02:52.542Z" },
    { url = "https://files.pythonhosted.org/packages/d8/84/69707d502d4d905021cac3fb59a316344e9f078b1da7fb43ecde5e10840a/cryptography-45.0.4-cp311-abi3-musllinux_1_2_aarch64.whl", hash = "sha256:23b9c3ea30c3ed4db59e7b9619272e94891f8a3a5591d0b656a7582631ccf750", size = 4332447, upload-time = "2025-06-10T00:02:54.63Z" },
    { url = "https://files.pythonhosted.org/packages/f3/ee/d4f2ab688e057e90ded24384e34838086a9b09963389a5ba6854b5876598/cryptography-45.0.4-cp311-abi3-musllinux_1_2_x86_64.whl", hash = "sha256:b0a97c927497e3bc36b33987abb99bf17a9a175a19af38a892dc4bbb844d7ee2", size = 4572830, upload-time = "2025-06-10T00:02:56.689Z" },
    { url = "https://files.pythonhosted.org/packages/70/d4/994773a261d7ff98034f72c0e8251fe2755eac45e2265db4c866c1c6829c/cryptography-45.0.4-cp311-abi3-win32.whl", hash = "sha256:e00a6c10a5c53979d6242f123c0a97cff9f3abed7f064fc412c36dc521b5f257", size = 2932769, upload-time = "2025-06-10T00:02:58.467Z" },
    { url = "https://files.pythonhosted.org/packages/5a/42/c80bd0b67e9b769b364963b5252b17778a397cefdd36fa9aa4a5f34c599a/cryptography-45.0.4-cp311-abi3-win_amd64.whl", hash = "sha256:817ee05c6c9f7a69a16200f0c90ab26d23a87701e2a284bd15156783e46dbcc8", size = 3410441, upload-time = "2025-06-10T00:03:00.14Z" },
    { url = "https://files.pythonhosted.org/packages/ce/0b/2488c89f3a30bc821c9d96eeacfcab6ff3accc08a9601ba03339c0fd05e5/cryptography-45.0.4-cp37-abi3-macosx_10_9_universal2.whl", hash = "sha256:964bcc28d867e0f5491a564b7debb3ffdd8717928d315d12e0d7defa9e43b723", size = 7031836, upload-time = "2025-06-10T00:03:01.726Z" },
    { url = "https://files.pythonhosted.org/packages/fe/51/8c584ed426093aac257462ae62d26ad61ef1cbf5b58d8b67e6e13c39960e/cryptography-45.0.4-cp37-abi3-manylinux2014_aarch64.manylinux_2_17_aarch64.whl", hash = "sha256:6a5bf57554e80f75a7db3d4b1dacaa2764611ae166ab42ea9a72bcdb5d577637", size = 4195746, upload-time = "2025-06-10T00:03:03.94Z" },
    { url = "https://files.pythonhosted.org/packages/5c/7d/4b0ca4d7af95a704eef2f8f80a8199ed236aaf185d55385ae1d1610c03c2/cryptography-45.0.4-cp37-abi3-manylinux2014_x86_64.manylinux_2_17_x86_64.whl", hash = "sha256:46cf7088bf91bdc9b26f9c55636492c1cce3e7aaf8041bbf0243f5e5325cfb2d", size = 4424456, upload-time = "2025-06-10T00:03:05.589Z" },
    { url = "https://files.pythonhosted.org/packages/1d/45/5fabacbc6e76ff056f84d9f60eeac18819badf0cefc1b6612ee03d4ab678/cryptography-45.0.4-cp37-abi3-manylinux_2_28_aarch64.whl", hash = "sha256:7bedbe4cc930fa4b100fc845ea1ea5788fcd7ae9562e669989c11618ae8d76ee", size = 4198495, upload-time = "2025-06-10T00:03:09.172Z" },
    { url = "https://files.pythonhosted.org/packages/55/b7/ffc9945b290eb0a5d4dab9b7636706e3b5b92f14ee5d9d4449409d010d54/cryptography-45.0.4-cp37-abi3-manylinux_2_28_armv7l.manylinux_2_31_armv7l.whl", hash = "sha256:eaa3e28ea2235b33220b949c5a0d6cf79baa80eab2eb5607ca8ab7525331b9ff", size = 3885540, upload-time = "2025-06-10T00:03:10.835Z" },
    { url = "https://files.pythonhosted.org/packages/7f/e3/57b010282346980475e77d414080acdcb3dab9a0be63071efc2041a2c6bd/cryptography-45.0.4-cp37-abi3-manylinux_2_28_x86_64.whl", hash = "sha256:7ef2dde4fa9408475038fc9aadfc1fb2676b174e68356359632e980c661ec8f6", size = 4452052, upload-time = "2025-06-10T00:03:12.448Z" },
    { url = "https://files.pythonhosted.org/packages/37/e6/ddc4ac2558bf2ef517a358df26f45bc774a99bf4653e7ee34b5e749c03e3/cryptography-45.0.4-cp37-abi3-manylinux_2_34_aarch64.whl", hash = "sha256:6a3511ae33f09094185d111160fd192c67aa0a2a8d19b54d36e4c78f651dc5ad", size = 4198024, upload-time = "2025-06-10T00:03:13.976Z" },
    { url = "https://files.pythonhosted.org/packages/3a/c0/85fa358ddb063ec588aed4a6ea1df57dc3e3bc1712d87c8fa162d02a65fc/cryptography-45.0.4-cp37-abi3-manylinux_2_34_x86_64.whl", hash = "sha256:06509dc70dd71fa56eaa138336244e2fbaf2ac164fc9b5e66828fccfd2b680d6", size = 4451442, upload-time = "2025-06-10T00:03:16.248Z" },
    { url = "https://files.pythonhosted.org/packages/33/67/362d6ec1492596e73da24e669a7fbbaeb1c428d6bf49a29f7a12acffd5dc/cryptography-45.0.4-cp37-abi3-musllinux_1_2_aarch64.whl", hash = "sha256:5f31e6b0a5a253f6aa49be67279be4a7e5a4ef259a9f33c69f7d1b1191939872", size = 4325038, upload-time = "2025-06-10T00:03:18.4Z" },
    { url = "https://files.pythonhosted.org/packages/53/75/82a14bf047a96a1b13ebb47fb9811c4f73096cfa2e2b17c86879687f9027/cryptography-45.0.4-cp37-abi3-musllinux_1_2_x86_64.whl", hash = "sha256:944e9ccf67a9594137f942d5b52c8d238b1b4e46c7a0c2891b7ae6e01e7c80a4", size = 4560964, upload-time = "2025-06-10T00:03:20.06Z" },
    { url = "https://files.pythonhosted.org/packages/cd/37/1a3cba4c5a468ebf9b95523a5ef5651244693dc712001e276682c278fc00/cryptography-45.0.4-cp37-abi3-win32.whl", hash = "sha256:c22fe01e53dc65edd1945a2e6f0015e887f84ced233acecb64b4daadb32f5c97", size = 2924557, upload-time = "2025-06-10T00:03:22.563Z" },
    { url = "https://files.pythonhosted.org/packages/2a/4b/3256759723b7e66380397d958ca07c59cfc3fb5c794fb5516758afd05d41/cryptography-45.0.4-cp37-abi3-win_amd64.whl", hash = "sha256:627ba1bc94f6adf0b0a2e35d87020285ead22d9f648c7e75bb64f367375f3b22", size = 3395508, upload-time = "2025-06-10T00:03:24.586Z" },
]

[[package]]
name = "destiny-repository"
version = "2.0.0"
source = { virtual = "." }
dependencies = [
    { name = "alembic" },
    { name = "asyncpg" },
    { name = "azure-identity" },
    { name = "azure-servicebus" },
    { name = "azure-storage-blob" },
    { name = "cachetools" },
    { name = "destiny-sdk" },
    { name = "elasticsearch", extra = ["async"] },
    { name = "fastapi", extra = ["standard"] },
    { name = "frozenlist" },
    { name = "greenlet" },
    { name = "minio" },
    { name = "opentelemetry-distro" },
    { name = "opentelemetry-exporter-otlp" },
    { name = "opentelemetry-instrumentation-asyncio" },
    { name = "opentelemetry-instrumentation-fastapi" },
    { name = "opentelemetry-instrumentation-httpx" },
    { name = "opentelemetry-instrumentation-logging" },
    { name = "opentelemetry-instrumentation-sqlalchemy" },
    { name = "pydantic-settings" },
    { name = "python-jose" },
    { name = "sqlalchemy-utils" },
    { name = "structlog" },
    { name = "taskiq", extra = ["reload"] },
    { name = "taskiq-aio-pika" },
    { name = "tenacity" },
    { name = "uvloop" },
]

[package.dev-dependencies]
dev = [
    { name = "destiny-sdk" },
    { name = "faker" },
    { name = "msal" },
    { name = "mypy" },
    { name = "opentelemetry-instrumentation-aio-pika" },
    { name = "pre-commit" },
    { name = "psycopg" },
    { name = "pytest" },
    { name = "pytest-asyncio" },
    { name = "pytest-cov" },
    { name = "pytest-httpx" },
    { name = "ruff" },
    { name = "types-cachetools" },
    { name = "types-python-jose" },
    { name = "vulture" },
]
docs = [
    { name = "autodoc-pydantic", extra = ["erdantic"] },
    { name = "pydata-sphinx-theme" },
    { name = "sphinx" },
    { name = "sphinxcontrib-mermaid" },
]
test = [
    { name = "aiohttp" },
    { name = "factory-boy" },
    { name = "httpx" },
    { name = "psycopg" },
    { name = "pytest" },
    { name = "pytest-env" },
    { name = "pytest-order" },
    { name = "testcontainers", extra = ["minio", "rabbitmq"] },
]

[package.metadata]
requires-dist = [
    { name = "alembic", specifier = ">=1.14.1,<2" },
    { name = "asyncpg", specifier = ">=0.30.0,<0.31" },
    { name = "azure-identity", specifier = ">=1.21.0,<2" },
    { name = "azure-servicebus", specifier = ">=7.14.2,<8" },
    { name = "azure-storage-blob", specifier = ">=12.25.1,<13" },
    { name = "cachetools", specifier = ">=5.5.2,<6" },
    { name = "destiny-sdk", editable = "libs/sdk" },
    { name = "elasticsearch", extras = ["async"], specifier = ">=9,<9.2" },
    { name = "fastapi", extras = ["standard"], specifier = ">=0.115.6,<0.116" },
    { name = "frozenlist", specifier = "==1.6.0" },
    { name = "greenlet", specifier = ">=3.1.1,<4" },
    { name = "minio", specifier = ">=7.2.15,<8" },
    { name = "opentelemetry-distro", specifier = ">=0.56b0,<0.57" },
    { name = "opentelemetry-exporter-otlp", specifier = ">=1.35.0,<2" },
    { name = "opentelemetry-instrumentation-asyncio", specifier = ">=0.56b0,<0.57" },
    { name = "opentelemetry-instrumentation-fastapi", specifier = ">=0.56b0,<0.57" },
    { name = "opentelemetry-instrumentation-httpx", specifier = ">=0.56b0,<0.57" },
    { name = "opentelemetry-instrumentation-logging", specifier = ">=0.56b0,<0.57" },
    { name = "opentelemetry-instrumentation-sqlalchemy", specifier = ">=0.56b0,<0.57" },
    { name = "pydantic-settings", specifier = ">=2.7.1,<3" },
    { name = "python-jose", specifier = ">=3.4.0,<4" },
    { name = "sqlalchemy-utils", specifier = ">=0.41.2,<0.42" },
    { name = "structlog", specifier = ">=25.1.0,<26" },
    { name = "taskiq", extras = ["reload"], specifier = ">=0.11.16,<0.12" },
    { name = "taskiq-aio-pika", specifier = ">=0.4.1,<0.5" },
    { name = "tenacity", specifier = ">=9.1.2" },
    { name = "uvloop", specifier = ">=0.21.0,<0.22" },
]

[package.metadata.requires-dev]
dev = [
    { name = "destiny-sdk", editable = "libs/sdk" },
    { name = "faker", specifier = ">=37.3.0,<38" },
    { name = "msal", specifier = ">=1.31.1,<2" },
    { name = "mypy", specifier = ">=1.14.1,<2" },
    { name = "opentelemetry-instrumentation-aio-pika", specifier = ">=0.56b0,<0.57" },
    { name = "pre-commit", specifier = ">=4.2.0,<5" },
    { name = "psycopg", specifier = ">=3.2.6,<4" },
    { name = "pytest", specifier = ">=8.3.4,<9" },
    { name = "pytest-asyncio", specifier = ">=1.0.0,<2" },
    { name = "pytest-cov", specifier = ">=6.2.1" },
    { name = "pytest-httpx", specifier = ">=0.35.0,<0.36" },
    { name = "ruff", specifier = ">=0.8.6,<0.9" },
    { name = "types-cachetools", specifier = ">=5.5.0.20240820,<6" },
    { name = "types-python-jose", specifier = ">=3.4.0.20250224,<4" },
    { name = "vulture", specifier = ">=2.14" },
]
docs = [
    { name = "autodoc-pydantic", extras = ["erdantic"], specifier = ">=2.2.0,<3" },
    { name = "pydata-sphinx-theme", specifier = ">=0.16.1,<0.17" },
    { name = "sphinx", specifier = ">=8.2.3,<9" },
    { name = "sphinxcontrib-mermaid", specifier = ">=1.0.0,<2" },
]
test = [
    { name = "aiohttp", specifier = ">=3.12.14" },
    { name = "factory-boy", specifier = ">=3.3.3" },
    { name = "httpx", specifier = ">=0.28.1,<0.29" },
    { name = "psycopg", specifier = ">=3.2.6,<4" },
    { name = "pytest", specifier = ">=8.3.4,<9" },
    { name = "pytest-env", specifier = ">=1.1.5,<2" },
    { name = "pytest-order", specifier = ">=1.3.0,<2" },
    { name = "testcontainers", extras = ["elasticsearch", "minio", "postgres", "rabbitmq"], specifier = ">=4.13.1" },
]

[[package]]
name = "destiny-sdk"
<<<<<<< HEAD
version = "0.6.0"
=======
version = "0.5.2"
>>>>>>> 0f224962
source = { editable = "libs/sdk" }
dependencies = [
    { name = "cachetools" },
    { name = "fastapi" },
    { name = "httpx" },
    { name = "pydantic" },
    { name = "pytest" },
    { name = "pytest-asyncio" },
    { name = "pytest-httpx" },
    { name = "python-jose" },
]

[package.metadata]
requires-dist = [
    { name = "cachetools", specifier = ">=5.5.2,<6" },
    { name = "fastapi", specifier = ">=0.115.12,<0.116" },
    { name = "httpx", specifier = ">=0.28.1,<0.29" },
    { name = "pydantic", specifier = ">=2.11.3,<3" },
    { name = "pytest", specifier = ">=8.4.0,<9" },
    { name = "pytest-asyncio", specifier = ">=1.0.0,<2" },
    { name = "pytest-httpx", specifier = ">=0.35.0,<0.36" },
    { name = "python-jose", specifier = ">=3.4.0,<4" },
]
provides-extras = ["labs"]

[package.metadata.requires-dev]
dev = [
    { name = "mypy", specifier = ">=1.15.0,<2" },
    { name = "pre-commit", specifier = ">=4.2.0,<5" },
    { name = "pytest-env", specifier = ">=1.1.5,<2" },
    { name = "ruff", specifier = ">=0.11.5,<0.12" },
    { name = "uvloop", specifier = ">=0.21.0,<0.22" },
]

[[package]]
name = "distlib"
version = "0.3.9"
source = { registry = "https://pypi.org/simple" }
sdist = { url = "https://files.pythonhosted.org/packages/0d/dd/1bec4c5ddb504ca60fc29472f3d27e8d4da1257a854e1d96742f15c1d02d/distlib-0.3.9.tar.gz", hash = "sha256:a60f20dea646b8a33f3e7772f74dc0b2d0772d2837ee1342a00645c81edf9403", size = 613923, upload-time = "2024-10-09T18:35:47.551Z" }
wheels = [
    { url = "https://files.pythonhosted.org/packages/91/a1/cf2472db20f7ce4a6be1253a81cfdf85ad9c7885ffbed7047fb72c24cf87/distlib-0.3.9-py2.py3-none-any.whl", hash = "sha256:47f8c22fd27c27e25a65601af709b38e4f0a45ea4fc2e710f65755fa8caaaf87", size = 468973, upload-time = "2024-10-09T18:35:44.272Z" },
]

[[package]]
name = "dnspython"
version = "2.7.0"
source = { registry = "https://pypi.org/simple" }
sdist = { url = "https://files.pythonhosted.org/packages/b5/4a/263763cb2ba3816dd94b08ad3a33d5fdae34ecb856678773cc40a3605829/dnspython-2.7.0.tar.gz", hash = "sha256:ce9c432eda0dc91cf618a5cedf1a4e142651196bbcd2c80e89ed5a907e5cfaf1", size = 345197, upload-time = "2024-10-05T20:14:59.362Z" }
wheels = [
    { url = "https://files.pythonhosted.org/packages/68/1b/e0a87d256e40e8c888847551b20a017a6b98139178505dc7ffb96f04e954/dnspython-2.7.0-py3-none-any.whl", hash = "sha256:b4c34b7d10b51bcc3a5071e7b8dee77939f1e878477eeecc965e9835f63c6c86", size = 313632, upload-time = "2024-10-05T20:14:57.687Z" },
]

[[package]]
name = "docker"
version = "7.1.0"
source = { registry = "https://pypi.org/simple" }
dependencies = [
    { name = "pywin32", marker = "sys_platform == 'win32'" },
    { name = "requests" },
    { name = "urllib3" },
]
sdist = { url = "https://files.pythonhosted.org/packages/91/9b/4a2ea29aeba62471211598dac5d96825bb49348fa07e906ea930394a83ce/docker-7.1.0.tar.gz", hash = "sha256:ad8c70e6e3f8926cb8a92619b832b4ea5299e2831c14284663184e200546fa6c", size = 117834, upload-time = "2024-05-23T11:13:57.216Z" }
wheels = [
    { url = "https://files.pythonhosted.org/packages/e3/26/57c6fb270950d476074c087527a558ccb6f4436657314bfb6cdf484114c4/docker-7.1.0-py3-none-any.whl", hash = "sha256:c96b93b7f0a746f9e77d325bcfb87422a3d8bd4f03136ae8a85b37f1898d5fc0", size = 147774, upload-time = "2024-05-23T11:13:55.01Z" },
]

[[package]]
name = "docutils"
version = "0.21.2"
source = { registry = "https://pypi.org/simple" }
sdist = { url = "https://files.pythonhosted.org/packages/ae/ed/aefcc8cd0ba62a0560c3c18c33925362d46c6075480bfa4df87b28e169a9/docutils-0.21.2.tar.gz", hash = "sha256:3a6b18732edf182daa3cd12775bbb338cf5691468f91eeeb109deff6ebfa986f", size = 2204444, upload-time = "2024-04-23T18:57:18.24Z" }
wheels = [
    { url = "https://files.pythonhosted.org/packages/8f/d7/9322c609343d929e75e7e5e6255e614fcc67572cfd083959cdef3b7aad79/docutils-0.21.2-py3-none-any.whl", hash = "sha256:dafca5b9e384f0e419294eb4d2ff9fa826435bf15f15b7bd45723e8ad76811b2", size = 587408, upload-time = "2024-04-23T18:57:14.835Z" },
]

[[package]]
name = "ecdsa"
version = "0.19.1"
source = { registry = "https://pypi.org/simple" }
dependencies = [
    { name = "six" },
]
sdist = { url = "https://files.pythonhosted.org/packages/c0/1f/924e3caae75f471eae4b26bd13b698f6af2c44279f67af317439c2f4c46a/ecdsa-0.19.1.tar.gz", hash = "sha256:478cba7b62555866fcb3bb3fe985e06decbdb68ef55713c4e5ab98c57d508e61", size = 201793, upload-time = "2025-03-13T11:52:43.25Z" }
wheels = [
    { url = "https://files.pythonhosted.org/packages/cb/a3/460c57f094a4a165c84a1341c373b0a4f5ec6ac244b998d5021aade89b77/ecdsa-0.19.1-py2.py3-none-any.whl", hash = "sha256:30638e27cf77b7e15c4c4cc1973720149e1033827cfd00661ca5c8cc0cdb24c3", size = 150607, upload-time = "2025-03-13T11:52:41.757Z" },
]

[[package]]
name = "elastic-transport"
version = "9.2.0"
source = { registry = "https://pypi.org/simple" }
dependencies = [
    { name = "certifi" },
    { name = "sniffio" },
    { name = "urllib3" },
]
sdist = { url = "https://files.pythonhosted.org/packages/a9/0c/b48a9041e921a75e4c0d17e0dfe929f4d72c4e523084cbe5574101b7a40d/elastic_transport-9.2.0.tar.gz", hash = "sha256:0331466ca8febdb7d168c0fbf159294b0066492733b51da94f4dd28a0ee596cd", size = 77332, upload-time = "2025-10-17T16:12:49.906Z" }
wheels = [
    { url = "https://files.pythonhosted.org/packages/36/4a/6a1cc529ec609dae4d681baddde9ad965b8952d1f56dadbb1d27fbb50ec9/elastic_transport-9.2.0-py3-none-any.whl", hash = "sha256:f52b961e58e6b76d488993286907f61a6ddccbdae8e0135ce8d369227b6282d8", size = 65317, upload-time = "2025-10-17T16:12:48.437Z" },
]

[[package]]
name = "elasticsearch"
version = "9.1.2"
source = { registry = "https://pypi.org/simple" }
dependencies = [
    { name = "elastic-transport" },
    { name = "python-dateutil" },
    { name = "typing-extensions" },
]
sdist = { url = "https://files.pythonhosted.org/packages/4e/21/950f5eb9e5bf7661121ae027525554d59d61f7d3f8d4b84eebe7aa9e9fba/elasticsearch-9.1.2.tar.gz", hash = "sha256:8f55c714f00a90ba5fa7f8e37a8ccd9c781fc25bc89dca536a61ea3b945eeb9b", size = 864439, upload-time = "2025-10-28T16:49:45.739Z" }
wheels = [
    { url = "https://files.pythonhosted.org/packages/89/95/ee3bcf867cdbaba15a0118d6ca0b9b4477892ff3b92e7d6135cc42b262af/elasticsearch-9.1.2-py3-none-any.whl", hash = "sha256:3abfc6bb03af2bddb9a2a15a8f169084909d6dc27ca3df0f15cead11c2ef50e6", size = 946800, upload-time = "2025-10-28T16:49:41.468Z" },
]

[package.optional-dependencies]
async = [
    { name = "aiohttp" },
]

[[package]]
name = "email-validator"
version = "2.2.0"
source = { registry = "https://pypi.org/simple" }
dependencies = [
    { name = "dnspython" },
    { name = "idna" },
]
sdist = { url = "https://files.pythonhosted.org/packages/48/ce/13508a1ec3f8bb981ae4ca79ea40384becc868bfae97fd1c942bb3a001b1/email_validator-2.2.0.tar.gz", hash = "sha256:cb690f344c617a714f22e66ae771445a1ceb46821152df8e165c5f9a364582b7", size = 48967, upload-time = "2024-06-20T11:30:30.034Z" }
wheels = [
    { url = "https://files.pythonhosted.org/packages/d7/ee/bf0adb559ad3c786f12bcbc9296b3f5675f529199bef03e2df281fa1fadb/email_validator-2.2.0-py3-none-any.whl", hash = "sha256:561977c2d73ce3611850a06fa56b414621e0c8faa9d66f2611407d87465da631", size = 33521, upload-time = "2024-06-20T11:30:28.248Z" },
]

[[package]]
name = "erdantic"
version = "1.1.1"
source = { registry = "https://pypi.org/simple" }
dependencies = [
    { name = "pydantic" },
    { name = "pydantic-core" },
    { name = "pygraphviz" },
    { name = "sortedcontainers-pydantic" },
    { name = "typenames" },
    { name = "typer" },
]
sdist = { url = "https://files.pythonhosted.org/packages/a5/20/b2b32e785d8c7537ff41f0d3b917a0f67ab6e91e8bcb2247f29880c6946a/erdantic-1.1.1.tar.gz", hash = "sha256:55aff6d192fd541a4d713a3ee1b770ed4a4780f7ad09c9253adb66d63125475c", size = 916183, upload-time = "2025-07-20T02:46:45.845Z" }
wheels = [
    { url = "https://files.pythonhosted.org/packages/47/5b/02da7127b1031126ce160c79eead1fa9da2af06075837651e41da281643e/erdantic-1.1.1-py3-none-any.whl", hash = "sha256:11caab322bac04b4b640a161334ddbe2c12c1bba6a5f3026e3dc1e98201485bb", size = 32533, upload-time = "2025-07-20T02:46:44.443Z" },
]

[[package]]
name = "exceptiongroup"
version = "1.3.0"
source = { registry = "https://pypi.org/simple" }
dependencies = [
    { name = "typing-extensions", marker = "python_full_version < '3.13'" },
]
sdist = { url = "https://files.pythonhosted.org/packages/0b/9f/a65090624ecf468cdca03533906e7c69ed7588582240cfe7cc9e770b50eb/exceptiongroup-1.3.0.tar.gz", hash = "sha256:b241f5885f560bc56a59ee63ca4c6a8bfa46ae4ad651af316d4e81817bb9fd88", size = 29749, upload-time = "2025-05-10T17:42:51.123Z" }
wheels = [
    { url = "https://files.pythonhosted.org/packages/36/f4/c6e662dade71f56cd2f3735141b265c3c79293c109549c1e6933b0651ffc/exceptiongroup-1.3.0-py3-none-any.whl", hash = "sha256:4d111e6e0c13d0644cad6ddaa7ed0261a0b36971f6d23e7ec9b4b9097da78a10", size = 16674, upload-time = "2025-05-10T17:42:49.33Z" },
]

[[package]]
name = "factory-boy"
version = "3.3.3"
source = { registry = "https://pypi.org/simple" }
dependencies = [
    { name = "faker" },
]
sdist = { url = "https://files.pythonhosted.org/packages/ba/98/75cacae9945f67cfe323829fc2ac451f64517a8a330b572a06a323997065/factory_boy-3.3.3.tar.gz", hash = "sha256:866862d226128dfac7f2b4160287e899daf54f2612778327dd03d0e2cb1e3d03", size = 164146, upload-time = "2025-02-03T09:49:04.433Z" }
wheels = [
    { url = "https://files.pythonhosted.org/packages/27/8d/2bc5f5546ff2ccb3f7de06742853483ab75bf74f36a92254702f8baecc79/factory_boy-3.3.3-py2.py3-none-any.whl", hash = "sha256:1c39e3289f7e667c4285433f305f8d506efc2fe9c73aaea4151ebd5cdea394fc", size = 37036, upload-time = "2025-02-03T09:49:01.659Z" },
]

[[package]]
name = "faker"
version = "37.3.0"
source = { registry = "https://pypi.org/simple" }
dependencies = [
    { name = "tzdata" },
]
sdist = { url = "https://files.pythonhosted.org/packages/97/4b/5354912eaff922876323f2d07e21408b10867f3295d5f917748341cb6f53/faker-37.3.0.tar.gz", hash = "sha256:77b79e7a2228d57175133af0bbcdd26dc623df81db390ee52f5104d46c010f2f", size = 1901376, upload-time = "2025-05-14T15:24:18.039Z" }
wheels = [
    { url = "https://files.pythonhosted.org/packages/ce/99/045b2dae19a01b9fbb23b9971bc04f4ef808e7f3a213d08c81067304a210/faker-37.3.0-py3-none-any.whl", hash = "sha256:48c94daa16a432f2d2bc803c7ff602509699fca228d13e97e379cd860a7e216e", size = 1942203, upload-time = "2025-05-14T15:24:16.159Z" },
]

[[package]]
name = "fastapi"
version = "0.115.12"
source = { registry = "https://pypi.org/simple" }
dependencies = [
    { name = "pydantic" },
    { name = "starlette" },
    { name = "typing-extensions" },
]
sdist = { url = "https://files.pythonhosted.org/packages/f4/55/ae499352d82338331ca1e28c7f4a63bfd09479b16395dce38cf50a39e2c2/fastapi-0.115.12.tar.gz", hash = "sha256:1e2c2a2646905f9e83d32f04a3f86aff4a286669c6c950ca95b5fd68c2602681", size = 295236, upload-time = "2025-03-23T22:55:43.822Z" }
wheels = [
    { url = "https://files.pythonhosted.org/packages/50/b3/b51f09c2ba432a576fe63758bddc81f78f0c6309d9e5c10d194313bf021e/fastapi-0.115.12-py3-none-any.whl", hash = "sha256:e94613d6c05e27be7ffebdd6ea5f388112e5e430c8f7d6494a9d1d88d43e814d", size = 95164, upload-time = "2025-03-23T22:55:42.101Z" },
]

[package.optional-dependencies]
standard = [
    { name = "email-validator" },
    { name = "fastapi-cli", extra = ["standard"] },
    { name = "httpx" },
    { name = "jinja2" },
    { name = "python-multipart" },
    { name = "uvicorn", extra = ["standard"] },
]

[[package]]
name = "fastapi-cli"
version = "0.0.7"
source = { registry = "https://pypi.org/simple" }
dependencies = [
    { name = "rich-toolkit" },
    { name = "typer" },
    { name = "uvicorn", extra = ["standard"] },
]
sdist = { url = "https://files.pythonhosted.org/packages/fe/73/82a5831fbbf8ed75905bacf5b2d9d3dfd6f04d6968b29fe6f72a5ae9ceb1/fastapi_cli-0.0.7.tar.gz", hash = "sha256:02b3b65956f526412515907a0793c9094abd4bfb5457b389f645b0ea6ba3605e", size = 16753, upload-time = "2024-12-15T14:28:10.028Z" }
wheels = [
    { url = "https://files.pythonhosted.org/packages/a1/e6/5daefc851b514ce2287d8f5d358ae4341089185f78f3217a69d0ce3a390c/fastapi_cli-0.0.7-py3-none-any.whl", hash = "sha256:d549368ff584b2804336c61f192d86ddea080c11255f375959627911944804f4", size = 10705, upload-time = "2024-12-15T14:28:06.18Z" },
]

[package.optional-dependencies]
standard = [
    { name = "uvicorn", extra = ["standard"] },
]

[[package]]
name = "filelock"
version = "3.18.0"
source = { registry = "https://pypi.org/simple" }
sdist = { url = "https://files.pythonhosted.org/packages/0a/10/c23352565a6544bdc5353e0b15fc1c563352101f30e24bf500207a54df9a/filelock-3.18.0.tar.gz", hash = "sha256:adbc88eabb99d2fec8c9c1b229b171f18afa655400173ddc653d5d01501fb9f2", size = 18075, upload-time = "2025-03-14T07:11:40.47Z" }
wheels = [
    { url = "https://files.pythonhosted.org/packages/4d/36/2a115987e2d8c300a974597416d9de88f2444426de9571f4b59b2cca3acc/filelock-3.18.0-py3-none-any.whl", hash = "sha256:c401f4f8377c4464e6db25fff06205fd89bdd83b65eb0488ed1b160f780e21de", size = 16215, upload-time = "2025-03-14T07:11:39.145Z" },
]

[[package]]
name = "frozenlist"
version = "1.6.0"
source = { registry = "https://pypi.org/simple" }
sdist = { url = "https://files.pythonhosted.org/packages/ee/f4/d744cba2da59b5c1d88823cf9e8a6c74e4659e2b27604ed973be2a0bf5ab/frozenlist-1.6.0.tar.gz", hash = "sha256:b99655c32c1c8e06d111e7f41c06c29a5318cb1835df23a45518e02a47c63b68", size = 42831, upload-time = "2025-04-17T22:38:53.099Z" }
wheels = [
    { url = "https://files.pythonhosted.org/packages/9c/8a/289b7d0de2fbac832ea80944d809759976f661557a38bb8e77db5d9f79b7/frozenlist-1.6.0-cp312-cp312-macosx_10_13_universal2.whl", hash = "sha256:c5b9e42ace7d95bf41e19b87cec8f262c41d3510d8ad7514ab3862ea2197bfb1", size = 160193, upload-time = "2025-04-17T22:36:47.382Z" },
    { url = "https://files.pythonhosted.org/packages/19/80/2fd17d322aec7f430549f0669f599997174f93ee17929ea5b92781ec902c/frozenlist-1.6.0-cp312-cp312-macosx_10_13_x86_64.whl", hash = "sha256:ca9973735ce9f770d24d5484dcb42f68f135351c2fc81a7a9369e48cf2998a29", size = 123831, upload-time = "2025-04-17T22:36:49.401Z" },
    { url = "https://files.pythonhosted.org/packages/99/06/f5812da431273f78c6543e0b2f7de67dfd65eb0a433978b2c9c63d2205e4/frozenlist-1.6.0-cp312-cp312-macosx_11_0_arm64.whl", hash = "sha256:6ac40ec76041c67b928ca8aaffba15c2b2ee3f5ae8d0cb0617b5e63ec119ca25", size = 121862, upload-time = "2025-04-17T22:36:51.899Z" },
    { url = "https://files.pythonhosted.org/packages/d0/31/9e61c6b5fc493cf24d54881731204d27105234d09878be1a5983182cc4a5/frozenlist-1.6.0-cp312-cp312-manylinux_2_17_aarch64.manylinux2014_aarch64.whl", hash = "sha256:95b7a8a3180dfb280eb044fdec562f9b461614c0ef21669aea6f1d3dac6ee576", size = 316361, upload-time = "2025-04-17T22:36:53.402Z" },
    { url = "https://files.pythonhosted.org/packages/9d/55/22ca9362d4f0222324981470fd50192be200154d51509ee6eb9baa148e96/frozenlist-1.6.0-cp312-cp312-manylinux_2_17_armv7l.manylinux2014_armv7l.manylinux_2_31_armv7l.whl", hash = "sha256:c444d824e22da6c9291886d80c7d00c444981a72686e2b59d38b285617cb52c8", size = 307115, upload-time = "2025-04-17T22:36:55.016Z" },
    { url = "https://files.pythonhosted.org/packages/ae/39/4fff42920a57794881e7bb3898dc7f5f539261711ea411b43bba3cde8b79/frozenlist-1.6.0-cp312-cp312-manylinux_2_17_ppc64le.manylinux2014_ppc64le.whl", hash = "sha256:bb52c8166499a8150bfd38478248572c924c003cbb45fe3bcd348e5ac7c000f9", size = 322505, upload-time = "2025-04-17T22:36:57.12Z" },
    { url = "https://files.pythonhosted.org/packages/55/f2/88c41f374c1e4cf0092a5459e5f3d6a1e17ed274c98087a76487783df90c/frozenlist-1.6.0-cp312-cp312-manylinux_2_17_s390x.manylinux2014_s390x.whl", hash = "sha256:b35298b2db9c2468106278537ee529719228950a5fdda686582f68f247d1dc6e", size = 322666, upload-time = "2025-04-17T22:36:58.735Z" },
    { url = "https://files.pythonhosted.org/packages/75/51/034eeb75afdf3fd03997856195b500722c0b1a50716664cde64e28299c4b/frozenlist-1.6.0-cp312-cp312-manylinux_2_5_i686.manylinux1_i686.manylinux_2_17_i686.manylinux2014_i686.whl", hash = "sha256:d108e2d070034f9d57210f22fefd22ea0d04609fc97c5f7f5a686b3471028590", size = 302119, upload-time = "2025-04-17T22:37:00.512Z" },
    { url = "https://files.pythonhosted.org/packages/2b/a6/564ecde55ee633270a793999ef4fd1d2c2b32b5a7eec903b1012cb7c5143/frozenlist-1.6.0-cp312-cp312-manylinux_2_5_x86_64.manylinux1_x86_64.manylinux_2_17_x86_64.manylinux2014_x86_64.whl", hash = "sha256:4e1be9111cb6756868ac242b3c2bd1f09d9aea09846e4f5c23715e7afb647103", size = 316226, upload-time = "2025-04-17T22:37:02.102Z" },
    { url = "https://files.pythonhosted.org/packages/f1/c8/6c0682c32377f402b8a6174fb16378b683cf6379ab4d2827c580892ab3c7/frozenlist-1.6.0-cp312-cp312-musllinux_1_2_aarch64.whl", hash = "sha256:94bb451c664415f02f07eef4ece976a2c65dcbab9c2f1705b7031a3a75349d8c", size = 312788, upload-time = "2025-04-17T22:37:03.578Z" },
    { url = "https://files.pythonhosted.org/packages/b6/b8/10fbec38f82c5d163ca1750bfff4ede69713badf236a016781cf1f10a0f0/frozenlist-1.6.0-cp312-cp312-musllinux_1_2_armv7l.whl", hash = "sha256:d1a686d0b0949182b8faddea596f3fc11f44768d1f74d4cad70213b2e139d821", size = 325914, upload-time = "2025-04-17T22:37:05.213Z" },
    { url = "https://files.pythonhosted.org/packages/62/ca/2bf4f3a1bd40cdedd301e6ecfdbb291080d5afc5f9ce350c0739f773d6b9/frozenlist-1.6.0-cp312-cp312-musllinux_1_2_i686.whl", hash = "sha256:ea8e59105d802c5a38bdbe7362822c522230b3faba2aa35c0fa1765239b7dd70", size = 305283, upload-time = "2025-04-17T22:37:06.985Z" },
    { url = "https://files.pythonhosted.org/packages/09/64/20cc13ccf94abc2a1f482f74ad210703dc78a590d0b805af1c9aa67f76f9/frozenlist-1.6.0-cp312-cp312-musllinux_1_2_ppc64le.whl", hash = "sha256:abc4e880a9b920bc5020bf6a431a6bb40589d9bca3975c980495f63632e8382f", size = 319264, upload-time = "2025-04-17T22:37:08.618Z" },
    { url = "https://files.pythonhosted.org/packages/20/ff/86c6a2bbe98cfc231519f5e6d712a0898488ceac804a917ce014f32e68f6/frozenlist-1.6.0-cp312-cp312-musllinux_1_2_s390x.whl", hash = "sha256:9a79713adfe28830f27a3c62f6b5406c37376c892b05ae070906f07ae4487046", size = 326482, upload-time = "2025-04-17T22:37:10.196Z" },
    { url = "https://files.pythonhosted.org/packages/2f/da/8e381f66367d79adca245d1d71527aac774e30e291d41ef161ce2d80c38e/frozenlist-1.6.0-cp312-cp312-musllinux_1_2_x86_64.whl", hash = "sha256:9a0318c2068e217a8f5e3b85e35899f5a19e97141a45bb925bb357cfe1daf770", size = 318248, upload-time = "2025-04-17T22:37:12.284Z" },
    { url = "https://files.pythonhosted.org/packages/39/24/1a1976563fb476ab6f0fa9fefaac7616a4361dbe0461324f9fd7bf425dbe/frozenlist-1.6.0-cp312-cp312-win32.whl", hash = "sha256:853ac025092a24bb3bf09ae87f9127de9fe6e0c345614ac92536577cf956dfcc", size = 115161, upload-time = "2025-04-17T22:37:13.902Z" },
    { url = "https://files.pythonhosted.org/packages/80/2e/fb4ed62a65f8cd66044706b1013f0010930d8cbb0729a2219561ea075434/frozenlist-1.6.0-cp312-cp312-win_amd64.whl", hash = "sha256:2bdfe2d7e6c9281c6e55523acd6c2bf77963cb422fdc7d142fb0cb6621b66878", size = 120548, upload-time = "2025-04-17T22:37:15.326Z" },
    { url = "https://files.pythonhosted.org/packages/6f/e5/04c7090c514d96ca00887932417f04343ab94904a56ab7f57861bf63652d/frozenlist-1.6.0-cp313-cp313-macosx_10_13_universal2.whl", hash = "sha256:1d7fb014fe0fbfee3efd6a94fc635aeaa68e5e1720fe9e57357f2e2c6e1a647e", size = 158182, upload-time = "2025-04-17T22:37:16.837Z" },
    { url = "https://files.pythonhosted.org/packages/e9/8f/60d0555c61eec855783a6356268314d204137f5e0c53b59ae2fc28938c99/frozenlist-1.6.0-cp313-cp313-macosx_10_13_x86_64.whl", hash = "sha256:01bcaa305a0fdad12745502bfd16a1c75b14558dabae226852f9159364573117", size = 122838, upload-time = "2025-04-17T22:37:18.352Z" },
    { url = "https://files.pythonhosted.org/packages/5a/a7/d0ec890e3665b4b3b7c05dc80e477ed8dc2e2e77719368e78e2cd9fec9c8/frozenlist-1.6.0-cp313-cp313-macosx_11_0_arm64.whl", hash = "sha256:8b314faa3051a6d45da196a2c495e922f987dc848e967d8cfeaee8a0328b1cd4", size = 120980, upload-time = "2025-04-17T22:37:19.857Z" },
    { url = "https://files.pythonhosted.org/packages/cc/19/9b355a5e7a8eba903a008579964192c3e427444752f20b2144b10bb336df/frozenlist-1.6.0-cp313-cp313-manylinux_2_17_aarch64.manylinux2014_aarch64.whl", hash = "sha256:da62fecac21a3ee10463d153549d8db87549a5e77eefb8c91ac84bb42bb1e4e3", size = 305463, upload-time = "2025-04-17T22:37:21.328Z" },
    { url = "https://files.pythonhosted.org/packages/9c/8d/5b4c758c2550131d66935ef2fa700ada2461c08866aef4229ae1554b93ca/frozenlist-1.6.0-cp313-cp313-manylinux_2_17_armv7l.manylinux2014_armv7l.manylinux_2_31_armv7l.whl", hash = "sha256:d1eb89bf3454e2132e046f9599fbcf0a4483ed43b40f545551a39316d0201cd1", size = 297985, upload-time = "2025-04-17T22:37:23.55Z" },
    { url = "https://files.pythonhosted.org/packages/48/2c/537ec09e032b5865715726b2d1d9813e6589b571d34d01550c7aeaad7e53/frozenlist-1.6.0-cp313-cp313-manylinux_2_17_ppc64le.manylinux2014_ppc64le.whl", hash = "sha256:d18689b40cb3936acd971f663ccb8e2589c45db5e2c5f07e0ec6207664029a9c", size = 311188, upload-time = "2025-04-17T22:37:25.221Z" },
    { url = "https://files.pythonhosted.org/packages/31/2f/1aa74b33f74d54817055de9a4961eff798f066cdc6f67591905d4fc82a84/frozenlist-1.6.0-cp313-cp313-manylinux_2_17_s390x.manylinux2014_s390x.whl", hash = "sha256:e67ddb0749ed066b1a03fba812e2dcae791dd50e5da03be50b6a14d0c1a9ee45", size = 311874, upload-time = "2025-04-17T22:37:26.791Z" },
    { url = "https://files.pythonhosted.org/packages/bf/f0/cfec18838f13ebf4b37cfebc8649db5ea71a1b25dacd691444a10729776c/frozenlist-1.6.0-cp313-cp313-manylinux_2_5_i686.manylinux1_i686.manylinux_2_17_i686.manylinux2014_i686.whl", hash = "sha256:fc5e64626e6682638d6e44398c9baf1d6ce6bc236d40b4b57255c9d3f9761f1f", size = 291897, upload-time = "2025-04-17T22:37:28.958Z" },
    { url = "https://files.pythonhosted.org/packages/ea/a5/deb39325cbbea6cd0a46db8ccd76150ae2fcbe60d63243d9df4a0b8c3205/frozenlist-1.6.0-cp313-cp313-manylinux_2_5_x86_64.manylinux1_x86_64.manylinux_2_17_x86_64.manylinux2014_x86_64.whl", hash = "sha256:437cfd39564744ae32ad5929e55b18ebd88817f9180e4cc05e7d53b75f79ce85", size = 305799, upload-time = "2025-04-17T22:37:30.889Z" },
    { url = "https://files.pythonhosted.org/packages/78/22/6ddec55c5243a59f605e4280f10cee8c95a449f81e40117163383829c241/frozenlist-1.6.0-cp313-cp313-musllinux_1_2_aarch64.whl", hash = "sha256:62dd7df78e74d924952e2feb7357d826af8d2f307557a779d14ddf94d7311be8", size = 302804, upload-time = "2025-04-17T22:37:32.489Z" },
    { url = "https://files.pythonhosted.org/packages/5d/b7/d9ca9bab87f28855063c4d202936800219e39db9e46f9fb004d521152623/frozenlist-1.6.0-cp313-cp313-musllinux_1_2_armv7l.whl", hash = "sha256:a66781d7e4cddcbbcfd64de3d41a61d6bdde370fc2e38623f30b2bd539e84a9f", size = 316404, upload-time = "2025-04-17T22:37:34.59Z" },
    { url = "https://files.pythonhosted.org/packages/a6/3a/1255305db7874d0b9eddb4fe4a27469e1fb63720f1fc6d325a5118492d18/frozenlist-1.6.0-cp313-cp313-musllinux_1_2_i686.whl", hash = "sha256:482fe06e9a3fffbcd41950f9d890034b4a54395c60b5e61fae875d37a699813f", size = 295572, upload-time = "2025-04-17T22:37:36.337Z" },
    { url = "https://files.pythonhosted.org/packages/2a/f2/8d38eeee39a0e3a91b75867cc102159ecccf441deb6ddf67be96d3410b84/frozenlist-1.6.0-cp313-cp313-musllinux_1_2_ppc64le.whl", hash = "sha256:e4f9373c500dfc02feea39f7a56e4f543e670212102cc2eeb51d3a99c7ffbde6", size = 307601, upload-time = "2025-04-17T22:37:37.923Z" },
    { url = "https://files.pythonhosted.org/packages/38/04/80ec8e6b92f61ef085422d7b196822820404f940950dde5b2e367bede8bc/frozenlist-1.6.0-cp313-cp313-musllinux_1_2_s390x.whl", hash = "sha256:e69bb81de06827147b7bfbaeb284d85219fa92d9f097e32cc73675f279d70188", size = 314232, upload-time = "2025-04-17T22:37:39.669Z" },
    { url = "https://files.pythonhosted.org/packages/3a/58/93b41fb23e75f38f453ae92a2f987274c64637c450285577bd81c599b715/frozenlist-1.6.0-cp313-cp313-musllinux_1_2_x86_64.whl", hash = "sha256:7613d9977d2ab4a9141dde4a149f4357e4065949674c5649f920fec86ecb393e", size = 308187, upload-time = "2025-04-17T22:37:41.662Z" },
    { url = "https://files.pythonhosted.org/packages/6a/a2/e64df5c5aa36ab3dee5a40d254f3e471bb0603c225f81664267281c46a2d/frozenlist-1.6.0-cp313-cp313-win32.whl", hash = "sha256:4def87ef6d90429f777c9d9de3961679abf938cb6b7b63d4a7eb8a268babfce4", size = 114772, upload-time = "2025-04-17T22:37:43.132Z" },
    { url = "https://files.pythonhosted.org/packages/a0/77/fead27441e749b2d574bb73d693530d59d520d4b9e9679b8e3cb779d37f2/frozenlist-1.6.0-cp313-cp313-win_amd64.whl", hash = "sha256:37a8a52c3dfff01515e9bbbee0e6063181362f9de3db2ccf9bc96189b557cbfd", size = 119847, upload-time = "2025-04-17T22:37:45.118Z" },
    { url = "https://files.pythonhosted.org/packages/df/bd/cc6d934991c1e5d9cafda83dfdc52f987c7b28343686aef2e58a9cf89f20/frozenlist-1.6.0-cp313-cp313t-macosx_10_13_universal2.whl", hash = "sha256:46138f5a0773d064ff663d273b309b696293d7a7c00a0994c5c13a5078134b64", size = 174937, upload-time = "2025-04-17T22:37:46.635Z" },
    { url = "https://files.pythonhosted.org/packages/f2/a2/daf945f335abdbfdd5993e9dc348ef4507436936ab3c26d7cfe72f4843bf/frozenlist-1.6.0-cp313-cp313t-macosx_10_13_x86_64.whl", hash = "sha256:f88bc0a2b9c2a835cb888b32246c27cdab5740059fb3688852bf91e915399b91", size = 136029, upload-time = "2025-04-17T22:37:48.192Z" },
    { url = "https://files.pythonhosted.org/packages/51/65/4c3145f237a31247c3429e1c94c384d053f69b52110a0d04bfc8afc55fb2/frozenlist-1.6.0-cp313-cp313t-macosx_11_0_arm64.whl", hash = "sha256:777704c1d7655b802c7850255639672e90e81ad6fa42b99ce5ed3fbf45e338dd", size = 134831, upload-time = "2025-04-17T22:37:50.485Z" },
    { url = "https://files.pythonhosted.org/packages/77/38/03d316507d8dea84dfb99bdd515ea245628af964b2bf57759e3c9205cc5e/frozenlist-1.6.0-cp313-cp313t-manylinux_2_17_aarch64.manylinux2014_aarch64.whl", hash = "sha256:85ef8d41764c7de0dcdaf64f733a27352248493a85a80661f3c678acd27e31f2", size = 392981, upload-time = "2025-04-17T22:37:52.558Z" },
    { url = "https://files.pythonhosted.org/packages/37/02/46285ef9828f318ba400a51d5bb616ded38db8466836a9cfa39f3903260b/frozenlist-1.6.0-cp313-cp313t-manylinux_2_17_armv7l.manylinux2014_armv7l.manylinux_2_31_armv7l.whl", hash = "sha256:da5cb36623f2b846fb25009d9d9215322318ff1c63403075f812b3b2876c8506", size = 371999, upload-time = "2025-04-17T22:37:54.092Z" },
    { url = "https://files.pythonhosted.org/packages/0d/64/1212fea37a112c3c5c05bfb5f0a81af4836ce349e69be75af93f99644da9/frozenlist-1.6.0-cp313-cp313t-manylinux_2_17_ppc64le.manylinux2014_ppc64le.whl", hash = "sha256:cbb56587a16cf0fb8acd19e90ff9924979ac1431baea8681712716a8337577b0", size = 392200, upload-time = "2025-04-17T22:37:55.951Z" },
    { url = "https://files.pythonhosted.org/packages/81/ce/9a6ea1763e3366e44a5208f76bf37c76c5da570772375e4d0be85180e588/frozenlist-1.6.0-cp313-cp313t-manylinux_2_17_s390x.manylinux2014_s390x.whl", hash = "sha256:c6154c3ba59cda3f954c6333025369e42c3acd0c6e8b6ce31eb5c5b8116c07e0", size = 390134, upload-time = "2025-04-17T22:37:57.633Z" },
    { url = "https://files.pythonhosted.org/packages/bc/36/939738b0b495b2c6d0c39ba51563e453232813042a8d908b8f9544296c29/frozenlist-1.6.0-cp313-cp313t-manylinux_2_5_i686.manylinux1_i686.manylinux_2_17_i686.manylinux2014_i686.whl", hash = "sha256:2e8246877afa3f1ae5c979fe85f567d220f86a50dc6c493b9b7d8191181ae01e", size = 365208, upload-time = "2025-04-17T22:37:59.742Z" },
    { url = "https://files.pythonhosted.org/packages/b4/8b/939e62e93c63409949c25220d1ba8e88e3960f8ef6a8d9ede8f94b459d27/frozenlist-1.6.0-cp313-cp313t-manylinux_2_5_x86_64.manylinux1_x86_64.manylinux_2_17_x86_64.manylinux2014_x86_64.whl", hash = "sha256:7b0f6cce16306d2e117cf9db71ab3a9e8878a28176aeaf0dbe35248d97b28d0c", size = 385548, upload-time = "2025-04-17T22:38:01.416Z" },
    { url = "https://files.pythonhosted.org/packages/62/38/22d2873c90102e06a7c5a3a5b82ca47e393c6079413e8a75c72bff067fa8/frozenlist-1.6.0-cp313-cp313t-musllinux_1_2_aarch64.whl", hash = "sha256:1b8e8cd8032ba266f91136d7105706ad57770f3522eac4a111d77ac126a25a9b", size = 391123, upload-time = "2025-04-17T22:38:03.049Z" },
    { url = "https://files.pythonhosted.org/packages/44/78/63aaaf533ee0701549500f6d819be092c6065cb5c577edb70c09df74d5d0/frozenlist-1.6.0-cp313-cp313t-musllinux_1_2_armv7l.whl", hash = "sha256:e2ada1d8515d3ea5378c018a5f6d14b4994d4036591a52ceaf1a1549dec8e1ad", size = 394199, upload-time = "2025-04-17T22:38:04.776Z" },
    { url = "https://files.pythonhosted.org/packages/54/45/71a6b48981d429e8fbcc08454dc99c4c2639865a646d549812883e9c9dd3/frozenlist-1.6.0-cp313-cp313t-musllinux_1_2_i686.whl", hash = "sha256:cdb2c7f071e4026c19a3e32b93a09e59b12000751fc9b0b7758da899e657d215", size = 373854, upload-time = "2025-04-17T22:38:06.576Z" },
    { url = "https://files.pythonhosted.org/packages/3f/f3/dbf2a5e11736ea81a66e37288bf9f881143a7822b288a992579ba1b4204d/frozenlist-1.6.0-cp313-cp313t-musllinux_1_2_ppc64le.whl", hash = "sha256:03572933a1969a6d6ab509d509e5af82ef80d4a5d4e1e9f2e1cdd22c77a3f4d2", size = 395412, upload-time = "2025-04-17T22:38:08.197Z" },
    { url = "https://files.pythonhosted.org/packages/b3/f1/c63166806b331f05104d8ea385c4acd511598568b1f3e4e8297ca54f2676/frozenlist-1.6.0-cp313-cp313t-musllinux_1_2_s390x.whl", hash = "sha256:77effc978947548b676c54bbd6a08992759ea6f410d4987d69feea9cd0919911", size = 394936, upload-time = "2025-04-17T22:38:10.056Z" },
    { url = "https://files.pythonhosted.org/packages/ef/ea/4f3e69e179a430473eaa1a75ff986526571215fefc6b9281cdc1f09a4eb8/frozenlist-1.6.0-cp313-cp313t-musllinux_1_2_x86_64.whl", hash = "sha256:a2bda8be77660ad4089caf2223fdbd6db1858462c4b85b67fbfa22102021e497", size = 391459, upload-time = "2025-04-17T22:38:11.826Z" },
    { url = "https://files.pythonhosted.org/packages/d3/c3/0fc2c97dea550df9afd072a37c1e95421652e3206bbeaa02378b24c2b480/frozenlist-1.6.0-cp313-cp313t-win32.whl", hash = "sha256:a4d96dc5bcdbd834ec6b0f91027817214216b5b30316494d2b1aebffb87c534f", size = 128797, upload-time = "2025-04-17T22:38:14.013Z" },
    { url = "https://files.pythonhosted.org/packages/ae/f5/79c9320c5656b1965634fe4be9c82b12a3305bdbc58ad9cb941131107b20/frozenlist-1.6.0-cp313-cp313t-win_amd64.whl", hash = "sha256:e18036cb4caa17ea151fd5f3d70be9d354c99eb8cf817a3ccde8a7873b074348", size = 134709, upload-time = "2025-04-17T22:38:15.551Z" },
    { url = "https://files.pythonhosted.org/packages/71/3e/b04a0adda73bd52b390d730071c0d577073d3d26740ee1bad25c3ad0f37b/frozenlist-1.6.0-py3-none-any.whl", hash = "sha256:535eec9987adb04701266b92745d6cdcef2e77669299359c3009c3404dd5d191", size = 12404, upload-time = "2025-04-17T22:38:51.668Z" },
]

[[package]]
name = "gitignore-parser"
version = "0.1.12"
source = { registry = "https://pypi.org/simple" }
sdist = { url = "https://files.pythonhosted.org/packages/86/a8/faf07759672973362e3f1f9742281a90aec7846e8a4043c4df5652990054/gitignore_parser-0.1.12.tar.gz", hash = "sha256:78b22243adc0f02102c56c5e8c9a1d9121394142ca6143a90daa7f8d7a07a17e", size = 5407, upload-time = "2025-04-14T04:21:11.009Z" }

[[package]]
name = "googleapis-common-protos"
version = "1.70.0"
source = { registry = "https://pypi.org/simple" }
dependencies = [
    { name = "protobuf" },
]
sdist = { url = "https://files.pythonhosted.org/packages/39/24/33db22342cf4a2ea27c9955e6713140fedd51e8b141b5ce5260897020f1a/googleapis_common_protos-1.70.0.tar.gz", hash = "sha256:0e1b44e0ea153e6594f9f394fef15193a68aaaea2d843f83e2742717ca753257", size = 145903, upload-time = "2025-04-14T10:17:02.924Z" }
wheels = [
    { url = "https://files.pythonhosted.org/packages/86/f1/62a193f0227cf15a920390abe675f386dec35f7ae3ffe6da582d3ade42c7/googleapis_common_protos-1.70.0-py3-none-any.whl", hash = "sha256:b8bfcca8c25a2bb253e0e0b0adaf8c00773e5e6af6fd92397576680b807e0fd8", size = 294530, upload-time = "2025-04-14T10:17:01.271Z" },
]

[[package]]
name = "greenlet"
version = "3.2.3"
source = { registry = "https://pypi.org/simple" }
sdist = { url = "https://files.pythonhosted.org/packages/c9/92/bb85bd6e80148a4d2e0c59f7c0c2891029f8fd510183afc7d8d2feeed9b6/greenlet-3.2.3.tar.gz", hash = "sha256:8b0dd8ae4c0d6f5e54ee55ba935eeb3d735a9b58a8a1e5b5cbab64e01a39f365", size = 185752, upload-time = "2025-06-05T16:16:09.955Z" }
wheels = [
    { url = "https://files.pythonhosted.org/packages/f3/94/ad0d435f7c48debe960c53b8f60fb41c2026b1d0fa4a99a1cb17c3461e09/greenlet-3.2.3-cp312-cp312-macosx_11_0_universal2.whl", hash = "sha256:25ad29caed5783d4bd7a85c9251c651696164622494c00802a139c00d639242d", size = 271992, upload-time = "2025-06-05T16:11:23.467Z" },
    { url = "https://files.pythonhosted.org/packages/93/5d/7c27cf4d003d6e77749d299c7c8f5fd50b4f251647b5c2e97e1f20da0ab5/greenlet-3.2.3-cp312-cp312-manylinux2014_aarch64.manylinux_2_17_aarch64.whl", hash = "sha256:88cd97bf37fe24a6710ec6a3a7799f3f81d9cd33317dcf565ff9950c83f55e0b", size = 638820, upload-time = "2025-06-05T16:38:52.882Z" },
    { url = "https://files.pythonhosted.org/packages/c6/7e/807e1e9be07a125bb4c169144937910bf59b9d2f6d931578e57f0bce0ae2/greenlet-3.2.3-cp312-cp312-manylinux2014_ppc64le.manylinux_2_17_ppc64le.whl", hash = "sha256:baeedccca94880d2f5666b4fa16fc20ef50ba1ee353ee2d7092b383a243b0b0d", size = 653046, upload-time = "2025-06-05T16:41:36.343Z" },
    { url = "https://files.pythonhosted.org/packages/9d/ab/158c1a4ea1068bdbc78dba5a3de57e4c7aeb4e7fa034320ea94c688bfb61/greenlet-3.2.3-cp312-cp312-manylinux2014_s390x.manylinux_2_17_s390x.whl", hash = "sha256:be52af4b6292baecfa0f397f3edb3c6092ce071b499dd6fe292c9ac9f2c8f264", size = 647701, upload-time = "2025-06-05T16:48:19.604Z" },
    { url = "https://files.pythonhosted.org/packages/cc/0d/93729068259b550d6a0288da4ff72b86ed05626eaf1eb7c0d3466a2571de/greenlet-3.2.3-cp312-cp312-manylinux2014_x86_64.manylinux_2_17_x86_64.whl", hash = "sha256:0cc73378150b8b78b0c9fe2ce56e166695e67478550769536a6742dca3651688", size = 649747, upload-time = "2025-06-05T16:13:04.628Z" },
    { url = "https://files.pythonhosted.org/packages/f6/f6/c82ac1851c60851302d8581680573245c8fc300253fc1ff741ae74a6c24d/greenlet-3.2.3-cp312-cp312-manylinux_2_24_x86_64.manylinux_2_28_x86_64.whl", hash = "sha256:706d016a03e78df129f68c4c9b4c4f963f7d73534e48a24f5f5a7101ed13dbbb", size = 605461, upload-time = "2025-06-05T16:12:50.792Z" },
    { url = "https://files.pythonhosted.org/packages/98/82/d022cf25ca39cf1200650fc58c52af32c90f80479c25d1cbf57980ec3065/greenlet-3.2.3-cp312-cp312-musllinux_1_1_aarch64.whl", hash = "sha256:419e60f80709510c343c57b4bb5a339d8767bf9aef9b8ce43f4f143240f88b7c", size = 1121190, upload-time = "2025-06-05T16:36:48.59Z" },
    { url = "https://files.pythonhosted.org/packages/f5/e1/25297f70717abe8104c20ecf7af0a5b82d2f5a980eb1ac79f65654799f9f/greenlet-3.2.3-cp312-cp312-musllinux_1_1_x86_64.whl", hash = "sha256:93d48533fade144203816783373f27a97e4193177ebaaf0fc396db19e5d61163", size = 1149055, upload-time = "2025-06-05T16:12:40.457Z" },
    { url = "https://files.pythonhosted.org/packages/1f/8f/8f9e56c5e82eb2c26e8cde787962e66494312dc8cb261c460e1f3a9c88bc/greenlet-3.2.3-cp312-cp312-win_amd64.whl", hash = "sha256:7454d37c740bb27bdeddfc3f358f26956a07d5220818ceb467a483197d84f849", size = 297817, upload-time = "2025-06-05T16:29:49.244Z" },
    { url = "https://files.pythonhosted.org/packages/b1/cf/f5c0b23309070ae93de75c90d29300751a5aacefc0a3ed1b1d8edb28f08b/greenlet-3.2.3-cp313-cp313-macosx_11_0_universal2.whl", hash = "sha256:500b8689aa9dd1ab26872a34084503aeddefcb438e2e7317b89b11eaea1901ad", size = 270732, upload-time = "2025-06-05T16:10:08.26Z" },
    { url = "https://files.pythonhosted.org/packages/48/ae/91a957ba60482d3fecf9be49bc3948f341d706b52ddb9d83a70d42abd498/greenlet-3.2.3-cp313-cp313-manylinux2014_aarch64.manylinux_2_17_aarch64.whl", hash = "sha256:a07d3472c2a93117af3b0136f246b2833fdc0b542d4a9799ae5f41c28323faef", size = 639033, upload-time = "2025-06-05T16:38:53.983Z" },
    { url = "https://files.pythonhosted.org/packages/6f/df/20ffa66dd5a7a7beffa6451bdb7400d66251374ab40b99981478c69a67a8/greenlet-3.2.3-cp313-cp313-manylinux2014_ppc64le.manylinux_2_17_ppc64le.whl", hash = "sha256:8704b3768d2f51150626962f4b9a9e4a17d2e37c8a8d9867bbd9fa4eb938d3b3", size = 652999, upload-time = "2025-06-05T16:41:37.89Z" },
    { url = "https://files.pythonhosted.org/packages/51/b4/ebb2c8cb41e521f1d72bf0465f2f9a2fd803f674a88db228887e6847077e/greenlet-3.2.3-cp313-cp313-manylinux2014_s390x.manylinux_2_17_s390x.whl", hash = "sha256:5035d77a27b7c62db6cf41cf786cfe2242644a7a337a0e155c80960598baab95", size = 647368, upload-time = "2025-06-05T16:48:21.467Z" },
    { url = "https://files.pythonhosted.org/packages/8e/6a/1e1b5aa10dced4ae876a322155705257748108b7fd2e4fae3f2a091fe81a/greenlet-3.2.3-cp313-cp313-manylinux2014_x86_64.manylinux_2_17_x86_64.whl", hash = "sha256:2d8aa5423cd4a396792f6d4580f88bdc6efcb9205891c9d40d20f6e670992efb", size = 650037, upload-time = "2025-06-05T16:13:06.402Z" },
    { url = "https://files.pythonhosted.org/packages/26/f2/ad51331a157c7015c675702e2d5230c243695c788f8f75feba1af32b3617/greenlet-3.2.3-cp313-cp313-manylinux_2_24_x86_64.manylinux_2_28_x86_64.whl", hash = "sha256:2c724620a101f8170065d7dded3f962a2aea7a7dae133a009cada42847e04a7b", size = 608402, upload-time = "2025-06-05T16:12:51.91Z" },
    { url = "https://files.pythonhosted.org/packages/26/bc/862bd2083e6b3aff23300900a956f4ea9a4059de337f5c8734346b9b34fc/greenlet-3.2.3-cp313-cp313-musllinux_1_1_aarch64.whl", hash = "sha256:873abe55f134c48e1f2a6f53f7d1419192a3d1a4e873bace00499a4e45ea6af0", size = 1119577, upload-time = "2025-06-05T16:36:49.787Z" },
    { url = "https://files.pythonhosted.org/packages/86/94/1fc0cc068cfde885170e01de40a619b00eaa8f2916bf3541744730ffb4c3/greenlet-3.2.3-cp313-cp313-musllinux_1_1_x86_64.whl", hash = "sha256:024571bbce5f2c1cfff08bf3fbaa43bbc7444f580ae13b0099e95d0e6e67ed36", size = 1147121, upload-time = "2025-06-05T16:12:42.527Z" },
    { url = "https://files.pythonhosted.org/packages/27/1a/199f9587e8cb08a0658f9c30f3799244307614148ffe8b1e3aa22f324dea/greenlet-3.2.3-cp313-cp313-win_amd64.whl", hash = "sha256:5195fb1e75e592dd04ce79881c8a22becdfa3e6f500e7feb059b1e6fdd54d3e3", size = 297603, upload-time = "2025-06-05T16:20:12.651Z" },
    { url = "https://files.pythonhosted.org/packages/d8/ca/accd7aa5280eb92b70ed9e8f7fd79dc50a2c21d8c73b9a0856f5b564e222/greenlet-3.2.3-cp314-cp314-macosx_11_0_universal2.whl", hash = "sha256:3d04332dddb10b4a211b68111dabaee2e1a073663d117dc10247b5b1642bac86", size = 271479, upload-time = "2025-06-05T16:10:47.525Z" },
    { url = "https://files.pythonhosted.org/packages/55/71/01ed9895d9eb49223280ecc98a557585edfa56b3d0e965b9fa9f7f06b6d9/greenlet-3.2.3-cp314-cp314-manylinux2014_aarch64.manylinux_2_17_aarch64.whl", hash = "sha256:8186162dffde068a465deab08fc72c767196895c39db26ab1c17c0b77a6d8b97", size = 683952, upload-time = "2025-06-05T16:38:55.125Z" },
    { url = "https://files.pythonhosted.org/packages/ea/61/638c4bdf460c3c678a0a1ef4c200f347dff80719597e53b5edb2fb27ab54/greenlet-3.2.3-cp314-cp314-manylinux2014_ppc64le.manylinux_2_17_ppc64le.whl", hash = "sha256:f4bfbaa6096b1b7a200024784217defedf46a07c2eee1a498e94a1b5f8ec5728", size = 696917, upload-time = "2025-06-05T16:41:38.959Z" },
    { url = "https://files.pythonhosted.org/packages/22/cc/0bd1a7eb759d1f3e3cc2d1bc0f0b487ad3cc9f34d74da4b80f226fde4ec3/greenlet-3.2.3-cp314-cp314-manylinux2014_s390x.manylinux_2_17_s390x.whl", hash = "sha256:ed6cfa9200484d234d8394c70f5492f144b20d4533f69262d530a1a082f6ee9a", size = 692443, upload-time = "2025-06-05T16:48:23.113Z" },
    { url = "https://files.pythonhosted.org/packages/67/10/b2a4b63d3f08362662e89c103f7fe28894a51ae0bc890fabf37d1d780e52/greenlet-3.2.3-cp314-cp314-manylinux2014_x86_64.manylinux_2_17_x86_64.whl", hash = "sha256:02b0df6f63cd15012bed5401b47829cfd2e97052dc89da3cfaf2c779124eb892", size = 692995, upload-time = "2025-06-05T16:13:07.972Z" },
    { url = "https://files.pythonhosted.org/packages/5a/c6/ad82f148a4e3ce9564056453a71529732baf5448ad53fc323e37efe34f66/greenlet-3.2.3-cp314-cp314-manylinux_2_24_x86_64.manylinux_2_28_x86_64.whl", hash = "sha256:86c2d68e87107c1792e2e8d5399acec2487a4e993ab76c792408e59394d52141", size = 655320, upload-time = "2025-06-05T16:12:53.453Z" },
    { url = "https://files.pythonhosted.org/packages/5c/4f/aab73ecaa6b3086a4c89863d94cf26fa84cbff63f52ce9bc4342b3087a06/greenlet-3.2.3-cp314-cp314-win_amd64.whl", hash = "sha256:8c47aae8fbbfcf82cc13327ae802ba13c9c36753b67e760023fd116bc124a62a", size = 301236, upload-time = "2025-06-05T16:15:20.111Z" },
]

[[package]]
name = "grpcio"
version = "1.73.1"
source = { registry = "https://pypi.org/simple" }
sdist = { url = "https://files.pythonhosted.org/packages/79/e8/b43b851537da2e2f03fa8be1aef207e5cbfb1a2e014fbb6b40d24c177cd3/grpcio-1.73.1.tar.gz", hash = "sha256:7fce2cd1c0c1116cf3850564ebfc3264fba75d3c74a7414373f1238ea365ef87", size = 12730355, upload-time = "2025-06-26T01:53:24.622Z" }
wheels = [
    { url = "https://files.pythonhosted.org/packages/b8/41/456caf570c55d5ac26f4c1f2db1f2ac1467d5bf3bcd660cba3e0a25b195f/grpcio-1.73.1-cp312-cp312-linux_armv7l.whl", hash = "sha256:921b25618b084e75d424a9f8e6403bfeb7abef074bb6c3174701e0f2542debcf", size = 5334621, upload-time = "2025-06-26T01:52:23.602Z" },
    { url = "https://files.pythonhosted.org/packages/2a/c2/9a15e179e49f235bb5e63b01590658c03747a43c9775e20c4e13ca04f4c4/grpcio-1.73.1-cp312-cp312-macosx_11_0_universal2.whl", hash = "sha256:277b426a0ed341e8447fbf6c1d6b68c952adddf585ea4685aa563de0f03df887", size = 10601131, upload-time = "2025-06-26T01:52:25.691Z" },
    { url = "https://files.pythonhosted.org/packages/0c/1d/1d39e90ef6348a0964caa7c5c4d05f3bae2c51ab429eb7d2e21198ac9b6d/grpcio-1.73.1-cp312-cp312-manylinux_2_17_aarch64.whl", hash = "sha256:96c112333309493c10e118d92f04594f9055774757f5d101b39f8150f8c25582", size = 5759268, upload-time = "2025-06-26T01:52:27.631Z" },
    { url = "https://files.pythonhosted.org/packages/8a/2b/2dfe9ae43de75616177bc576df4c36d6401e0959833b2e5b2d58d50c1f6b/grpcio-1.73.1-cp312-cp312-manylinux_2_17_i686.manylinux2014_i686.whl", hash = "sha256:f48e862aed925ae987eb7084409a80985de75243389dc9d9c271dd711e589918", size = 6409791, upload-time = "2025-06-26T01:52:29.711Z" },
    { url = "https://files.pythonhosted.org/packages/6e/66/e8fe779b23b5a26d1b6949e5c70bc0a5fd08f61a6ec5ac7760d589229511/grpcio-1.73.1-cp312-cp312-manylinux_2_17_x86_64.manylinux2014_x86_64.whl", hash = "sha256:83a6c2cce218e28f5040429835fa34a29319071079e3169f9543c3fbeff166d2", size = 6003728, upload-time = "2025-06-26T01:52:31.352Z" },
    { url = "https://files.pythonhosted.org/packages/a9/39/57a18fcef567784108c4fc3f5441cb9938ae5a51378505aafe81e8e15ecc/grpcio-1.73.1-cp312-cp312-musllinux_1_1_aarch64.whl", hash = "sha256:65b0458a10b100d815a8426b1442bd17001fdb77ea13665b2f7dc9e8587fdc6b", size = 6103364, upload-time = "2025-06-26T01:52:33.028Z" },
    { url = "https://files.pythonhosted.org/packages/c5/46/28919d2aa038712fc399d02fa83e998abd8c1f46c2680c5689deca06d1b2/grpcio-1.73.1-cp312-cp312-musllinux_1_1_i686.whl", hash = "sha256:0a9f3ea8dce9eae9d7cb36827200133a72b37a63896e0e61a9d5ec7d61a59ab1", size = 6749194, upload-time = "2025-06-26T01:52:34.734Z" },
    { url = "https://files.pythonhosted.org/packages/3d/56/3898526f1fad588c5d19a29ea0a3a4996fb4fa7d7c02dc1be0c9fd188b62/grpcio-1.73.1-cp312-cp312-musllinux_1_1_x86_64.whl", hash = "sha256:de18769aea47f18e782bf6819a37c1c528914bfd5683b8782b9da356506190c8", size = 6283902, upload-time = "2025-06-26T01:52:36.503Z" },
    { url = "https://files.pythonhosted.org/packages/dc/64/18b77b89c5870d8ea91818feb0c3ffb5b31b48d1b0ee3e0f0d539730fea3/grpcio-1.73.1-cp312-cp312-win32.whl", hash = "sha256:24e06a5319e33041e322d32c62b1e728f18ab8c9dbc91729a3d9f9e3ed336642", size = 3668687, upload-time = "2025-06-26T01:52:38.678Z" },
    { url = "https://files.pythonhosted.org/packages/3c/52/302448ca6e52f2a77166b2e2ed75f5d08feca4f2145faf75cb768cccb25b/grpcio-1.73.1-cp312-cp312-win_amd64.whl", hash = "sha256:303c8135d8ab176f8038c14cc10d698ae1db9c480f2b2823f7a987aa2a4c5646", size = 4334887, upload-time = "2025-06-26T01:52:40.743Z" },
    { url = "https://files.pythonhosted.org/packages/37/bf/4ca20d1acbefabcaba633ab17f4244cbbe8eca877df01517207bd6655914/grpcio-1.73.1-cp313-cp313-linux_armv7l.whl", hash = "sha256:b310824ab5092cf74750ebd8a8a8981c1810cb2b363210e70d06ef37ad80d4f9", size = 5335615, upload-time = "2025-06-26T01:52:42.896Z" },
    { url = "https://files.pythonhosted.org/packages/75/ed/45c345f284abec5d4f6d77cbca9c52c39b554397eb7de7d2fcf440bcd049/grpcio-1.73.1-cp313-cp313-macosx_11_0_universal2.whl", hash = "sha256:8f5a6df3fba31a3485096ac85b2e34b9666ffb0590df0cd044f58694e6a1f6b5", size = 10595497, upload-time = "2025-06-26T01:52:44.695Z" },
    { url = "https://files.pythonhosted.org/packages/a4/75/bff2c2728018f546d812b755455014bc718f8cdcbf5c84f1f6e5494443a8/grpcio-1.73.1-cp313-cp313-manylinux_2_17_aarch64.whl", hash = "sha256:052e28fe9c41357da42250a91926a3e2f74c046575c070b69659467ca5aa976b", size = 5765321, upload-time = "2025-06-26T01:52:46.871Z" },
    { url = "https://files.pythonhosted.org/packages/70/3b/14e43158d3b81a38251b1d231dfb45a9b492d872102a919fbf7ba4ac20cd/grpcio-1.73.1-cp313-cp313-manylinux_2_17_i686.manylinux2014_i686.whl", hash = "sha256:1c0bf15f629b1497436596b1cbddddfa3234273490229ca29561209778ebe182", size = 6415436, upload-time = "2025-06-26T01:52:49.134Z" },
    { url = "https://files.pythonhosted.org/packages/e5/3f/81d9650ca40b54338336fd360f36773be8cb6c07c036e751d8996eb96598/grpcio-1.73.1-cp313-cp313-manylinux_2_17_x86_64.manylinux2014_x86_64.whl", hash = "sha256:0ab860d5bfa788c5a021fba264802e2593688cd965d1374d31d2b1a34cacd854", size = 6007012, upload-time = "2025-06-26T01:52:51.076Z" },
    { url = "https://files.pythonhosted.org/packages/55/f4/59edf5af68d684d0f4f7ad9462a418ac517201c238551529098c9aa28cb0/grpcio-1.73.1-cp313-cp313-musllinux_1_1_aarch64.whl", hash = "sha256:ad1d958c31cc91ab050bd8a91355480b8e0683e21176522bacea225ce51163f2", size = 6105209, upload-time = "2025-06-26T01:52:52.773Z" },
    { url = "https://files.pythonhosted.org/packages/e4/a8/700d034d5d0786a5ba14bfa9ce974ed4c976936c2748c2bd87aa50f69b36/grpcio-1.73.1-cp313-cp313-musllinux_1_1_i686.whl", hash = "sha256:f43ffb3bd415c57224c7427bfb9e6c46a0b6e998754bfa0d00f408e1873dcbb5", size = 6753655, upload-time = "2025-06-26T01:52:55.064Z" },
    { url = "https://files.pythonhosted.org/packages/1f/29/efbd4ac837c23bc48e34bbaf32bd429f0dc9ad7f80721cdb4622144c118c/grpcio-1.73.1-cp313-cp313-musllinux_1_1_x86_64.whl", hash = "sha256:686231cdd03a8a8055f798b2b54b19428cdf18fa1549bee92249b43607c42668", size = 6287288, upload-time = "2025-06-26T01:52:57.33Z" },
    { url = "https://files.pythonhosted.org/packages/d8/61/c6045d2ce16624bbe18b5d169c1a5ce4d6c3a47bc9d0e5c4fa6a50ed1239/grpcio-1.73.1-cp313-cp313-win32.whl", hash = "sha256:89018866a096e2ce21e05eabed1567479713ebe57b1db7cbb0f1e3b896793ba4", size = 3668151, upload-time = "2025-06-26T01:52:59.405Z" },
    { url = "https://files.pythonhosted.org/packages/c2/d7/77ac689216daee10de318db5aa1b88d159432dc76a130948a56b3aa671a2/grpcio-1.73.1-cp313-cp313-win_amd64.whl", hash = "sha256:4a68f8c9966b94dff693670a5cf2b54888a48a5011c5d9ce2295a1a1465ee84f", size = 4335747, upload-time = "2025-06-26T01:53:01.233Z" },
]

[[package]]
name = "h11"
version = "0.16.0"
source = { registry = "https://pypi.org/simple" }
sdist = { url = "https://files.pythonhosted.org/packages/01/ee/02a2c011bdab74c6fb3c75474d40b3052059d95df7e73351460c8588d963/h11-0.16.0.tar.gz", hash = "sha256:4e35b956cf45792e4caa5885e69fba00bdbc6ffafbfa020300e549b208ee5ff1", size = 101250, upload-time = "2025-04-24T03:35:25.427Z" }
wheels = [
    { url = "https://files.pythonhosted.org/packages/04/4b/29cac41a4d98d144bf5f6d33995617b185d14b22401f75ca86f384e87ff1/h11-0.16.0-py3-none-any.whl", hash = "sha256:63cf8bbe7522de3bf65932fda1d9c2772064ffb3dae62d55932da54b31cb6c86", size = 37515, upload-time = "2025-04-24T03:35:24.344Z" },
]

[[package]]
name = "httpcore"
version = "1.0.9"
source = { registry = "https://pypi.org/simple" }
dependencies = [
    { name = "certifi" },
    { name = "h11" },
]
sdist = { url = "https://files.pythonhosted.org/packages/06/94/82699a10bca87a5556c9c59b5963f2d039dbd239f25bc2a63907a05a14cb/httpcore-1.0.9.tar.gz", hash = "sha256:6e34463af53fd2ab5d807f399a9b45ea31c3dfa2276f15a2c3f00afff6e176e8", size = 85484, upload-time = "2025-04-24T22:06:22.219Z" }
wheels = [
    { url = "https://files.pythonhosted.org/packages/7e/f5/f66802a942d491edb555dd61e3a9961140fd64c90bce1eafd741609d334d/httpcore-1.0.9-py3-none-any.whl", hash = "sha256:2d400746a40668fc9dec9810239072b40b4484b640a8c38fd654a024c7a1bf55", size = 78784, upload-time = "2025-04-24T22:06:20.566Z" },
]

[[package]]
name = "httptools"
version = "0.6.4"
source = { registry = "https://pypi.org/simple" }
sdist = { url = "https://files.pythonhosted.org/packages/a7/9a/ce5e1f7e131522e6d3426e8e7a490b3a01f39a6696602e1c4f33f9e94277/httptools-0.6.4.tar.gz", hash = "sha256:4e93eee4add6493b59a5c514da98c939b244fce4a0d8879cd3f466562f4b7d5c", size = 240639, upload-time = "2024-10-16T19:45:08.902Z" }
wheels = [
    { url = "https://files.pythonhosted.org/packages/bb/0e/d0b71465c66b9185f90a091ab36389a7352985fe857e352801c39d6127c8/httptools-0.6.4-cp312-cp312-macosx_10_13_universal2.whl", hash = "sha256:df017d6c780287d5c80601dafa31f17bddb170232d85c066604d8558683711a2", size = 200683, upload-time = "2024-10-16T19:44:30.175Z" },
    { url = "https://files.pythonhosted.org/packages/e2/b8/412a9bb28d0a8988de3296e01efa0bd62068b33856cdda47fe1b5e890954/httptools-0.6.4-cp312-cp312-macosx_11_0_arm64.whl", hash = "sha256:85071a1e8c2d051b507161f6c3e26155b5c790e4e28d7f236422dbacc2a9cc44", size = 104337, upload-time = "2024-10-16T19:44:31.786Z" },
    { url = "https://files.pythonhosted.org/packages/9b/01/6fb20be3196ffdc8eeec4e653bc2a275eca7f36634c86302242c4fbb2760/httptools-0.6.4-cp312-cp312-manylinux_2_17_aarch64.manylinux2014_aarch64.whl", hash = "sha256:69422b7f458c5af875922cdb5bd586cc1f1033295aa9ff63ee196a87519ac8e1", size = 508796, upload-time = "2024-10-16T19:44:32.825Z" },
    { url = "https://files.pythonhosted.org/packages/f7/d8/b644c44acc1368938317d76ac991c9bba1166311880bcc0ac297cb9d6bd7/httptools-0.6.4-cp312-cp312-manylinux_2_5_x86_64.manylinux1_x86_64.manylinux_2_17_x86_64.manylinux2014_x86_64.whl", hash = "sha256:16e603a3bff50db08cd578d54f07032ca1631450ceb972c2f834c2b860c28ea2", size = 510837, upload-time = "2024-10-16T19:44:33.974Z" },
    { url = "https://files.pythonhosted.org/packages/52/d8/254d16a31d543073a0e57f1c329ca7378d8924e7e292eda72d0064987486/httptools-0.6.4-cp312-cp312-musllinux_1_2_aarch64.whl", hash = "sha256:ec4f178901fa1834d4a060320d2f3abc5c9e39766953d038f1458cb885f47e81", size = 485289, upload-time = "2024-10-16T19:44:35.111Z" },
    { url = "https://files.pythonhosted.org/packages/5f/3c/4aee161b4b7a971660b8be71a92c24d6c64372c1ab3ae7f366b3680df20f/httptools-0.6.4-cp312-cp312-musllinux_1_2_x86_64.whl", hash = "sha256:f9eb89ecf8b290f2e293325c646a211ff1c2493222798bb80a530c5e7502494f", size = 489779, upload-time = "2024-10-16T19:44:36.253Z" },
    { url = "https://files.pythonhosted.org/packages/12/b7/5cae71a8868e555f3f67a50ee7f673ce36eac970f029c0c5e9d584352961/httptools-0.6.4-cp312-cp312-win_amd64.whl", hash = "sha256:db78cb9ca56b59b016e64b6031eda5653be0589dba2b1b43453f6e8b405a0970", size = 88634, upload-time = "2024-10-16T19:44:37.357Z" },
    { url = "https://files.pythonhosted.org/packages/94/a3/9fe9ad23fd35f7de6b91eeb60848986058bd8b5a5c1e256f5860a160cc3e/httptools-0.6.4-cp313-cp313-macosx_10_13_universal2.whl", hash = "sha256:ade273d7e767d5fae13fa637f4d53b6e961fb7fd93c7797562663f0171c26660", size = 197214, upload-time = "2024-10-16T19:44:38.738Z" },
    { url = "https://files.pythonhosted.org/packages/ea/d9/82d5e68bab783b632023f2fa31db20bebb4e89dfc4d2293945fd68484ee4/httptools-0.6.4-cp313-cp313-macosx_11_0_arm64.whl", hash = "sha256:856f4bc0478ae143bad54a4242fccb1f3f86a6e1be5548fecfd4102061b3a083", size = 102431, upload-time = "2024-10-16T19:44:39.818Z" },
    { url = "https://files.pythonhosted.org/packages/96/c1/cb499655cbdbfb57b577734fde02f6fa0bbc3fe9fb4d87b742b512908dff/httptools-0.6.4-cp313-cp313-manylinux_2_17_aarch64.manylinux2014_aarch64.whl", hash = "sha256:322d20ea9cdd1fa98bd6a74b77e2ec5b818abdc3d36695ab402a0de8ef2865a3", size = 473121, upload-time = "2024-10-16T19:44:41.189Z" },
    { url = "https://files.pythonhosted.org/packages/af/71/ee32fd358f8a3bb199b03261f10921716990808a675d8160b5383487a317/httptools-0.6.4-cp313-cp313-manylinux_2_5_x86_64.manylinux1_x86_64.manylinux_2_17_x86_64.manylinux2014_x86_64.whl", hash = "sha256:4d87b29bd4486c0093fc64dea80231f7c7f7eb4dc70ae394d70a495ab8436071", size = 473805, upload-time = "2024-10-16T19:44:42.384Z" },
    { url = "https://files.pythonhosted.org/packages/8a/0a/0d4df132bfca1507114198b766f1737d57580c9ad1cf93c1ff673e3387be/httptools-0.6.4-cp313-cp313-musllinux_1_2_aarch64.whl", hash = "sha256:342dd6946aa6bda4b8f18c734576106b8a31f2fe31492881a9a160ec84ff4bd5", size = 448858, upload-time = "2024-10-16T19:44:43.959Z" },
    { url = "https://files.pythonhosted.org/packages/1e/6a/787004fdef2cabea27bad1073bf6a33f2437b4dbd3b6fb4a9d71172b1c7c/httptools-0.6.4-cp313-cp313-musllinux_1_2_x86_64.whl", hash = "sha256:4b36913ba52008249223042dca46e69967985fb4051951f94357ea681e1f5dc0", size = 452042, upload-time = "2024-10-16T19:44:45.071Z" },
    { url = "https://files.pythonhosted.org/packages/4d/dc/7decab5c404d1d2cdc1bb330b1bf70e83d6af0396fd4fc76fc60c0d522bf/httptools-0.6.4-cp313-cp313-win_amd64.whl", hash = "sha256:28908df1b9bb8187393d5b5db91435ccc9c8e891657f9cbb42a2541b44c82fc8", size = 87682, upload-time = "2024-10-16T19:44:46.46Z" },
]

[[package]]
name = "httpx"
version = "0.28.1"
source = { registry = "https://pypi.org/simple" }
dependencies = [
    { name = "anyio" },
    { name = "certifi" },
    { name = "httpcore" },
    { name = "idna" },
]
sdist = { url = "https://files.pythonhosted.org/packages/b1/df/48c586a5fe32a0f01324ee087459e112ebb7224f646c0b5023f5e79e9956/httpx-0.28.1.tar.gz", hash = "sha256:75e98c5f16b0f35b567856f597f06ff2270a374470a5c2392242528e3e3e42fc", size = 141406, upload-time = "2024-12-06T15:37:23.222Z" }
wheels = [
    { url = "https://files.pythonhosted.org/packages/2a/39/e50c7c3a983047577ee07d2a9e53faf5a69493943ec3f6a384bdc792deb2/httpx-0.28.1-py3-none-any.whl", hash = "sha256:d909fcccc110f8c7faf814ca82a9a4d816bc5a6dbfea25d6591d6985b8ba59ad", size = 73517, upload-time = "2024-12-06T15:37:21.509Z" },
]

[[package]]
name = "identify"
version = "2.6.12"
source = { registry = "https://pypi.org/simple" }
sdist = { url = "https://files.pythonhosted.org/packages/a2/88/d193a27416618628a5eea64e3223acd800b40749a96ffb322a9b55a49ed1/identify-2.6.12.tar.gz", hash = "sha256:d8de45749f1efb108badef65ee8386f0f7bb19a7f26185f74de6367bffbaf0e6", size = 99254, upload-time = "2025-05-23T20:37:53.3Z" }
wheels = [
    { url = "https://files.pythonhosted.org/packages/7a/cd/18f8da995b658420625f7ef13f037be53ae04ec5ad33f9b718240dcfd48c/identify-2.6.12-py2.py3-none-any.whl", hash = "sha256:ad9672d5a72e0d2ff7c5c8809b62dfa60458626352fb0eb7b55e69bdc45334a2", size = 99145, upload-time = "2025-05-23T20:37:51.495Z" },
]

[[package]]
name = "idna"
version = "3.10"
source = { registry = "https://pypi.org/simple" }
sdist = { url = "https://files.pythonhosted.org/packages/f1/70/7703c29685631f5a7590aa73f1f1d3fa9a380e654b86af429e0934a32f7d/idna-3.10.tar.gz", hash = "sha256:12f65c9b470abda6dc35cf8e63cc574b1c52b11df2c86030af0ac09b01b13ea9", size = 190490, upload-time = "2024-09-15T18:07:39.745Z" }
wheels = [
    { url = "https://files.pythonhosted.org/packages/76/c6/c88e154df9c4e1a2a66ccf0005a88dfb2650c1dffb6f5ce603dfbd452ce3/idna-3.10-py3-none-any.whl", hash = "sha256:946d195a0d259cbba61165e88e65941f16e9b36ea6ddb97f00452bae8b1287d3", size = 70442, upload-time = "2024-09-15T18:07:37.964Z" },
]

[[package]]
name = "imagesize"
version = "1.4.1"
source = { registry = "https://pypi.org/simple" }
sdist = { url = "https://files.pythonhosted.org/packages/a7/84/62473fb57d61e31fef6e36d64a179c8781605429fd927b5dd608c997be31/imagesize-1.4.1.tar.gz", hash = "sha256:69150444affb9cb0d5cc5a92b3676f0b2fb7cd9ae39e947a5e11a36b4497cd4a", size = 1280026, upload-time = "2022-07-01T12:21:05.687Z" }
wheels = [
    { url = "https://files.pythonhosted.org/packages/ff/62/85c4c919272577931d407be5ba5d71c20f0b616d31a0befe0ae45bb79abd/imagesize-1.4.1-py2.py3-none-any.whl", hash = "sha256:0d8d18d08f840c19d0ee7ca1fd82490fdc3729b7ac93f49870406ddde8ef8d8b", size = 8769, upload-time = "2022-07-01T12:21:02.467Z" },
]

[[package]]
name = "importlib-metadata"
version = "8.7.0"
source = { registry = "https://pypi.org/simple" }
dependencies = [
    { name = "zipp" },
]
sdist = { url = "https://files.pythonhosted.org/packages/76/66/650a33bd90f786193e4de4b3ad86ea60b53c89b669a5c7be931fac31cdb0/importlib_metadata-8.7.0.tar.gz", hash = "sha256:d13b81ad223b890aa16c5471f2ac3056cf76c5f10f82d6f9292f0b415f389000", size = 56641, upload-time = "2025-04-27T15:29:01.736Z" }
wheels = [
    { url = "https://files.pythonhosted.org/packages/20/b0/36bd937216ec521246249be3bf9855081de4c5e06a0c9b4219dbeda50373/importlib_metadata-8.7.0-py3-none-any.whl", hash = "sha256:e5dd1551894c77868a30651cef00984d50e1002d06942a7101d34870c5f02afd", size = 27656, upload-time = "2025-04-27T15:29:00.214Z" },
]

[[package]]
name = "iniconfig"
version = "2.1.0"
source = { registry = "https://pypi.org/simple" }
sdist = { url = "https://files.pythonhosted.org/packages/f2/97/ebf4da567aa6827c909642694d71c9fcf53e5b504f2d96afea02718862f3/iniconfig-2.1.0.tar.gz", hash = "sha256:3abbd2e30b36733fee78f9c7f7308f2d0050e88f0087fd25c2645f63c773e1c7", size = 4793, upload-time = "2025-03-19T20:09:59.721Z" }
wheels = [
    { url = "https://files.pythonhosted.org/packages/2c/e1/e6716421ea10d38022b952c159d5161ca1193197fb744506875fbb87ea7b/iniconfig-2.1.0-py3-none-any.whl", hash = "sha256:9deba5723312380e77435581c6bf4935c94cbfab9b1ed33ef8d238ea168eb760", size = 6050, upload-time = "2025-03-19T20:10:01.071Z" },
]

[[package]]
name = "isodate"
version = "0.7.2"
source = { registry = "https://pypi.org/simple" }
sdist = { url = "https://files.pythonhosted.org/packages/54/4d/e940025e2ce31a8ce1202635910747e5a87cc3a6a6bb2d00973375014749/isodate-0.7.2.tar.gz", hash = "sha256:4cd1aa0f43ca76f4a6c6c0292a85f40b35ec2e43e315b59f06e6d32171a953e6", size = 29705, upload-time = "2024-10-08T23:04:11.5Z" }
wheels = [
    { url = "https://files.pythonhosted.org/packages/15/aa/0aca39a37d3c7eb941ba736ede56d689e7be91cab5d9ca846bde3999eba6/isodate-0.7.2-py3-none-any.whl", hash = "sha256:28009937d8031054830160fce6d409ed342816b543597cece116d966c6d99e15", size = 22320, upload-time = "2024-10-08T23:04:09.501Z" },
]

[[package]]
name = "izulu"
version = "0.50.0"
source = { registry = "https://pypi.org/simple" }
sdist = { url = "https://files.pythonhosted.org/packages/d0/58/6d6335c78b7ade54d8a6c6dbaa589e5c21b3fd916341d5a16f774c72652a/izulu-0.50.0.tar.gz", hash = "sha256:cc8e252d5e8560c70b95380295008eeb0786f7b745a405a40d3556ab3252d5f5", size = 48558, upload-time = "2025-03-24T15:52:21.51Z" }
wheels = [
    { url = "https://files.pythonhosted.org/packages/4a/9f/bf9d33546bbb6e5e80ebafe46f90b7d8b4a77410b7b05160b0ca8978c15a/izulu-0.50.0-py3-none-any.whl", hash = "sha256:4e9ae2508844e7c5f62c468a8b9e2deba2f60325ef63f01e65b39fd9a6b3fab4", size = 18095, upload-time = "2025-03-24T15:52:19.667Z" },
]

[[package]]
name = "jinja2"
version = "3.1.6"
source = { registry = "https://pypi.org/simple" }
dependencies = [
    { name = "markupsafe" },
]
sdist = { url = "https://files.pythonhosted.org/packages/df/bf/f7da0350254c0ed7c72f3e33cef02e048281fec7ecec5f032d4aac52226b/jinja2-3.1.6.tar.gz", hash = "sha256:0137fb05990d35f1275a587e9aee6d56da821fc83491a0fb838183be43f66d6d", size = 245115, upload-time = "2025-03-05T20:05:02.478Z" }
wheels = [
    { url = "https://files.pythonhosted.org/packages/62/a1/3d680cbfd5f4b8f15abc1d571870c5fc3e594bb582bc3b64ea099db13e56/jinja2-3.1.6-py3-none-any.whl", hash = "sha256:85ece4451f492d0c13c5dd7c13a64681a86afae63a5f347908daf103ce6d2f67", size = 134899, upload-time = "2025-03-05T20:05:00.369Z" },
]

[[package]]
name = "mako"
version = "1.3.10"
source = { registry = "https://pypi.org/simple" }
dependencies = [
    { name = "markupsafe" },
]
sdist = { url = "https://files.pythonhosted.org/packages/9e/38/bd5b78a920a64d708fe6bc8e0a2c075e1389d53bef8413725c63ba041535/mako-1.3.10.tar.gz", hash = "sha256:99579a6f39583fa7e5630a28c3c1f440e4e97a414b80372649c0ce338da2ea28", size = 392474, upload-time = "2025-04-10T12:44:31.16Z" }
wheels = [
    { url = "https://files.pythonhosted.org/packages/87/fb/99f81ac72ae23375f22b7afdb7642aba97c00a713c217124420147681a2f/mako-1.3.10-py3-none-any.whl", hash = "sha256:baef24a52fc4fc514a0887ac600f9f1cff3d82c61d4d700a1fa84d597b88db59", size = 78509, upload-time = "2025-04-10T12:50:53.297Z" },
]

[[package]]
name = "markdown-it-py"
version = "3.0.0"
source = { registry = "https://pypi.org/simple" }
dependencies = [
    { name = "mdurl" },
]
sdist = { url = "https://files.pythonhosted.org/packages/38/71/3b932df36c1a044d397a1f92d1cf91ee0a503d91e470cbd670aa66b07ed0/markdown-it-py-3.0.0.tar.gz", hash = "sha256:e3f60a94fa066dc52ec76661e37c851cb232d92f9886b15cb560aaada2df8feb", size = 74596, upload-time = "2023-06-03T06:41:14.443Z" }
wheels = [
    { url = "https://files.pythonhosted.org/packages/42/d7/1ec15b46af6af88f19b8e5ffea08fa375d433c998b8a7639e76935c14f1f/markdown_it_py-3.0.0-py3-none-any.whl", hash = "sha256:355216845c60bd96232cd8d8c40e8f9765cc86f46880e43a8fd22dc1a1a8cab1", size = 87528, upload-time = "2023-06-03T06:41:11.019Z" },
]

[[package]]
name = "markupsafe"
version = "3.0.2"
source = { registry = "https://pypi.org/simple" }
sdist = { url = "https://files.pythonhosted.org/packages/b2/97/5d42485e71dfc078108a86d6de8fa46db44a1a9295e89c5d6d4a06e23a62/markupsafe-3.0.2.tar.gz", hash = "sha256:ee55d3edf80167e48ea11a923c7386f4669df67d7994554387f84e7d8b0a2bf0", size = 20537, upload-time = "2024-10-18T15:21:54.129Z" }
wheels = [
    { url = "https://files.pythonhosted.org/packages/22/09/d1f21434c97fc42f09d290cbb6350d44eb12f09cc62c9476effdb33a18aa/MarkupSafe-3.0.2-cp312-cp312-macosx_10_13_universal2.whl", hash = "sha256:9778bd8ab0a994ebf6f84c2b949e65736d5575320a17ae8984a77fab08db94cf", size = 14274, upload-time = "2024-10-18T15:21:13.777Z" },
    { url = "https://files.pythonhosted.org/packages/6b/b0/18f76bba336fa5aecf79d45dcd6c806c280ec44538b3c13671d49099fdd0/MarkupSafe-3.0.2-cp312-cp312-macosx_11_0_arm64.whl", hash = "sha256:846ade7b71e3536c4e56b386c2a47adf5741d2d8b94ec9dc3e92e5e1ee1e2225", size = 12348, upload-time = "2024-10-18T15:21:14.822Z" },
    { url = "https://files.pythonhosted.org/packages/e0/25/dd5c0f6ac1311e9b40f4af06c78efde0f3b5cbf02502f8ef9501294c425b/MarkupSafe-3.0.2-cp312-cp312-manylinux_2_17_aarch64.manylinux2014_aarch64.whl", hash = "sha256:1c99d261bd2d5f6b59325c92c73df481e05e57f19837bdca8413b9eac4bd8028", size = 24149, upload-time = "2024-10-18T15:21:15.642Z" },
    { url = "https://files.pythonhosted.org/packages/f3/f0/89e7aadfb3749d0f52234a0c8c7867877876e0a20b60e2188e9850794c17/MarkupSafe-3.0.2-cp312-cp312-manylinux_2_17_x86_64.manylinux2014_x86_64.whl", hash = "sha256:e17c96c14e19278594aa4841ec148115f9c7615a47382ecb6b82bd8fea3ab0c8", size = 23118, upload-time = "2024-10-18T15:21:17.133Z" },
    { url = "https://files.pythonhosted.org/packages/d5/da/f2eeb64c723f5e3777bc081da884b414671982008c47dcc1873d81f625b6/MarkupSafe-3.0.2-cp312-cp312-manylinux_2_5_i686.manylinux1_i686.manylinux_2_17_i686.manylinux2014_i686.whl", hash = "sha256:88416bd1e65dcea10bc7569faacb2c20ce071dd1f87539ca2ab364bf6231393c", size = 22993, upload-time = "2024-10-18T15:21:18.064Z" },
    { url = "https://files.pythonhosted.org/packages/da/0e/1f32af846df486dce7c227fe0f2398dc7e2e51d4a370508281f3c1c5cddc/MarkupSafe-3.0.2-cp312-cp312-musllinux_1_2_aarch64.whl", hash = "sha256:2181e67807fc2fa785d0592dc2d6206c019b9502410671cc905d132a92866557", size = 24178, upload-time = "2024-10-18T15:21:18.859Z" },
    { url = "https://files.pythonhosted.org/packages/c4/f6/bb3ca0532de8086cbff5f06d137064c8410d10779c4c127e0e47d17c0b71/MarkupSafe-3.0.2-cp312-cp312-musllinux_1_2_i686.whl", hash = "sha256:52305740fe773d09cffb16f8ed0427942901f00adedac82ec8b67752f58a1b22", size = 23319, upload-time = "2024-10-18T15:21:19.671Z" },
    { url = "https://files.pythonhosted.org/packages/a2/82/8be4c96ffee03c5b4a034e60a31294daf481e12c7c43ab8e34a1453ee48b/MarkupSafe-3.0.2-cp312-cp312-musllinux_1_2_x86_64.whl", hash = "sha256:ad10d3ded218f1039f11a75f8091880239651b52e9bb592ca27de44eed242a48", size = 23352, upload-time = "2024-10-18T15:21:20.971Z" },
    { url = "https://files.pythonhosted.org/packages/51/ae/97827349d3fcffee7e184bdf7f41cd6b88d9919c80f0263ba7acd1bbcb18/MarkupSafe-3.0.2-cp312-cp312-win32.whl", hash = "sha256:0f4ca02bea9a23221c0182836703cbf8930c5e9454bacce27e767509fa286a30", size = 15097, upload-time = "2024-10-18T15:21:22.646Z" },
    { url = "https://files.pythonhosted.org/packages/c1/80/a61f99dc3a936413c3ee4e1eecac96c0da5ed07ad56fd975f1a9da5bc630/MarkupSafe-3.0.2-cp312-cp312-win_amd64.whl", hash = "sha256:8e06879fc22a25ca47312fbe7c8264eb0b662f6db27cb2d3bbbc74b1df4b9b87", size = 15601, upload-time = "2024-10-18T15:21:23.499Z" },
    { url = "https://files.pythonhosted.org/packages/83/0e/67eb10a7ecc77a0c2bbe2b0235765b98d164d81600746914bebada795e97/MarkupSafe-3.0.2-cp313-cp313-macosx_10_13_universal2.whl", hash = "sha256:ba9527cdd4c926ed0760bc301f6728ef34d841f405abf9d4f959c478421e4efd", size = 14274, upload-time = "2024-10-18T15:21:24.577Z" },
    { url = "https://files.pythonhosted.org/packages/2b/6d/9409f3684d3335375d04e5f05744dfe7e9f120062c9857df4ab490a1031a/MarkupSafe-3.0.2-cp313-cp313-macosx_11_0_arm64.whl", hash = "sha256:f8b3d067f2e40fe93e1ccdd6b2e1d16c43140e76f02fb1319a05cf2b79d99430", size = 12352, upload-time = "2024-10-18T15:21:25.382Z" },
    { url = "https://files.pythonhosted.org/packages/d2/f5/6eadfcd3885ea85fe2a7c128315cc1bb7241e1987443d78c8fe712d03091/MarkupSafe-3.0.2-cp313-cp313-manylinux_2_17_aarch64.manylinux2014_aarch64.whl", hash = "sha256:569511d3b58c8791ab4c2e1285575265991e6d8f8700c7be0e88f86cb0672094", size = 24122, upload-time = "2024-10-18T15:21:26.199Z" },
    { url = "https://files.pythonhosted.org/packages/0c/91/96cf928db8236f1bfab6ce15ad070dfdd02ed88261c2afafd4b43575e9e9/MarkupSafe-3.0.2-cp313-cp313-manylinux_2_17_x86_64.manylinux2014_x86_64.whl", hash = "sha256:15ab75ef81add55874e7ab7055e9c397312385bd9ced94920f2802310c930396", size = 23085, upload-time = "2024-10-18T15:21:27.029Z" },
    { url = "https://files.pythonhosted.org/packages/c2/cf/c9d56af24d56ea04daae7ac0940232d31d5a8354f2b457c6d856b2057d69/MarkupSafe-3.0.2-cp313-cp313-manylinux_2_5_i686.manylinux1_i686.manylinux_2_17_i686.manylinux2014_i686.whl", hash = "sha256:f3818cb119498c0678015754eba762e0d61e5b52d34c8b13d770f0719f7b1d79", size = 22978, upload-time = "2024-10-18T15:21:27.846Z" },
    { url = "https://files.pythonhosted.org/packages/2a/9f/8619835cd6a711d6272d62abb78c033bda638fdc54c4e7f4272cf1c0962b/MarkupSafe-3.0.2-cp313-cp313-musllinux_1_2_aarch64.whl", hash = "sha256:cdb82a876c47801bb54a690c5ae105a46b392ac6099881cdfb9f6e95e4014c6a", size = 24208, upload-time = "2024-10-18T15:21:28.744Z" },
    { url = "https://files.pythonhosted.org/packages/f9/bf/176950a1792b2cd2102b8ffeb5133e1ed984547b75db47c25a67d3359f77/MarkupSafe-3.0.2-cp313-cp313-musllinux_1_2_i686.whl", hash = "sha256:cabc348d87e913db6ab4aa100f01b08f481097838bdddf7c7a84b7575b7309ca", size = 23357, upload-time = "2024-10-18T15:21:29.545Z" },
    { url = "https://files.pythonhosted.org/packages/ce/4f/9a02c1d335caabe5c4efb90e1b6e8ee944aa245c1aaaab8e8a618987d816/MarkupSafe-3.0.2-cp313-cp313-musllinux_1_2_x86_64.whl", hash = "sha256:444dcda765c8a838eaae23112db52f1efaf750daddb2d9ca300bcae1039adc5c", size = 23344, upload-time = "2024-10-18T15:21:30.366Z" },
    { url = "https://files.pythonhosted.org/packages/ee/55/c271b57db36f748f0e04a759ace9f8f759ccf22b4960c270c78a394f58be/MarkupSafe-3.0.2-cp313-cp313-win32.whl", hash = "sha256:bcf3e58998965654fdaff38e58584d8937aa3096ab5354d493c77d1fdd66d7a1", size = 15101, upload-time = "2024-10-18T15:21:31.207Z" },
    { url = "https://files.pythonhosted.org/packages/29/88/07df22d2dd4df40aba9f3e402e6dc1b8ee86297dddbad4872bd5e7b0094f/MarkupSafe-3.0.2-cp313-cp313-win_amd64.whl", hash = "sha256:e6a2a455bd412959b57a172ce6328d2dd1f01cb2135efda2e4576e8a23fa3b0f", size = 15603, upload-time = "2024-10-18T15:21:32.032Z" },
    { url = "https://files.pythonhosted.org/packages/62/6a/8b89d24db2d32d433dffcd6a8779159da109842434f1dd2f6e71f32f738c/MarkupSafe-3.0.2-cp313-cp313t-macosx_10_13_universal2.whl", hash = "sha256:b5a6b3ada725cea8a5e634536b1b01c30bcdcd7f9c6fff4151548d5bf6b3a36c", size = 14510, upload-time = "2024-10-18T15:21:33.625Z" },
    { url = "https://files.pythonhosted.org/packages/7a/06/a10f955f70a2e5a9bf78d11a161029d278eeacbd35ef806c3fd17b13060d/MarkupSafe-3.0.2-cp313-cp313t-macosx_11_0_arm64.whl", hash = "sha256:a904af0a6162c73e3edcb969eeeb53a63ceeb5d8cf642fade7d39e7963a22ddb", size = 12486, upload-time = "2024-10-18T15:21:34.611Z" },
    { url = "https://files.pythonhosted.org/packages/34/cf/65d4a571869a1a9078198ca28f39fba5fbb910f952f9dbc5220afff9f5e6/MarkupSafe-3.0.2-cp313-cp313t-manylinux_2_17_aarch64.manylinux2014_aarch64.whl", hash = "sha256:4aa4e5faecf353ed117801a068ebab7b7e09ffb6e1d5e412dc852e0da018126c", size = 25480, upload-time = "2024-10-18T15:21:35.398Z" },
    { url = "https://files.pythonhosted.org/packages/0c/e3/90e9651924c430b885468b56b3d597cabf6d72be4b24a0acd1fa0e12af67/MarkupSafe-3.0.2-cp313-cp313t-manylinux_2_17_x86_64.manylinux2014_x86_64.whl", hash = "sha256:c0ef13eaeee5b615fb07c9a7dadb38eac06a0608b41570d8ade51c56539e509d", size = 23914, upload-time = "2024-10-18T15:21:36.231Z" },
    { url = "https://files.pythonhosted.org/packages/66/8c/6c7cf61f95d63bb866db39085150df1f2a5bd3335298f14a66b48e92659c/MarkupSafe-3.0.2-cp313-cp313t-manylinux_2_5_i686.manylinux1_i686.manylinux_2_17_i686.manylinux2014_i686.whl", hash = "sha256:d16a81a06776313e817c951135cf7340a3e91e8c1ff2fac444cfd75fffa04afe", size = 23796, upload-time = "2024-10-18T15:21:37.073Z" },
    { url = "https://files.pythonhosted.org/packages/bb/35/cbe9238ec3f47ac9a7c8b3df7a808e7cb50fe149dc7039f5f454b3fba218/MarkupSafe-3.0.2-cp313-cp313t-musllinux_1_2_aarch64.whl", hash = "sha256:6381026f158fdb7c72a168278597a5e3a5222e83ea18f543112b2662a9b699c5", size = 25473, upload-time = "2024-10-18T15:21:37.932Z" },
    { url = "https://files.pythonhosted.org/packages/e6/32/7621a4382488aa283cc05e8984a9c219abad3bca087be9ec77e89939ded9/MarkupSafe-3.0.2-cp313-cp313t-musllinux_1_2_i686.whl", hash = "sha256:3d79d162e7be8f996986c064d1c7c817f6df3a77fe3d6859f6f9e7be4b8c213a", size = 24114, upload-time = "2024-10-18T15:21:39.799Z" },
    { url = "https://files.pythonhosted.org/packages/0d/80/0985960e4b89922cb5a0bac0ed39c5b96cbc1a536a99f30e8c220a996ed9/MarkupSafe-3.0.2-cp313-cp313t-musllinux_1_2_x86_64.whl", hash = "sha256:131a3c7689c85f5ad20f9f6fb1b866f402c445b220c19fe4308c0b147ccd2ad9", size = 24098, upload-time = "2024-10-18T15:21:40.813Z" },
    { url = "https://files.pythonhosted.org/packages/82/78/fedb03c7d5380df2427038ec8d973587e90561b2d90cd472ce9254cf348b/MarkupSafe-3.0.2-cp313-cp313t-win32.whl", hash = "sha256:ba8062ed2cf21c07a9e295d5b8a2a5ce678b913b45fdf68c32d95d6c1291e0b6", size = 15208, upload-time = "2024-10-18T15:21:41.814Z" },
    { url = "https://files.pythonhosted.org/packages/4f/65/6079a46068dfceaeabb5dcad6d674f5f5c61a6fa5673746f42a9f4c233b3/MarkupSafe-3.0.2-cp313-cp313t-win_amd64.whl", hash = "sha256:e444a31f8db13eb18ada366ab3cf45fd4b31e4db1236a4448f68778c1d1a5a2f", size = 15739, upload-time = "2024-10-18T15:21:42.784Z" },
]

[[package]]
name = "mdurl"
version = "0.1.2"
source = { registry = "https://pypi.org/simple" }
sdist = { url = "https://files.pythonhosted.org/packages/d6/54/cfe61301667036ec958cb99bd3efefba235e65cdeb9c84d24a8293ba1d90/mdurl-0.1.2.tar.gz", hash = "sha256:bb413d29f5eea38f31dd4754dd7377d4465116fb207585f97bf925588687c1ba", size = 8729, upload-time = "2022-08-14T12:40:10.846Z" }
wheels = [
    { url = "https://files.pythonhosted.org/packages/b3/38/89ba8ad64ae25be8de66a6d463314cf1eb366222074cfda9ee839c56a4b4/mdurl-0.1.2-py3-none-any.whl", hash = "sha256:84008a41e51615a49fc9966191ff91509e3c40b939176e643fd50a5c2196b8f8", size = 9979, upload-time = "2022-08-14T12:40:09.779Z" },
]

[[package]]
name = "minio"
version = "7.2.15"
source = { registry = "https://pypi.org/simple" }
dependencies = [
    { name = "argon2-cffi" },
    { name = "certifi" },
    { name = "pycryptodome" },
    { name = "typing-extensions" },
    { name = "urllib3" },
]
sdist = { url = "https://files.pythonhosted.org/packages/9e/68/86a1cef80396e6a35a6fc4fafee5d28578c1a137bddd3ca2aa86f9b26a22/minio-7.2.15.tar.gz", hash = "sha256:5247df5d4dca7bfa4c9b20093acd5ad43e82d8710ceb059d79c6eea970f49f79", size = 138040, upload-time = "2025-01-19T08:57:26.626Z" }
wheels = [
    { url = "https://files.pythonhosted.org/packages/fb/6f/3690028e846fe432bfa5ba724a0dc37ec9c914965b7733e19d8ca2c4c48d/minio-7.2.15-py3-none-any.whl", hash = "sha256:c06ef7a43e5d67107067f77b6c07ebdd68733e5aa7eed03076472410ca19d876", size = 95075, upload-time = "2025-01-19T08:57:24.169Z" },
]

[[package]]
name = "msal"
version = "1.32.3"
source = { registry = "https://pypi.org/simple" }
dependencies = [
    { name = "cryptography" },
    { name = "pyjwt", extra = ["crypto"] },
    { name = "requests" },
]
sdist = { url = "https://files.pythonhosted.org/packages/3f/90/81dcc50f0be11a8c4dcbae1a9f761a26e5f905231330a7cacc9f04ec4c61/msal-1.32.3.tar.gz", hash = "sha256:5eea038689c78a5a70ca8ecbe1245458b55a857bd096efb6989c69ba15985d35", size = 151449, upload-time = "2025-04-25T13:12:34.204Z" }
wheels = [
    { url = "https://files.pythonhosted.org/packages/04/bf/81516b9aac7fd867709984d08eb4db1d2e3fe1df795c8e442cde9b568962/msal-1.32.3-py3-none-any.whl", hash = "sha256:b2798db57760b1961b142f027ffb7c8169536bf77316e99a0df5c4aaebb11569", size = 115358, upload-time = "2025-04-25T13:12:33.034Z" },
]

[[package]]
name = "msal-extensions"
version = "1.3.1"
source = { registry = "https://pypi.org/simple" }
dependencies = [
    { name = "msal" },
]
sdist = { url = "https://files.pythonhosted.org/packages/01/99/5d239b6156eddf761a636bded1118414d161bd6b7b37a9335549ed159396/msal_extensions-1.3.1.tar.gz", hash = "sha256:c5b0fd10f65ef62b5f1d62f4251d51cbcaf003fcedae8c91b040a488614be1a4", size = 23315, upload-time = "2025-03-14T23:51:03.902Z" }
wheels = [
    { url = "https://files.pythonhosted.org/packages/5e/75/bd9b7bb966668920f06b200e84454c8f3566b102183bc55c5473d96cb2b9/msal_extensions-1.3.1-py3-none-any.whl", hash = "sha256:96d3de4d034504e969ac5e85bae8106c8373b5c6568e4c8fa7af2eca9dbe6bca", size = 20583, upload-time = "2025-03-14T23:51:03.016Z" },
]

[[package]]
name = "multidict"
version = "6.4.4"
source = { registry = "https://pypi.org/simple" }
sdist = { url = "https://files.pythonhosted.org/packages/91/2f/a3470242707058fe856fe59241eee5635d79087100b7042a867368863a27/multidict-6.4.4.tar.gz", hash = "sha256:69ee9e6ba214b5245031b76233dd95408a0fd57fdb019ddcc1ead4790932a8e8", size = 90183, upload-time = "2025-05-19T14:16:37.381Z" }
wheels = [
    { url = "https://files.pythonhosted.org/packages/d2/b5/5675377da23d60875fe7dae6be841787755878e315e2f517235f22f59e18/multidict-6.4.4-cp312-cp312-macosx_10_13_universal2.whl", hash = "sha256:dc388f75a1c00000824bf28b7633e40854f4127ede80512b44c3cfeeea1839a2", size = 64293, upload-time = "2025-05-19T14:14:44.724Z" },
    { url = "https://files.pythonhosted.org/packages/34/a7/be384a482754bb8c95d2bbe91717bf7ccce6dc38c18569997a11f95aa554/multidict-6.4.4-cp312-cp312-macosx_10_13_x86_64.whl", hash = "sha256:98af87593a666f739d9dba5d0ae86e01b0e1a9cfcd2e30d2d361fbbbd1a9162d", size = 38096, upload-time = "2025-05-19T14:14:45.95Z" },
    { url = "https://files.pythonhosted.org/packages/66/6d/d59854bb4352306145bdfd1704d210731c1bb2c890bfee31fb7bbc1c4c7f/multidict-6.4.4-cp312-cp312-macosx_11_0_arm64.whl", hash = "sha256:aff4cafea2d120327d55eadd6b7f1136a8e5a0ecf6fb3b6863e8aca32cd8e50a", size = 37214, upload-time = "2025-05-19T14:14:47.158Z" },
    { url = "https://files.pythonhosted.org/packages/99/e0/c29d9d462d7cfc5fc8f9bf24f9c6843b40e953c0b55e04eba2ad2cf54fba/multidict-6.4.4-cp312-cp312-manylinux_2_17_aarch64.manylinux2014_aarch64.whl", hash = "sha256:169c4ba7858176b797fe551d6e99040c531c775d2d57b31bcf4de6d7a669847f", size = 224686, upload-time = "2025-05-19T14:14:48.366Z" },
    { url = "https://files.pythonhosted.org/packages/dc/4a/da99398d7fd8210d9de068f9a1b5f96dfaf67d51e3f2521f17cba4ee1012/multidict-6.4.4-cp312-cp312-manylinux_2_17_armv7l.manylinux2014_armv7l.manylinux_2_31_armv7l.whl", hash = "sha256:b9eb4c59c54421a32b3273d4239865cb14ead53a606db066d7130ac80cc8ec93", size = 231061, upload-time = "2025-05-19T14:14:49.952Z" },
    { url = "https://files.pythonhosted.org/packages/21/f5/ac11add39a0f447ac89353e6ca46666847051103649831c08a2800a14455/multidict-6.4.4-cp312-cp312-manylinux_2_17_ppc64le.manylinux2014_ppc64le.whl", hash = "sha256:7cf3bd54c56aa16fdb40028d545eaa8d051402b61533c21e84046e05513d5780", size = 232412, upload-time = "2025-05-19T14:14:51.812Z" },
    { url = "https://files.pythonhosted.org/packages/d9/11/4b551e2110cded705a3c13a1d4b6a11f73891eb5a1c449f1b2b6259e58a6/multidict-6.4.4-cp312-cp312-manylinux_2_17_s390x.manylinux2014_s390x.whl", hash = "sha256:f682c42003c7264134bfe886376299db4cc0c6cd06a3295b41b347044bcb5482", size = 231563, upload-time = "2025-05-19T14:14:53.262Z" },
    { url = "https://files.pythonhosted.org/packages/4c/02/751530c19e78fe73b24c3da66618eda0aa0d7f6e7aa512e46483de6be210/multidict-6.4.4-cp312-cp312-manylinux_2_17_x86_64.manylinux2014_x86_64.whl", hash = "sha256:a920f9cf2abdf6e493c519492d892c362007f113c94da4c239ae88429835bad1", size = 223811, upload-time = "2025-05-19T14:14:55.232Z" },
    { url = "https://files.pythonhosted.org/packages/c7/cb/2be8a214643056289e51ca356026c7b2ce7225373e7a1f8c8715efee8988/multidict-6.4.4-cp312-cp312-manylinux_2_5_i686.manylinux1_i686.manylinux_2_17_i686.manylinux2014_i686.whl", hash = "sha256:530d86827a2df6504526106b4c104ba19044594f8722d3e87714e847c74a0275", size = 216524, upload-time = "2025-05-19T14:14:57.226Z" },
    { url = "https://files.pythonhosted.org/packages/19/f3/6d5011ec375c09081f5250af58de85f172bfcaafebff286d8089243c4bd4/multidict-6.4.4-cp312-cp312-musllinux_1_2_aarch64.whl", hash = "sha256:ecde56ea2439b96ed8a8d826b50c57364612ddac0438c39e473fafad7ae1c23b", size = 229012, upload-time = "2025-05-19T14:14:58.597Z" },
    { url = "https://files.pythonhosted.org/packages/67/9c/ca510785df5cf0eaf5b2a8132d7d04c1ce058dcf2c16233e596ce37a7f8e/multidict-6.4.4-cp312-cp312-musllinux_1_2_armv7l.whl", hash = "sha256:dc8c9736d8574b560634775ac0def6bdc1661fc63fa27ffdfc7264c565bcb4f2", size = 226765, upload-time = "2025-05-19T14:15:00.048Z" },
    { url = "https://files.pythonhosted.org/packages/36/c8/ca86019994e92a0f11e642bda31265854e6ea7b235642f0477e8c2e25c1f/multidict-6.4.4-cp312-cp312-musllinux_1_2_i686.whl", hash = "sha256:7f3d3b3c34867579ea47cbd6c1f2ce23fbfd20a273b6f9e3177e256584f1eacc", size = 222888, upload-time = "2025-05-19T14:15:01.568Z" },
    { url = "https://files.pythonhosted.org/packages/c6/67/bc25a8e8bd522935379066950ec4e2277f9b236162a73548a2576d4b9587/multidict-6.4.4-cp312-cp312-musllinux_1_2_ppc64le.whl", hash = "sha256:87a728af265e08f96b6318ebe3c0f68b9335131f461efab2fc64cc84a44aa6ed", size = 234041, upload-time = "2025-05-19T14:15:03.759Z" },
    { url = "https://files.pythonhosted.org/packages/f1/a0/70c4c2d12857fccbe607b334b7ee28b6b5326c322ca8f73ee54e70d76484/multidict-6.4.4-cp312-cp312-musllinux_1_2_s390x.whl", hash = "sha256:9f193eeda1857f8e8d3079a4abd258f42ef4a4bc87388452ed1e1c4d2b0c8740", size = 231046, upload-time = "2025-05-19T14:15:05.698Z" },
    { url = "https://files.pythonhosted.org/packages/c1/0f/52954601d02d39742aab01d6b92f53c1dd38b2392248154c50797b4df7f1/multidict-6.4.4-cp312-cp312-musllinux_1_2_x86_64.whl", hash = "sha256:be06e73c06415199200e9a2324a11252a3d62030319919cde5e6950ffeccf72e", size = 227106, upload-time = "2025-05-19T14:15:07.124Z" },
    { url = "https://files.pythonhosted.org/packages/af/24/679d83ec4379402d28721790dce818e5d6b9f94ce1323a556fb17fa9996c/multidict-6.4.4-cp312-cp312-win32.whl", hash = "sha256:622f26ea6a7e19b7c48dd9228071f571b2fbbd57a8cd71c061e848f281550e6b", size = 35351, upload-time = "2025-05-19T14:15:08.556Z" },
    { url = "https://files.pythonhosted.org/packages/52/ef/40d98bc5f986f61565f9b345f102409534e29da86a6454eb6b7c00225a13/multidict-6.4.4-cp312-cp312-win_amd64.whl", hash = "sha256:5e2bcda30d5009996ff439e02a9f2b5c3d64a20151d34898c000a6281faa3781", size = 38791, upload-time = "2025-05-19T14:15:09.825Z" },
    { url = "https://files.pythonhosted.org/packages/df/2a/e166d2ffbf4b10131b2d5b0e458f7cee7d986661caceae0de8753042d4b2/multidict-6.4.4-cp313-cp313-macosx_10_13_universal2.whl", hash = "sha256:82ffabefc8d84c2742ad19c37f02cde5ec2a1ee172d19944d380f920a340e4b9", size = 64123, upload-time = "2025-05-19T14:15:11.044Z" },
    { url = "https://files.pythonhosted.org/packages/8c/96/e200e379ae5b6f95cbae472e0199ea98913f03d8c9a709f42612a432932c/multidict-6.4.4-cp313-cp313-macosx_10_13_x86_64.whl", hash = "sha256:6a2f58a66fe2c22615ad26156354005391e26a2f3721c3621504cd87c1ea87bf", size = 38049, upload-time = "2025-05-19T14:15:12.902Z" },
    { url = "https://files.pythonhosted.org/packages/75/fb/47afd17b83f6a8c7fa863c6d23ac5ba6a0e6145ed8a6bcc8da20b2b2c1d2/multidict-6.4.4-cp313-cp313-macosx_11_0_arm64.whl", hash = "sha256:5883d6ee0fd9d8a48e9174df47540b7545909841ac82354c7ae4cbe9952603bd", size = 37078, upload-time = "2025-05-19T14:15:14.282Z" },
    { url = "https://files.pythonhosted.org/packages/fa/70/1af3143000eddfb19fd5ca5e78393985ed988ac493bb859800fe0914041f/multidict-6.4.4-cp313-cp313-manylinux_2_17_aarch64.manylinux2014_aarch64.whl", hash = "sha256:9abcf56a9511653fa1d052bfc55fbe53dbee8f34e68bd6a5a038731b0ca42d15", size = 224097, upload-time = "2025-05-19T14:15:15.566Z" },
    { url = "https://files.pythonhosted.org/packages/b1/39/d570c62b53d4fba844e0378ffbcd02ac25ca423d3235047013ba2f6f60f8/multidict-6.4.4-cp313-cp313-manylinux_2_17_armv7l.manylinux2014_armv7l.manylinux_2_31_armv7l.whl", hash = "sha256:6ed5ae5605d4ad5a049fad2a28bb7193400700ce2f4ae484ab702d1e3749c3f9", size = 230768, upload-time = "2025-05-19T14:15:17.308Z" },
    { url = "https://files.pythonhosted.org/packages/fd/f8/ed88f2c4d06f752b015933055eb291d9bc184936903752c66f68fb3c95a7/multidict-6.4.4-cp313-cp313-manylinux_2_17_ppc64le.manylinux2014_ppc64le.whl", hash = "sha256:bbfcb60396f9bcfa63e017a180c3105b8c123a63e9d1428a36544e7d37ca9e20", size = 231331, upload-time = "2025-05-19T14:15:18.73Z" },
    { url = "https://files.pythonhosted.org/packages/9c/6f/8e07cffa32f483ab887b0d56bbd8747ac2c1acd00dc0af6fcf265f4a121e/multidict-6.4.4-cp313-cp313-manylinux_2_17_s390x.manylinux2014_s390x.whl", hash = "sha256:b0f1987787f5f1e2076b59692352ab29a955b09ccc433c1f6b8e8e18666f608b", size = 230169, upload-time = "2025-05-19T14:15:20.179Z" },
    { url = "https://files.pythonhosted.org/packages/e6/2b/5dcf173be15e42f330110875a2668ddfc208afc4229097312212dc9c1236/multidict-6.4.4-cp313-cp313-manylinux_2_17_x86_64.manylinux2014_x86_64.whl", hash = "sha256:1d0121ccce8c812047d8d43d691a1ad7641f72c4f730474878a5aeae1b8ead8c", size = 222947, upload-time = "2025-05-19T14:15:21.714Z" },
    { url = "https://files.pythonhosted.org/packages/39/75/4ddcbcebe5ebcd6faa770b629260d15840a5fc07ce8ad295a32e14993726/multidict-6.4.4-cp313-cp313-manylinux_2_5_i686.manylinux1_i686.manylinux_2_17_i686.manylinux2014_i686.whl", hash = "sha256:83ec4967114295b8afd120a8eec579920c882831a3e4c3331d591a8e5bfbbc0f", size = 215761, upload-time = "2025-05-19T14:15:23.242Z" },
    { url = "https://files.pythonhosted.org/packages/6a/c9/55e998ae45ff15c5608e384206aa71a11e1b7f48b64d166db400b14a3433/multidict-6.4.4-cp313-cp313-musllinux_1_2_aarch64.whl", hash = "sha256:995f985e2e268deaf17867801b859a282e0448633f1310e3704b30616d269d69", size = 227605, upload-time = "2025-05-19T14:15:24.763Z" },
    { url = "https://files.pythonhosted.org/packages/04/49/c2404eac74497503c77071bd2e6f88c7e94092b8a07601536b8dbe99be50/multidict-6.4.4-cp313-cp313-musllinux_1_2_armv7l.whl", hash = "sha256:d832c608f94b9f92a0ec8b7e949be7792a642b6e535fcf32f3e28fab69eeb046", size = 226144, upload-time = "2025-05-19T14:15:26.249Z" },
    { url = "https://files.pythonhosted.org/packages/62/c5/0cd0c3c6f18864c40846aa2252cd69d308699cb163e1c0d989ca301684da/multidict-6.4.4-cp313-cp313-musllinux_1_2_i686.whl", hash = "sha256:d21c1212171cf7da703c5b0b7a0e85be23b720818aef502ad187d627316d5645", size = 221100, upload-time = "2025-05-19T14:15:28.303Z" },
    { url = "https://files.pythonhosted.org/packages/71/7b/f2f3887bea71739a046d601ef10e689528d4f911d84da873b6be9194ffea/multidict-6.4.4-cp313-cp313-musllinux_1_2_ppc64le.whl", hash = "sha256:cbebaa076aaecad3d4bb4c008ecc73b09274c952cf6a1b78ccfd689e51f5a5b0", size = 232731, upload-time = "2025-05-19T14:15:30.263Z" },
    { url = "https://files.pythonhosted.org/packages/e5/b3/d9de808349df97fa75ec1372758701b5800ebad3c46ae377ad63058fbcc6/multidict-6.4.4-cp313-cp313-musllinux_1_2_s390x.whl", hash = "sha256:c93a6fb06cc8e5d3628b2b5fda215a5db01e8f08fc15fadd65662d9b857acbe4", size = 229637, upload-time = "2025-05-19T14:15:33.337Z" },
    { url = "https://files.pythonhosted.org/packages/5e/57/13207c16b615eb4f1745b44806a96026ef8e1b694008a58226c2d8f5f0a5/multidict-6.4.4-cp313-cp313-musllinux_1_2_x86_64.whl", hash = "sha256:8cd8f81f1310182362fb0c7898145ea9c9b08a71081c5963b40ee3e3cac589b1", size = 225594, upload-time = "2025-05-19T14:15:34.832Z" },
    { url = "https://files.pythonhosted.org/packages/3a/e4/d23bec2f70221604f5565000632c305fc8f25ba953e8ce2d8a18842b9841/multidict-6.4.4-cp313-cp313-win32.whl", hash = "sha256:3e9f1cd61a0ab857154205fb0b1f3d3ace88d27ebd1409ab7af5096e409614cd", size = 35359, upload-time = "2025-05-19T14:15:36.246Z" },
    { url = "https://files.pythonhosted.org/packages/a7/7a/cfe1a47632be861b627f46f642c1d031704cc1c0f5c0efbde2ad44aa34bd/multidict-6.4.4-cp313-cp313-win_amd64.whl", hash = "sha256:8ffb40b74400e4455785c2fa37eba434269149ec525fc8329858c862e4b35373", size = 38903, upload-time = "2025-05-19T14:15:37.507Z" },
    { url = "https://files.pythonhosted.org/packages/68/7b/15c259b0ab49938a0a1c8f3188572802704a779ddb294edc1b2a72252e7c/multidict-6.4.4-cp313-cp313t-macosx_10_13_universal2.whl", hash = "sha256:6a602151dbf177be2450ef38966f4be3467d41a86c6a845070d12e17c858a156", size = 68895, upload-time = "2025-05-19T14:15:38.856Z" },
    { url = "https://files.pythonhosted.org/packages/f1/7d/168b5b822bccd88142e0a3ce985858fea612404edd228698f5af691020c9/multidict-6.4.4-cp313-cp313t-macosx_10_13_x86_64.whl", hash = "sha256:0d2b9712211b860d123815a80b859075d86a4d54787e247d7fbee9db6832cf1c", size = 40183, upload-time = "2025-05-19T14:15:40.197Z" },
    { url = "https://files.pythonhosted.org/packages/e0/b7/d4b8d98eb850ef28a4922ba508c31d90715fd9b9da3801a30cea2967130b/multidict-6.4.4-cp313-cp313t-macosx_11_0_arm64.whl", hash = "sha256:d2fa86af59f8fc1972e121ade052145f6da22758f6996a197d69bb52f8204e7e", size = 39592, upload-time = "2025-05-19T14:15:41.508Z" },
    { url = "https://files.pythonhosted.org/packages/18/28/a554678898a19583548e742080cf55d169733baf57efc48c2f0273a08583/multidict-6.4.4-cp313-cp313t-manylinux_2_17_aarch64.manylinux2014_aarch64.whl", hash = "sha256:50855d03e9e4d66eab6947ba688ffb714616f985838077bc4b490e769e48da51", size = 226071, upload-time = "2025-05-19T14:15:42.877Z" },
    { url = "https://files.pythonhosted.org/packages/ee/dc/7ba6c789d05c310e294f85329efac1bf5b450338d2542498db1491a264df/multidict-6.4.4-cp313-cp313t-manylinux_2_17_armv7l.manylinux2014_armv7l.manylinux_2_31_armv7l.whl", hash = "sha256:5bce06b83be23225be1905dcdb6b789064fae92499fbc458f59a8c0e68718601", size = 222597, upload-time = "2025-05-19T14:15:44.412Z" },
    { url = "https://files.pythonhosted.org/packages/24/4f/34eadbbf401b03768dba439be0fb94b0d187facae9142821a3d5599ccb3b/multidict-6.4.4-cp313-cp313t-manylinux_2_17_ppc64le.manylinux2014_ppc64le.whl", hash = "sha256:66ed0731f8e5dfd8369a883b6e564aca085fb9289aacabd9decd70568b9a30de", size = 228253, upload-time = "2025-05-19T14:15:46.474Z" },
    { url = "https://files.pythonhosted.org/packages/c0/e6/493225a3cdb0d8d80d43a94503fc313536a07dae54a3f030d279e629a2bc/multidict-6.4.4-cp313-cp313t-manylinux_2_17_s390x.manylinux2014_s390x.whl", hash = "sha256:329ae97fc2f56f44d91bc47fe0972b1f52d21c4b7a2ac97040da02577e2daca2", size = 226146, upload-time = "2025-05-19T14:15:48.003Z" },
    { url = "https://files.pythonhosted.org/packages/2f/70/e411a7254dc3bff6f7e6e004303b1b0591358e9f0b7c08639941e0de8bd6/multidict-6.4.4-cp313-cp313t-manylinux_2_17_x86_64.manylinux2014_x86_64.whl", hash = "sha256:c27e5dcf520923d6474d98b96749e6805f7677e93aaaf62656005b8643f907ab", size = 220585, upload-time = "2025-05-19T14:15:49.546Z" },
    { url = "https://files.pythonhosted.org/packages/08/8f/beb3ae7406a619100d2b1fb0022c3bb55a8225ab53c5663648ba50dfcd56/multidict-6.4.4-cp313-cp313t-manylinux_2_5_i686.manylinux1_i686.manylinux_2_17_i686.manylinux2014_i686.whl", hash = "sha256:058cc59b9e9b143cc56715e59e22941a5d868c322242278d28123a5d09cdf6b0", size = 212080, upload-time = "2025-05-19T14:15:51.151Z" },
    { url = "https://files.pythonhosted.org/packages/9c/ec/355124e9d3d01cf8edb072fd14947220f357e1c5bc79c88dff89297e9342/multidict-6.4.4-cp313-cp313t-musllinux_1_2_aarch64.whl", hash = "sha256:69133376bc9a03f8c47343d33f91f74a99c339e8b58cea90433d8e24bb298031", size = 226558, upload-time = "2025-05-19T14:15:52.665Z" },
    { url = "https://files.pythonhosted.org/packages/fd/22/d2b95cbebbc2ada3be3812ea9287dcc9712d7f1a012fad041770afddb2ad/multidict-6.4.4-cp313-cp313t-musllinux_1_2_armv7l.whl", hash = "sha256:d6b15c55721b1b115c5ba178c77104123745b1417527ad9641a4c5e2047450f0", size = 212168, upload-time = "2025-05-19T14:15:55.279Z" },
    { url = "https://files.pythonhosted.org/packages/4d/c5/62bfc0b2f9ce88326dbe7179f9824a939c6c7775b23b95de777267b9725c/multidict-6.4.4-cp313-cp313t-musllinux_1_2_i686.whl", hash = "sha256:a887b77f51d3d41e6e1a63cf3bc7ddf24de5939d9ff69441387dfefa58ac2e26", size = 217970, upload-time = "2025-05-19T14:15:56.806Z" },
    { url = "https://files.pythonhosted.org/packages/79/74/977cea1aadc43ff1c75d23bd5bc4768a8fac98c14e5878d6ee8d6bab743c/multidict-6.4.4-cp313-cp313t-musllinux_1_2_ppc64le.whl", hash = "sha256:632a3bf8f1787f7ef7d3c2f68a7bde5be2f702906f8b5842ad6da9d974d0aab3", size = 226980, upload-time = "2025-05-19T14:15:58.313Z" },
    { url = "https://files.pythonhosted.org/packages/48/fc/cc4a1a2049df2eb84006607dc428ff237af38e0fcecfdb8a29ca47b1566c/multidict-6.4.4-cp313-cp313t-musllinux_1_2_s390x.whl", hash = "sha256:a145c550900deb7540973c5cdb183b0d24bed6b80bf7bddf33ed8f569082535e", size = 220641, upload-time = "2025-05-19T14:15:59.866Z" },
    { url = "https://files.pythonhosted.org/packages/3b/6a/a7444d113ab918701988d4abdde373dbdfd2def7bd647207e2bf645c7eac/multidict-6.4.4-cp313-cp313t-musllinux_1_2_x86_64.whl", hash = "sha256:cc5d83c6619ca5c9672cb78b39ed8542f1975a803dee2cda114ff73cbb076edd", size = 221728, upload-time = "2025-05-19T14:16:01.535Z" },
    { url = "https://files.pythonhosted.org/packages/2b/b0/fdf4c73ad1c55e0f4dbbf2aa59dd37037334091f9a4961646d2b7ac91a86/multidict-6.4.4-cp313-cp313t-win32.whl", hash = "sha256:3312f63261b9df49be9d57aaa6abf53a6ad96d93b24f9cc16cf979956355ce6e", size = 41913, upload-time = "2025-05-19T14:16:03.199Z" },
    { url = "https://files.pythonhosted.org/packages/8e/92/27989ecca97e542c0d01d05a98a5ae12198a243a9ee12563a0313291511f/multidict-6.4.4-cp313-cp313t-win_amd64.whl", hash = "sha256:ba852168d814b2c73333073e1c7116d9395bea69575a01b0b3c89d2d5a87c8fb", size = 46112, upload-time = "2025-05-19T14:16:04.909Z" },
    { url = "https://files.pythonhosted.org/packages/84/5d/e17845bb0fa76334477d5de38654d27946d5b5d3695443987a094a71b440/multidict-6.4.4-py3-none-any.whl", hash = "sha256:bd4557071b561a8b3b6075c3ce93cf9bfb6182cb241805c3d66ced3b75eff4ac", size = 10481, upload-time = "2025-05-19T14:16:36.024Z" },
]

[[package]]
name = "mypy"
version = "1.16.0"
source = { registry = "https://pypi.org/simple" }
dependencies = [
    { name = "mypy-extensions" },
    { name = "pathspec" },
    { name = "typing-extensions" },
]
sdist = { url = "https://files.pythonhosted.org/packages/d4/38/13c2f1abae94d5ea0354e146b95a1be9b2137a0d506728e0da037c4276f6/mypy-1.16.0.tar.gz", hash = "sha256:84b94283f817e2aa6350a14b4a8fb2a35a53c286f97c9d30f53b63620e7af8ab", size = 3323139, upload-time = "2025-05-29T13:46:12.532Z" }
wheels = [
    { url = "https://files.pythonhosted.org/packages/70/cf/158e5055e60ca2be23aec54a3010f89dcffd788732634b344fc9cb1e85a0/mypy-1.16.0-cp312-cp312-macosx_10_13_x86_64.whl", hash = "sha256:c5436d11e89a3ad16ce8afe752f0f373ae9620841c50883dc96f8b8805620b13", size = 11062927, upload-time = "2025-05-29T13:35:52.328Z" },
    { url = "https://files.pythonhosted.org/packages/94/34/cfff7a56be1609f5d10ef386342ce3494158e4d506516890142007e6472c/mypy-1.16.0-cp312-cp312-macosx_11_0_arm64.whl", hash = "sha256:f2622af30bf01d8fc36466231bdd203d120d7a599a6d88fb22bdcb9dbff84090", size = 10083082, upload-time = "2025-05-29T13:35:33.378Z" },
    { url = "https://files.pythonhosted.org/packages/b3/7f/7242062ec6288c33d8ad89574df87c3903d394870e5e6ba1699317a65075/mypy-1.16.0-cp312-cp312-manylinux_2_17_aarch64.manylinux2014_aarch64.manylinux_2_28_aarch64.whl", hash = "sha256:d045d33c284e10a038f5e29faca055b90eee87da3fc63b8889085744ebabb5a1", size = 11828306, upload-time = "2025-05-29T13:21:02.164Z" },
    { url = "https://files.pythonhosted.org/packages/6f/5f/b392f7b4f659f5b619ce5994c5c43caab3d80df2296ae54fa888b3d17f5a/mypy-1.16.0-cp312-cp312-manylinux_2_17_x86_64.manylinux2014_x86_64.manylinux_2_28_x86_64.whl", hash = "sha256:b4968f14f44c62e2ec4a038c8797a87315be8df7740dc3ee8d3bfe1c6bf5dba8", size = 12702764, upload-time = "2025-05-29T13:20:42.826Z" },
    { url = "https://files.pythonhosted.org/packages/9b/c0/7646ef3a00fa39ac9bc0938626d9ff29d19d733011be929cfea59d82d136/mypy-1.16.0-cp312-cp312-musllinux_1_2_x86_64.whl", hash = "sha256:eb14a4a871bb8efb1e4a50360d4e3c8d6c601e7a31028a2c79f9bb659b63d730", size = 12896233, upload-time = "2025-05-29T13:18:37.446Z" },
    { url = "https://files.pythonhosted.org/packages/6d/38/52f4b808b3fef7f0ef840ee8ff6ce5b5d77381e65425758d515cdd4f5bb5/mypy-1.16.0-cp312-cp312-win_amd64.whl", hash = "sha256:bd4e1ebe126152a7bbaa4daedd781c90c8f9643c79b9748caa270ad542f12bec", size = 9565547, upload-time = "2025-05-29T13:20:02.836Z" },
    { url = "https://files.pythonhosted.org/packages/97/9c/ca03bdbefbaa03b264b9318a98950a9c683e06472226b55472f96ebbc53d/mypy-1.16.0-cp313-cp313-macosx_10_13_x86_64.whl", hash = "sha256:a9e056237c89f1587a3be1a3a70a06a698d25e2479b9a2f57325ddaaffc3567b", size = 11059753, upload-time = "2025-05-29T13:18:18.167Z" },
    { url = "https://files.pythonhosted.org/packages/36/92/79a969b8302cfe316027c88f7dc6fee70129490a370b3f6eb11d777749d0/mypy-1.16.0-cp313-cp313-macosx_11_0_arm64.whl", hash = "sha256:0b07e107affb9ee6ce1f342c07f51552d126c32cd62955f59a7db94a51ad12c0", size = 10073338, upload-time = "2025-05-29T13:19:48.079Z" },
    { url = "https://files.pythonhosted.org/packages/14/9b/a943f09319167da0552d5cd722104096a9c99270719b1afeea60d11610aa/mypy-1.16.0-cp313-cp313-manylinux_2_17_aarch64.manylinux2014_aarch64.manylinux_2_28_aarch64.whl", hash = "sha256:c6fb60cbd85dc65d4d63d37cb5c86f4e3a301ec605f606ae3a9173e5cf34997b", size = 11827764, upload-time = "2025-05-29T13:46:04.47Z" },
    { url = "https://files.pythonhosted.org/packages/ec/64/ff75e71c65a0cb6ee737287c7913ea155845a556c64144c65b811afdb9c7/mypy-1.16.0-cp313-cp313-manylinux_2_17_x86_64.manylinux2014_x86_64.manylinux_2_28_x86_64.whl", hash = "sha256:a7e32297a437cc915599e0578fa6bc68ae6a8dc059c9e009c628e1c47f91495d", size = 12701356, upload-time = "2025-05-29T13:35:13.553Z" },
    { url = "https://files.pythonhosted.org/packages/0a/ad/0e93c18987a1182c350f7a5fab70550852f9fabe30ecb63bfbe51b602074/mypy-1.16.0-cp313-cp313-musllinux_1_2_x86_64.whl", hash = "sha256:afe420c9380ccec31e744e8baff0d406c846683681025db3531b32db56962d52", size = 12900745, upload-time = "2025-05-29T13:17:24.409Z" },
    { url = "https://files.pythonhosted.org/packages/28/5d/036c278d7a013e97e33f08c047fe5583ab4f1fc47c9a49f985f1cdd2a2d7/mypy-1.16.0-cp313-cp313-win_amd64.whl", hash = "sha256:55f9076c6ce55dd3f8cd0c6fff26a008ca8e5131b89d5ba6d86bd3f47e736eeb", size = 9572200, upload-time = "2025-05-29T13:33:44.92Z" },
    { url = "https://files.pythonhosted.org/packages/99/a3/6ed10530dec8e0fdc890d81361260c9ef1f5e5c217ad8c9b21ecb2b8366b/mypy-1.16.0-py3-none-any.whl", hash = "sha256:29e1499864a3888bca5c1542f2d7232c6e586295183320caa95758fc84034031", size = 2265773, upload-time = "2025-05-29T13:35:18.762Z" },
]

[[package]]
name = "mypy-extensions"
version = "1.1.0"
source = { registry = "https://pypi.org/simple" }
sdist = { url = "https://files.pythonhosted.org/packages/a2/6e/371856a3fb9d31ca8dac321cda606860fa4548858c0cc45d9d1d4ca2628b/mypy_extensions-1.1.0.tar.gz", hash = "sha256:52e68efc3284861e772bbcd66823fde5ae21fd2fdb51c62a211403730b916558", size = 6343, upload-time = "2025-04-22T14:54:24.164Z" }
wheels = [
    { url = "https://files.pythonhosted.org/packages/79/7b/2c79738432f5c924bef5071f933bcc9efd0473bac3b4aa584a6f7c1c8df8/mypy_extensions-1.1.0-py3-none-any.whl", hash = "sha256:1be4cccdb0f2482337c4743e60421de3a356cd97508abadd57d47403e94f5505", size = 4963, upload-time = "2025-04-22T14:54:22.983Z" },
]

[[package]]
name = "nodeenv"
version = "1.9.1"
source = { registry = "https://pypi.org/simple" }
sdist = { url = "https://files.pythonhosted.org/packages/43/16/fc88b08840de0e0a72a2f9d8c6bae36be573e475a6326ae854bcc549fc45/nodeenv-1.9.1.tar.gz", hash = "sha256:6ec12890a2dab7946721edbfbcd91f3319c6ccc9aec47be7c7e6b7011ee6645f", size = 47437, upload-time = "2024-06-04T18:44:11.171Z" }
wheels = [
    { url = "https://files.pythonhosted.org/packages/d2/1d/1b658dbd2b9fa9c4c9f32accbfc0205d532c8c6194dc0f2a4c0428e7128a/nodeenv-1.9.1-py2.py3-none-any.whl", hash = "sha256:ba11c9782d29c27c70ffbdda2d7415098754709be8a7056d79a737cd901155c9", size = 22314, upload-time = "2024-06-04T18:44:08.352Z" },
]

[[package]]
name = "opentelemetry-api"
version = "1.35.0"
source = { registry = "https://pypi.org/simple" }
dependencies = [
    { name = "importlib-metadata" },
    { name = "typing-extensions" },
]
sdist = { url = "https://files.pythonhosted.org/packages/99/c9/4509bfca6bb43220ce7f863c9f791e0d5001c2ec2b5867d48586008b3d96/opentelemetry_api-1.35.0.tar.gz", hash = "sha256:a111b959bcfa5b4d7dffc2fbd6a241aa72dd78dd8e79b5b1662bda896c5d2ffe", size = 64778, upload-time = "2025-07-11T12:23:28.804Z" }
wheels = [
    { url = "https://files.pythonhosted.org/packages/1d/5a/3f8d078dbf55d18442f6a2ecedf6786d81d7245844b2b20ce2b8ad6f0307/opentelemetry_api-1.35.0-py3-none-any.whl", hash = "sha256:c4ea7e258a244858daf18474625e9cc0149b8ee354f37843415771a40c25ee06", size = 65566, upload-time = "2025-07-11T12:23:07.944Z" },
]

[[package]]
name = "opentelemetry-distro"
version = "0.56b0"
source = { registry = "https://pypi.org/simple" }
dependencies = [
    { name = "opentelemetry-api" },
    { name = "opentelemetry-instrumentation" },
    { name = "opentelemetry-sdk" },
]
sdist = { url = "https://files.pythonhosted.org/packages/78/59/cee0f566bb271818ae78460a334d52494487f615bb600f685a8211d35a60/opentelemetry_distro-0.56b0.tar.gz", hash = "sha256:87b82e2c53a4d617b9faaa7960395f73ed158bfebec790923abac0796974fe2d", size = 2582, upload-time = "2025-07-11T12:26:17.761Z" }
wheels = [
    { url = "https://files.pythonhosted.org/packages/c6/e6/9acc96f6b2ab14146e9bb7f79cfae702da58592be1dc9b7053d5b5b85d37/opentelemetry_distro-0.56b0-py3-none-any.whl", hash = "sha256:9a9f8da1b0f2397d9b26de95e62c65eed2a162fe9435c57050f22132cd917752", size = 3345, upload-time = "2025-07-11T12:25:18.152Z" },
]

[[package]]
name = "opentelemetry-exporter-otlp"
version = "1.35.0"
source = { registry = "https://pypi.org/simple" }
dependencies = [
    { name = "opentelemetry-exporter-otlp-proto-grpc" },
    { name = "opentelemetry-exporter-otlp-proto-http" },
]
sdist = { url = "https://files.pythonhosted.org/packages/2e/2e/63718faa67b17f449a7fb7efdc7125a408cbe5d8c0bb35f423f2776d60b5/opentelemetry_exporter_otlp-1.35.0.tar.gz", hash = "sha256:f94feff09b3524df867c7876b79c96cef20068106cb5efe55340e8d08192c8a4", size = 6142, upload-time = "2025-07-11T12:23:30.128Z" }
wheels = [
    { url = "https://files.pythonhosted.org/packages/cf/db/2da28358d3101ca936c1643becbb4ebd69e9e48acf27f153d735a4813c6b/opentelemetry_exporter_otlp-1.35.0-py3-none-any.whl", hash = "sha256:8e6bb9025f6238db7d69bba7ee37c77e4858d0a1ff22a9e126f7c9e017e83afe", size = 7016, upload-time = "2025-07-11T12:23:10.679Z" },
]

[[package]]
name = "opentelemetry-exporter-otlp-proto-common"
version = "1.35.0"
source = { registry = "https://pypi.org/simple" }
dependencies = [
    { name = "opentelemetry-proto" },
]
sdist = { url = "https://files.pythonhosted.org/packages/56/d1/887f860529cba7fc3aba2f6a3597fefec010a17bd1b126810724707d9b51/opentelemetry_exporter_otlp_proto_common-1.35.0.tar.gz", hash = "sha256:6f6d8c39f629b9fa5c79ce19a2829dbd93034f8ac51243cdf40ed2196f00d7eb", size = 20299, upload-time = "2025-07-11T12:23:31.046Z" }
wheels = [
    { url = "https://files.pythonhosted.org/packages/5a/2c/e31dd3c719bff87fa77391eb7f38b1430d22868c52312cba8aad60f280e5/opentelemetry_exporter_otlp_proto_common-1.35.0-py3-none-any.whl", hash = "sha256:863465de697ae81279ede660f3918680b4480ef5f69dcdac04f30722ed7b74cc", size = 18349, upload-time = "2025-07-11T12:23:11.713Z" },
]

[[package]]
name = "opentelemetry-exporter-otlp-proto-grpc"
version = "1.35.0"
source = { registry = "https://pypi.org/simple" }
dependencies = [
    { name = "googleapis-common-protos" },
    { name = "grpcio" },
    { name = "opentelemetry-api" },
    { name = "opentelemetry-exporter-otlp-proto-common" },
    { name = "opentelemetry-proto" },
    { name = "opentelemetry-sdk" },
    { name = "typing-extensions" },
]
sdist = { url = "https://files.pythonhosted.org/packages/20/de/222e4f2f8cd39250991f84d76b661534aef457cafc6a3eb3fcd513627698/opentelemetry_exporter_otlp_proto_grpc-1.35.0.tar.gz", hash = "sha256:ac4c2c3aa5674642db0df0091ab43ec08bbd91a9be469c8d9b18923eb742b9cc", size = 23794, upload-time = "2025-07-11T12:23:31.662Z" }
wheels = [
    { url = "https://files.pythonhosted.org/packages/f4/a6/3f60a77279e6a3dc21fc076dcb51be159a633b0bba5cba9fb804062a9332/opentelemetry_exporter_otlp_proto_grpc-1.35.0-py3-none-any.whl", hash = "sha256:ee31203eb3e50c7967b8fa71db366cc355099aca4e3726e489b248cdb2fd5a62", size = 18846, upload-time = "2025-07-11T12:23:12.957Z" },
]

[[package]]
name = "opentelemetry-exporter-otlp-proto-http"
version = "1.35.0"
source = { registry = "https://pypi.org/simple" }
dependencies = [
    { name = "googleapis-common-protos" },
    { name = "opentelemetry-api" },
    { name = "opentelemetry-exporter-otlp-proto-common" },
    { name = "opentelemetry-proto" },
    { name = "opentelemetry-sdk" },
    { name = "requests" },
    { name = "typing-extensions" },
]
sdist = { url = "https://files.pythonhosted.org/packages/88/7f/7bdc06e84266a5b4b0fefd9790b3859804bf7682ce2daabcba2e22fdb3b2/opentelemetry_exporter_otlp_proto_http-1.35.0.tar.gz", hash = "sha256:cf940147f91b450ef5f66e9980d40eb187582eed399fa851f4a7a45bb880de79", size = 15908, upload-time = "2025-07-11T12:23:32.335Z" }
wheels = [
    { url = "https://files.pythonhosted.org/packages/d4/71/f118cd90dc26797077931dd598bde5e0cc652519db166593f962f8fcd022/opentelemetry_exporter_otlp_proto_http-1.35.0-py3-none-any.whl", hash = "sha256:9a001e3df3c7f160fb31056a28ed7faa2de7df68877ae909516102ae36a54e1d", size = 18589, upload-time = "2025-07-11T12:23:13.906Z" },
]

[[package]]
name = "opentelemetry-instrumentation"
version = "0.56b0"
source = { registry = "https://pypi.org/simple" }
dependencies = [
    { name = "opentelemetry-api" },
    { name = "opentelemetry-semantic-conventions" },
    { name = "packaging" },
    { name = "wrapt" },
]
sdist = { url = "https://files.pythonhosted.org/packages/bb/14/964e90f524655aed5c699190dad8dd9a05ed0f5fa334b4b33532237c2b51/opentelemetry_instrumentation-0.56b0.tar.gz", hash = "sha256:d2dbb3021188ca0ec8c5606349ee9a2919239627e8341d4d37f1d21ec3291d11", size = 28551, upload-time = "2025-07-11T12:26:19.305Z" }
wheels = [
    { url = "https://files.pythonhosted.org/packages/26/aa/2328f27200b8e51640d4d7ff5343ba6a81ab7d2650a9f574db016aae4adf/opentelemetry_instrumentation-0.56b0-py3-none-any.whl", hash = "sha256:948967f7c8f5bdc6e43512ba74c9ae14acb48eb72a35b61afe8db9909f743be3", size = 31105, upload-time = "2025-07-11T12:25:22.788Z" },
]

[[package]]
name = "opentelemetry-instrumentation-aio-pika"
version = "0.56b0"
source = { registry = "https://pypi.org/simple" }
dependencies = [
    { name = "opentelemetry-api" },
    { name = "opentelemetry-instrumentation" },
    { name = "wrapt" },
]
sdist = { url = "https://files.pythonhosted.org/packages/14/12/972553c34eca137edcb934b402aa45591a0896e415c51b7ab23b3b7090c3/opentelemetry_instrumentation_aio_pika-0.56b0.tar.gz", hash = "sha256:1a8caa53f769024636f5a695c8507cab148a281139f65ae763ddd3cd8bdbcb7b", size = 10077, upload-time = "2025-07-11T12:26:19.919Z" }
wheels = [
    { url = "https://files.pythonhosted.org/packages/4a/0f/3202bb6334c23feaf845a77c4c4d3b535fe527f548957c3b070670f0ade1/opentelemetry_instrumentation_aio_pika-0.56b0-py3-none-any.whl", hash = "sha256:37b442d3af8e1c19f1c869b40e108e5cce77ded92ab84634e69f4e8e1a1b87c0", size = 13458, upload-time = "2025-07-11T12:25:24.074Z" },
]

[[package]]
name = "opentelemetry-instrumentation-asgi"
version = "0.56b0"
source = { registry = "https://pypi.org/simple" }
dependencies = [
    { name = "asgiref" },
    { name = "opentelemetry-api" },
    { name = "opentelemetry-instrumentation" },
    { name = "opentelemetry-semantic-conventions" },
    { name = "opentelemetry-util-http" },
]
sdist = { url = "https://files.pythonhosted.org/packages/2a/fa/1a1f6a98e8d5a4e9f4f5b7da1543fee4edcaa78eacf24850875823773a08/opentelemetry_instrumentation_asgi-0.56b0.tar.gz", hash = "sha256:e9142c7a5ad81c019070640ab8a1c217d2ca7cb7621e413cde78d0caece8cda8", size = 24654, upload-time = "2025-07-11T12:26:22.592Z" }
wheels = [
    { url = "https://files.pythonhosted.org/packages/c7/dd/655355453ee918455b5e7132f80366f594e0e7433dbcd03d2b0d6033088f/opentelemetry_instrumentation_asgi-0.56b0-py3-none-any.whl", hash = "sha256:7144793c1c601e47db6174d748ab437f7fa92f93a87d13882ad60a1f8147d2cf", size = 16602, upload-time = "2025-07-11T12:25:28.7Z" },
]

[[package]]
name = "opentelemetry-instrumentation-asyncio"
version = "0.56b0"
source = { registry = "https://pypi.org/simple" }
dependencies = [
    { name = "opentelemetry-api" },
    { name = "opentelemetry-instrumentation" },
    { name = "opentelemetry-semantic-conventions" },
    { name = "wrapt" },
]
sdist = { url = "https://files.pythonhosted.org/packages/40/88/2f10299abdfc448e9ad046e5e9348eafe376f98ef52b37f03e9a15cd7af1/opentelemetry_instrumentation_asyncio-0.56b0.tar.gz", hash = "sha256:28f2b4769e70f814bde4c9ad2e369c7a7ab1da97a522534452d1b6529a318070", size = 14055, upload-time = "2025-07-11T12:26:23.631Z" }
wheels = [
    { url = "https://files.pythonhosted.org/packages/d7/e1/95f447a659da2792c85eff36f4c75e8fe2d53f9b492d717152ab09d40902/opentelemetry_instrumentation_asyncio-0.56b0-py3-none-any.whl", hash = "sha256:8b41522cfcb54e4c08f6d0b9f3db405bbe819ea9f8a4599f2e3c145781f57fb2", size = 14747, upload-time = "2025-07-11T12:25:30.657Z" },
]

[[package]]
name = "opentelemetry-instrumentation-fastapi"
version = "0.56b0"
source = { registry = "https://pypi.org/simple" }
dependencies = [
    { name = "opentelemetry-api" },
    { name = "opentelemetry-instrumentation" },
    { name = "opentelemetry-instrumentation-asgi" },
    { name = "opentelemetry-semantic-conventions" },
    { name = "opentelemetry-util-http" },
]
sdist = { url = "https://files.pythonhosted.org/packages/57/d9/39d3ea22bb1713cda5f47cb84a7f3ae78ac0d915fcda2d3db1b0b30fa53c/opentelemetry_instrumentation_fastapi-0.56b0.tar.gz", hash = "sha256:83a3949ff6f48177758692265b24bab16830945841aec519a2c012351589c7ce", size = 20275, upload-time = "2025-07-11T12:26:35.452Z" }
wheels = [
    { url = "https://files.pythonhosted.org/packages/ce/ab/c0fa41efd8cc1be619c01d04a4ab2dcc8f940c7be0c7cfc98a99de90c085/opentelemetry_instrumentation_fastapi-0.56b0-py3-none-any.whl", hash = "sha256:8d53a17fd329ca3ff7ba98595422007f432d3193f1a8e17cc8bfcd9845213b6d", size = 12711, upload-time = "2025-07-11T12:25:43.176Z" },
]

[[package]]
name = "opentelemetry-instrumentation-httpx"
version = "0.56b0"
source = { registry = "https://pypi.org/simple" }
dependencies = [
    { name = "opentelemetry-api" },
    { name = "opentelemetry-instrumentation" },
    { name = "opentelemetry-semantic-conventions" },
    { name = "opentelemetry-util-http" },
    { name = "wrapt" },
]
sdist = { url = "https://files.pythonhosted.org/packages/8b/93/784623262776d90aa07e5cc08f58e1d476ed4b208127c1718db4b57b78c8/opentelemetry_instrumentation_httpx-0.56b0.tar.gz", hash = "sha256:d93c7a0e0ce5cc2170f7cc0d26f19167bc8314b7d2a5204afdf84000d5ca8647", size = 19510, upload-time = "2025-07-11T12:26:37.492Z" }
wheels = [
    { url = "https://files.pythonhosted.org/packages/b4/0e/fe2f38e0170a22a44b26e9a8f555ac23b2fcf09f89264d718800ec1d5954/opentelemetry_instrumentation_httpx-0.56b0-py3-none-any.whl", hash = "sha256:34d9558413d695ea69fe002efa07c00aa859a8aa4930815726e5813d5f002e1d", size = 15113, upload-time = "2025-07-11T12:25:45.671Z" },
]

[[package]]
name = "opentelemetry-instrumentation-logging"
version = "0.56b0"
source = { registry = "https://pypi.org/simple" }
dependencies = [
    { name = "opentelemetry-api" },
    { name = "opentelemetry-instrumentation" },
]
sdist = { url = "https://files.pythonhosted.org/packages/fe/f2/f1797f06a1716a62e9dadbcc48f52ce52b998c18d194a0d31ec54733843c/opentelemetry_instrumentation_logging-0.56b0.tar.gz", hash = "sha256:beb75e60dd4f9db28730e357534ca4a1197d4472361d3a577310ed1dfe2824d1", size = 9969, upload-time = "2025-07-11T12:26:39.43Z" }
wheels = [
    { url = "https://files.pythonhosted.org/packages/a9/f2/1044fcb4f97fe6803beb52af18ae81d74cf08a831bf20b49bd35ee6ec69d/opentelemetry_instrumentation_logging-0.56b0-py3-none-any.whl", hash = "sha256:77177205fde08b98a4ed598ef7339ef9afb43479fe297a7d08ed88f3388261a2", size = 12576, upload-time = "2025-07-11T12:25:48.54Z" },
]

[[package]]
name = "opentelemetry-instrumentation-sqlalchemy"
version = "0.56b0"
source = { registry = "https://pypi.org/simple" }
dependencies = [
    { name = "opentelemetry-api" },
    { name = "opentelemetry-instrumentation" },
    { name = "opentelemetry-semantic-conventions" },
    { name = "packaging" },
    { name = "wrapt" },
]
sdist = { url = "https://files.pythonhosted.org/packages/14/3f/e78a5a2f0a759933aff42b3827c1fd775abd7c55f9b24ddd15a2affdd024/opentelemetry_instrumentation_sqlalchemy-0.56b0.tar.gz", hash = "sha256:1ac5edcc77cf0bd68d9f1119b8408f22e774797bf82958d0262755d0980e77ec", size = 14959, upload-time = "2025-07-11T12:26:47.801Z" }
wheels = [
    { url = "https://files.pythonhosted.org/packages/6a/bc/f7660025a1b313a417a72a452253a5bc823c5d7c24fc9d467a1434a9255c/opentelemetry_instrumentation_sqlalchemy-0.56b0-py3-none-any.whl", hash = "sha256:1a5d80bc3324c1f34cbe71e3d7ecc14f55497c5b730afafd57ea8109144c89f4", size = 14204, upload-time = "2025-07-11T12:26:02.596Z" },
]

[[package]]
name = "opentelemetry-proto"
version = "1.35.0"
source = { registry = "https://pypi.org/simple" }
dependencies = [
    { name = "protobuf" },
]
sdist = { url = "https://files.pythonhosted.org/packages/dc/a2/7366e32d9a2bccbb8614942dbea2cf93c209610385ea966cb050334f8df7/opentelemetry_proto-1.35.0.tar.gz", hash = "sha256:532497341bd3e1c074def7c5b00172601b28bb83b48afc41a4b779f26eb4ee05", size = 46151, upload-time = "2025-07-11T12:23:38.797Z" }
wheels = [
    { url = "https://files.pythonhosted.org/packages/00/a7/3f05de580da7e8a8b8dff041d3d07a20bf3bb62d3bcc027f8fd669a73ff4/opentelemetry_proto-1.35.0-py3-none-any.whl", hash = "sha256:98fffa803164499f562718384e703be8d7dfbe680192279a0429cb150a2f8809", size = 72536, upload-time = "2025-07-11T12:23:23.247Z" },
]

[[package]]
name = "opentelemetry-sdk"
version = "1.35.0"
source = { registry = "https://pypi.org/simple" }
dependencies = [
    { name = "opentelemetry-api" },
    { name = "opentelemetry-semantic-conventions" },
    { name = "typing-extensions" },
]
sdist = { url = "https://files.pythonhosted.org/packages/9a/cf/1eb2ed2ce55e0a9aa95b3007f26f55c7943aeef0a783bb006bdd92b3299e/opentelemetry_sdk-1.35.0.tar.gz", hash = "sha256:2a400b415ab68aaa6f04e8a6a9f6552908fb3090ae2ff78d6ae0c597ac581954", size = 160871, upload-time = "2025-07-11T12:23:39.566Z" }
wheels = [
    { url = "https://files.pythonhosted.org/packages/01/4f/8e32b757ef3b660511b638ab52d1ed9259b666bdeeceba51a082ce3aea95/opentelemetry_sdk-1.35.0-py3-none-any.whl", hash = "sha256:223d9e5f5678518f4842311bb73966e0b6db5d1e0b74e35074c052cd2487f800", size = 119379, upload-time = "2025-07-11T12:23:24.521Z" },
]

[[package]]
name = "opentelemetry-semantic-conventions"
version = "0.56b0"
source = { registry = "https://pypi.org/simple" }
dependencies = [
    { name = "opentelemetry-api" },
    { name = "typing-extensions" },
]
sdist = { url = "https://files.pythonhosted.org/packages/32/8e/214fa817f63b9f068519463d8ab46afd5d03b98930c39394a37ae3e741d0/opentelemetry_semantic_conventions-0.56b0.tar.gz", hash = "sha256:c114c2eacc8ff6d3908cb328c811eaf64e6d68623840be9224dc829c4fd6c2ea", size = 124221, upload-time = "2025-07-11T12:23:40.71Z" }
wheels = [
    { url = "https://files.pythonhosted.org/packages/c7/3f/e80c1b017066a9d999efffe88d1cce66116dcf5cb7f80c41040a83b6e03b/opentelemetry_semantic_conventions-0.56b0-py3-none-any.whl", hash = "sha256:df44492868fd6b482511cc43a942e7194be64e94945f572db24df2e279a001a2", size = 201625, upload-time = "2025-07-11T12:23:25.63Z" },
]

[[package]]
name = "opentelemetry-util-http"
version = "0.56b0"
source = { registry = "https://pypi.org/simple" }
sdist = { url = "https://files.pythonhosted.org/packages/ce/c5/80c603e44071d172d4e9c909b13e3d9924b90b08a581eff78a8daf77686e/opentelemetry_util_http-0.56b0.tar.gz", hash = "sha256:9a0c8573a68e3242a2d3e5840476088e63714e6d3e25f67127945ab0c7143074", size = 9404, upload-time = "2025-07-11T12:26:55.365Z" }
wheels = [
    { url = "https://files.pythonhosted.org/packages/05/ca/20763fba2af06e73f0e666e46a32b5cdb9d2d75dcb5fd221f50c818cae43/opentelemetry_util_http-0.56b0-py3-none-any.whl", hash = "sha256:e26dd8c7f71da6806f1e65ac7cde189d389b8f152506146968f59b7a607dc8cf", size = 7645, upload-time = "2025-07-11T12:26:16.106Z" },
]

[[package]]
name = "packaging"
version = "25.0"
source = { registry = "https://pypi.org/simple" }
sdist = { url = "https://files.pythonhosted.org/packages/a1/d4/1fc4078c65507b51b96ca8f8c3ba19e6a61c8253c72794544580a7b6c24d/packaging-25.0.tar.gz", hash = "sha256:d443872c98d677bf60f6a1f2f8c1cb748e8fe762d2bf9d3148b5599295b0fc4f", size = 165727, upload-time = "2025-04-19T11:48:59.673Z" }
wheels = [
    { url = "https://files.pythonhosted.org/packages/20/12/38679034af332785aac8774540895e234f4d07f7545804097de4b666afd8/packaging-25.0-py3-none-any.whl", hash = "sha256:29572ef2b1f17581046b3a2227d5c611fb25ec70ca1ba8554b24b0e69331a484", size = 66469, upload-time = "2025-04-19T11:48:57.875Z" },
]

[[package]]
name = "pamqp"
version = "3.3.0"
source = { registry = "https://pypi.org/simple" }
sdist = { url = "https://files.pythonhosted.org/packages/fb/62/35bbd3d3021e008606cd0a9532db7850c65741bbf69ac8a3a0d8cfeb7934/pamqp-3.3.0.tar.gz", hash = "sha256:40b8795bd4efcf2b0f8821c1de83d12ca16d5760f4507836267fd7a02b06763b", size = 30993, upload-time = "2024-01-12T20:37:25.085Z" }
wheels = [
    { url = "https://files.pythonhosted.org/packages/ac/8d/c1e93296e109a320e508e38118cf7d1fc2a4d1c2ec64de78565b3c445eb5/pamqp-3.3.0-py2.py3-none-any.whl", hash = "sha256:c901a684794157ae39b52cbf700db8c9aae7a470f13528b9d7b4e5f7202f8eb0", size = 33848, upload-time = "2024-01-12T20:37:21.359Z" },
]

[[package]]
name = "pathspec"
version = "0.12.1"
source = { registry = "https://pypi.org/simple" }
sdist = { url = "https://files.pythonhosted.org/packages/ca/bc/f35b8446f4531a7cb215605d100cd88b7ac6f44ab3fc94870c120ab3adbf/pathspec-0.12.1.tar.gz", hash = "sha256:a482d51503a1ab33b1c67a6c3813a26953dbdc71c31dacaef9a838c4e29f5712", size = 51043, upload-time = "2023-12-10T22:30:45Z" }
wheels = [
    { url = "https://files.pythonhosted.org/packages/cc/20/ff623b09d963f88bfde16306a54e12ee5ea43e9b597108672ff3a408aad6/pathspec-0.12.1-py3-none-any.whl", hash = "sha256:a0d503e138a4c123b27490a4f7beda6a01c6f288df0e4a8b79c7eb0dc7b4cc08", size = 31191, upload-time = "2023-12-10T22:30:43.14Z" },
]

[[package]]
name = "pika"
version = "1.3.2"
source = { registry = "https://pypi.org/simple" }
sdist = { url = "https://files.pythonhosted.org/packages/db/db/d4102f356af18f316c67f2cead8ece307f731dd63140e2c71f170ddacf9b/pika-1.3.2.tar.gz", hash = "sha256:b2a327ddddf8570b4965b3576ac77091b850262d34ce8c1d8cb4e4146aa4145f", size = 145029, upload-time = "2023-05-05T14:25:43.368Z" }
wheels = [
    { url = "https://files.pythonhosted.org/packages/f9/f3/f412836ec714d36f0f4ab581b84c491e3f42c6b5b97a6c6ed1817f3c16d0/pika-1.3.2-py3-none-any.whl", hash = "sha256:0779a7c1fafd805672796085560d290213a465e4f6f76a6fb19e378d8041a14f", size = 155415, upload-time = "2023-05-05T14:25:41.484Z" },
]

[[package]]
name = "platformdirs"
version = "4.3.8"
source = { registry = "https://pypi.org/simple" }
sdist = { url = "https://files.pythonhosted.org/packages/fe/8b/3c73abc9c759ecd3f1f7ceff6685840859e8070c4d947c93fae71f6a0bf2/platformdirs-4.3.8.tar.gz", hash = "sha256:3d512d96e16bcb959a814c9f348431070822a6496326a4be0911c40b5a74c2bc", size = 21362, upload-time = "2025-05-07T22:47:42.121Z" }
wheels = [
    { url = "https://files.pythonhosted.org/packages/fe/39/979e8e21520d4e47a0bbe349e2713c0aac6f3d853d0e5b34d76206c439aa/platformdirs-4.3.8-py3-none-any.whl", hash = "sha256:ff7059bb7eb1179e2685604f4aaf157cfd9535242bd23742eadc3c13542139b4", size = 18567, upload-time = "2025-05-07T22:47:40.376Z" },
]

[[package]]
name = "pluggy"
version = "1.6.0"
source = { registry = "https://pypi.org/simple" }
sdist = { url = "https://files.pythonhosted.org/packages/f9/e2/3e91f31a7d2b083fe6ef3fa267035b518369d9511ffab804f839851d2779/pluggy-1.6.0.tar.gz", hash = "sha256:7dcc130b76258d33b90f61b658791dede3486c3e6bfb003ee5c9bfb396dd22f3", size = 69412, upload-time = "2025-05-15T12:30:07.975Z" }
wheels = [
    { url = "https://files.pythonhosted.org/packages/54/20/4d324d65cc6d9205fabedc306948156824eb9f0ee1633355a8f7ec5c66bf/pluggy-1.6.0-py3-none-any.whl", hash = "sha256:e920276dd6813095e9377c0bc5566d94c932c33b27a3e3945d8389c374dd4746", size = 20538, upload-time = "2025-05-15T12:30:06.134Z" },
]

[[package]]
name = "pre-commit"
version = "4.2.0"
source = { registry = "https://pypi.org/simple" }
dependencies = [
    { name = "cfgv" },
    { name = "identify" },
    { name = "nodeenv" },
    { name = "pyyaml" },
    { name = "virtualenv" },
]
sdist = { url = "https://files.pythonhosted.org/packages/08/39/679ca9b26c7bb2999ff122d50faa301e49af82ca9c066ec061cfbc0c6784/pre_commit-4.2.0.tar.gz", hash = "sha256:601283b9757afd87d40c4c4a9b2b5de9637a8ea02eaff7adc2d0fb4e04841146", size = 193424, upload-time = "2025-03-18T21:35:20.987Z" }
wheels = [
    { url = "https://files.pythonhosted.org/packages/88/74/a88bf1b1efeae488a0c0b7bdf71429c313722d1fc0f377537fbe554e6180/pre_commit-4.2.0-py2.py3-none-any.whl", hash = "sha256:a009ca7205f1eb497d10b845e52c838a98b6cdd2102a6c8e4540e94ee75c58bd", size = 220707, upload-time = "2025-03-18T21:35:19.343Z" },
]

[[package]]
name = "propcache"
version = "0.3.2"
source = { registry = "https://pypi.org/simple" }
sdist = { url = "https://files.pythonhosted.org/packages/a6/16/43264e4a779dd8588c21a70f0709665ee8f611211bdd2c87d952cfa7c776/propcache-0.3.2.tar.gz", hash = "sha256:20d7d62e4e7ef05f221e0db2856b979540686342e7dd9973b815599c7057e168", size = 44139, upload-time = "2025-06-09T22:56:06.081Z" }
wheels = [
    { url = "https://files.pythonhosted.org/packages/a8/42/9ca01b0a6f48e81615dca4765a8f1dd2c057e0540f6116a27dc5ee01dfb6/propcache-0.3.2-cp312-cp312-macosx_10_13_universal2.whl", hash = "sha256:8de106b6c84506b31c27168582cd3cb3000a6412c16df14a8628e5871ff83c10", size = 73674, upload-time = "2025-06-09T22:54:30.551Z" },
    { url = "https://files.pythonhosted.org/packages/af/6e/21293133beb550f9c901bbece755d582bfaf2176bee4774000bd4dd41884/propcache-0.3.2-cp312-cp312-macosx_10_13_x86_64.whl", hash = "sha256:28710b0d3975117239c76600ea351934ac7b5ff56e60953474342608dbbb6154", size = 43570, upload-time = "2025-06-09T22:54:32.296Z" },
    { url = "https://files.pythonhosted.org/packages/0c/c8/0393a0a3a2b8760eb3bde3c147f62b20044f0ddac81e9d6ed7318ec0d852/propcache-0.3.2-cp312-cp312-macosx_11_0_arm64.whl", hash = "sha256:ce26862344bdf836650ed2487c3d724b00fbfec4233a1013f597b78c1cb73615", size = 43094, upload-time = "2025-06-09T22:54:33.929Z" },
    { url = "https://files.pythonhosted.org/packages/37/2c/489afe311a690399d04a3e03b069225670c1d489eb7b044a566511c1c498/propcache-0.3.2-cp312-cp312-manylinux_2_17_aarch64.manylinux2014_aarch64.whl", hash = "sha256:bca54bd347a253af2cf4544bbec232ab982f4868de0dd684246b67a51bc6b1db", size = 226958, upload-time = "2025-06-09T22:54:35.186Z" },
    { url = "https://files.pythonhosted.org/packages/9d/ca/63b520d2f3d418c968bf596839ae26cf7f87bead026b6192d4da6a08c467/propcache-0.3.2-cp312-cp312-manylinux_2_17_ppc64le.manylinux2014_ppc64le.whl", hash = "sha256:55780d5e9a2ddc59711d727226bb1ba83a22dd32f64ee15594b9392b1f544eb1", size = 234894, upload-time = "2025-06-09T22:54:36.708Z" },
    { url = "https://files.pythonhosted.org/packages/11/60/1d0ed6fff455a028d678df30cc28dcee7af77fa2b0e6962ce1df95c9a2a9/propcache-0.3.2-cp312-cp312-manylinux_2_17_s390x.manylinux2014_s390x.whl", hash = "sha256:035e631be25d6975ed87ab23153db6a73426a48db688070d925aa27e996fe93c", size = 233672, upload-time = "2025-06-09T22:54:38.062Z" },
    { url = "https://files.pythonhosted.org/packages/37/7c/54fd5301ef38505ab235d98827207176a5c9b2aa61939b10a460ca53e123/propcache-0.3.2-cp312-cp312-manylinux_2_17_x86_64.manylinux2014_x86_64.whl", hash = "sha256:ee6f22b6eaa39297c751d0e80c0d3a454f112f5c6481214fcf4c092074cecd67", size = 224395, upload-time = "2025-06-09T22:54:39.634Z" },
    { url = "https://files.pythonhosted.org/packages/ee/1a/89a40e0846f5de05fdc6779883bf46ba980e6df4d2ff8fb02643de126592/propcache-0.3.2-cp312-cp312-manylinux_2_5_i686.manylinux1_i686.manylinux_2_17_i686.manylinux2014_i686.whl", hash = "sha256:7ca3aee1aa955438c4dba34fc20a9f390e4c79967257d830f137bd5a8a32ed3b", size = 212510, upload-time = "2025-06-09T22:54:41.565Z" },
    { url = "https://files.pythonhosted.org/packages/5e/33/ca98368586c9566a6b8d5ef66e30484f8da84c0aac3f2d9aec6d31a11bd5/propcache-0.3.2-cp312-cp312-musllinux_1_2_aarch64.whl", hash = "sha256:7a4f30862869fa2b68380d677cc1c5fcf1e0f2b9ea0cf665812895c75d0ca3b8", size = 222949, upload-time = "2025-06-09T22:54:43.038Z" },
    { url = "https://files.pythonhosted.org/packages/ba/11/ace870d0aafe443b33b2f0b7efdb872b7c3abd505bfb4890716ad7865e9d/propcache-0.3.2-cp312-cp312-musllinux_1_2_armv7l.whl", hash = "sha256:b77ec3c257d7816d9f3700013639db7491a434644c906a2578a11daf13176251", size = 217258, upload-time = "2025-06-09T22:54:44.376Z" },
    { url = "https://files.pythonhosted.org/packages/5b/d2/86fd6f7adffcfc74b42c10a6b7db721d1d9ca1055c45d39a1a8f2a740a21/propcache-0.3.2-cp312-cp312-musllinux_1_2_i686.whl", hash = "sha256:cab90ac9d3f14b2d5050928483d3d3b8fb6b4018893fc75710e6aa361ecb2474", size = 213036, upload-time = "2025-06-09T22:54:46.243Z" },
    { url = "https://files.pythonhosted.org/packages/07/94/2d7d1e328f45ff34a0a284cf5a2847013701e24c2a53117e7c280a4316b3/propcache-0.3.2-cp312-cp312-musllinux_1_2_ppc64le.whl", hash = "sha256:0b504d29f3c47cf6b9e936c1852246c83d450e8e063d50562115a6be6d3a2535", size = 227684, upload-time = "2025-06-09T22:54:47.63Z" },
    { url = "https://files.pythonhosted.org/packages/b7/05/37ae63a0087677e90b1d14710e532ff104d44bc1efa3b3970fff99b891dc/propcache-0.3.2-cp312-cp312-musllinux_1_2_s390x.whl", hash = "sha256:ce2ac2675a6aa41ddb2a0c9cbff53780a617ac3d43e620f8fd77ba1c84dcfc06", size = 234562, upload-time = "2025-06-09T22:54:48.982Z" },
    { url = "https://files.pythonhosted.org/packages/a4/7c/3f539fcae630408d0bd8bf3208b9a647ccad10976eda62402a80adf8fc34/propcache-0.3.2-cp312-cp312-musllinux_1_2_x86_64.whl", hash = "sha256:62b4239611205294cc433845b914131b2a1f03500ff3c1ed093ed216b82621e1", size = 222142, upload-time = "2025-06-09T22:54:50.424Z" },
    { url = "https://files.pythonhosted.org/packages/7c/d2/34b9eac8c35f79f8a962546b3e97e9d4b990c420ee66ac8255d5d9611648/propcache-0.3.2-cp312-cp312-win32.whl", hash = "sha256:df4a81b9b53449ebc90cc4deefb052c1dd934ba85012aa912c7ea7b7e38b60c1", size = 37711, upload-time = "2025-06-09T22:54:52.072Z" },
    { url = "https://files.pythonhosted.org/packages/19/61/d582be5d226cf79071681d1b46b848d6cb03d7b70af7063e33a2787eaa03/propcache-0.3.2-cp312-cp312-win_amd64.whl", hash = "sha256:7046e79b989d7fe457bb755844019e10f693752d169076138abf17f31380800c", size = 41479, upload-time = "2025-06-09T22:54:53.234Z" },
    { url = "https://files.pythonhosted.org/packages/dc/d1/8c747fafa558c603c4ca19d8e20b288aa0c7cda74e9402f50f31eb65267e/propcache-0.3.2-cp313-cp313-macosx_10_13_universal2.whl", hash = "sha256:ca592ed634a73ca002967458187109265e980422116c0a107cf93d81f95af945", size = 71286, upload-time = "2025-06-09T22:54:54.369Z" },
    { url = "https://files.pythonhosted.org/packages/61/99/d606cb7986b60d89c36de8a85d58764323b3a5ff07770a99d8e993b3fa73/propcache-0.3.2-cp313-cp313-macosx_10_13_x86_64.whl", hash = "sha256:9ecb0aad4020e275652ba3975740f241bd12a61f1a784df044cf7477a02bc252", size = 42425, upload-time = "2025-06-09T22:54:55.642Z" },
    { url = "https://files.pythonhosted.org/packages/8c/96/ef98f91bbb42b79e9bb82bdd348b255eb9d65f14dbbe3b1594644c4073f7/propcache-0.3.2-cp313-cp313-macosx_11_0_arm64.whl", hash = "sha256:7f08f1cc28bd2eade7a8a3d2954ccc673bb02062e3e7da09bc75d843386b342f", size = 41846, upload-time = "2025-06-09T22:54:57.246Z" },
    { url = "https://files.pythonhosted.org/packages/5b/ad/3f0f9a705fb630d175146cd7b1d2bf5555c9beaed54e94132b21aac098a6/propcache-0.3.2-cp313-cp313-manylinux_2_17_aarch64.manylinux2014_aarch64.whl", hash = "sha256:d1a342c834734edb4be5ecb1e9fb48cb64b1e2320fccbd8c54bf8da8f2a84c33", size = 208871, upload-time = "2025-06-09T22:54:58.975Z" },
    { url = "https://files.pythonhosted.org/packages/3a/38/2085cda93d2c8b6ec3e92af2c89489a36a5886b712a34ab25de9fbca7992/propcache-0.3.2-cp313-cp313-manylinux_2_17_ppc64le.manylinux2014_ppc64le.whl", hash = "sha256:8a544caaae1ac73f1fecfae70ded3e93728831affebd017d53449e3ac052ac1e", size = 215720, upload-time = "2025-06-09T22:55:00.471Z" },
    { url = "https://files.pythonhosted.org/packages/61/c1/d72ea2dc83ac7f2c8e182786ab0fc2c7bd123a1ff9b7975bee671866fe5f/propcache-0.3.2-cp313-cp313-manylinux_2_17_s390x.manylinux2014_s390x.whl", hash = "sha256:310d11aa44635298397db47a3ebce7db99a4cc4b9bbdfcf6c98a60c8d5261cf1", size = 215203, upload-time = "2025-06-09T22:55:01.834Z" },
    { url = "https://files.pythonhosted.org/packages/af/81/b324c44ae60c56ef12007105f1460d5c304b0626ab0cc6b07c8f2a9aa0b8/propcache-0.3.2-cp313-cp313-manylinux_2_17_x86_64.manylinux2014_x86_64.whl", hash = "sha256:4c1396592321ac83157ac03a2023aa6cc4a3cc3cfdecb71090054c09e5a7cce3", size = 206365, upload-time = "2025-06-09T22:55:03.199Z" },
    { url = "https://files.pythonhosted.org/packages/09/73/88549128bb89e66d2aff242488f62869014ae092db63ccea53c1cc75a81d/propcache-0.3.2-cp313-cp313-manylinux_2_5_i686.manylinux1_i686.manylinux_2_17_i686.manylinux2014_i686.whl", hash = "sha256:8cabf5b5902272565e78197edb682017d21cf3b550ba0460ee473753f28d23c1", size = 196016, upload-time = "2025-06-09T22:55:04.518Z" },
    { url = "https://files.pythonhosted.org/packages/b9/3f/3bdd14e737d145114a5eb83cb172903afba7242f67c5877f9909a20d948d/propcache-0.3.2-cp313-cp313-musllinux_1_2_aarch64.whl", hash = "sha256:0a2f2235ac46a7aa25bdeb03a9e7060f6ecbd213b1f9101c43b3090ffb971ef6", size = 205596, upload-time = "2025-06-09T22:55:05.942Z" },
    { url = "https://files.pythonhosted.org/packages/0f/ca/2f4aa819c357d3107c3763d7ef42c03980f9ed5c48c82e01e25945d437c1/propcache-0.3.2-cp313-cp313-musllinux_1_2_armv7l.whl", hash = "sha256:92b69e12e34869a6970fd2f3da91669899994b47c98f5d430b781c26f1d9f387", size = 200977, upload-time = "2025-06-09T22:55:07.792Z" },
    { url = "https://files.pythonhosted.org/packages/cd/4a/e65276c7477533c59085251ae88505caf6831c0e85ff8b2e31ebcbb949b1/propcache-0.3.2-cp313-cp313-musllinux_1_2_i686.whl", hash = "sha256:54e02207c79968ebbdffc169591009f4474dde3b4679e16634d34c9363ff56b4", size = 197220, upload-time = "2025-06-09T22:55:09.173Z" },
    { url = "https://files.pythonhosted.org/packages/7c/54/fc7152e517cf5578278b242396ce4d4b36795423988ef39bb8cd5bf274c8/propcache-0.3.2-cp313-cp313-musllinux_1_2_ppc64le.whl", hash = "sha256:4adfb44cb588001f68c5466579d3f1157ca07f7504fc91ec87862e2b8e556b88", size = 210642, upload-time = "2025-06-09T22:55:10.62Z" },
    { url = "https://files.pythonhosted.org/packages/b9/80/abeb4a896d2767bf5f1ea7b92eb7be6a5330645bd7fb844049c0e4045d9d/propcache-0.3.2-cp313-cp313-musllinux_1_2_s390x.whl", hash = "sha256:fd3e6019dc1261cd0291ee8919dd91fbab7b169bb76aeef6c716833a3f65d206", size = 212789, upload-time = "2025-06-09T22:55:12.029Z" },
    { url = "https://files.pythonhosted.org/packages/b3/db/ea12a49aa7b2b6d68a5da8293dcf50068d48d088100ac016ad92a6a780e6/propcache-0.3.2-cp313-cp313-musllinux_1_2_x86_64.whl", hash = "sha256:4c181cad81158d71c41a2bce88edce078458e2dd5ffee7eddd6b05da85079f43", size = 205880, upload-time = "2025-06-09T22:55:13.45Z" },
    { url = "https://files.pythonhosted.org/packages/d1/e5/9076a0bbbfb65d1198007059c65639dfd56266cf8e477a9707e4b1999ff4/propcache-0.3.2-cp313-cp313-win32.whl", hash = "sha256:8a08154613f2249519e549de2330cf8e2071c2887309a7b07fb56098f5170a02", size = 37220, upload-time = "2025-06-09T22:55:15.284Z" },
    { url = "https://files.pythonhosted.org/packages/d3/f5/b369e026b09a26cd77aa88d8fffd69141d2ae00a2abaaf5380d2603f4b7f/propcache-0.3.2-cp313-cp313-win_amd64.whl", hash = "sha256:e41671f1594fc4ab0a6dec1351864713cb3a279910ae8b58f884a88a0a632c05", size = 40678, upload-time = "2025-06-09T22:55:16.445Z" },
    { url = "https://files.pythonhosted.org/packages/a4/3a/6ece377b55544941a08d03581c7bc400a3c8cd3c2865900a68d5de79e21f/propcache-0.3.2-cp313-cp313t-macosx_10_13_universal2.whl", hash = "sha256:9a3cf035bbaf035f109987d9d55dc90e4b0e36e04bbbb95af3055ef17194057b", size = 76560, upload-time = "2025-06-09T22:55:17.598Z" },
    { url = "https://files.pythonhosted.org/packages/0c/da/64a2bb16418740fa634b0e9c3d29edff1db07f56d3546ca2d86ddf0305e1/propcache-0.3.2-cp313-cp313t-macosx_10_13_x86_64.whl", hash = "sha256:156c03d07dc1323d8dacaa221fbe028c5c70d16709cdd63502778e6c3ccca1b0", size = 44676, upload-time = "2025-06-09T22:55:18.922Z" },
    { url = "https://files.pythonhosted.org/packages/36/7b/f025e06ea51cb72c52fb87e9b395cced02786610b60a3ed51da8af017170/propcache-0.3.2-cp313-cp313t-macosx_11_0_arm64.whl", hash = "sha256:74413c0ba02ba86f55cf60d18daab219f7e531620c15f1e23d95563f505efe7e", size = 44701, upload-time = "2025-06-09T22:55:20.106Z" },
    { url = "https://files.pythonhosted.org/packages/a4/00/faa1b1b7c3b74fc277f8642f32a4c72ba1d7b2de36d7cdfb676db7f4303e/propcache-0.3.2-cp313-cp313t-manylinux_2_17_aarch64.manylinux2014_aarch64.whl", hash = "sha256:f066b437bb3fa39c58ff97ab2ca351db465157d68ed0440abecb21715eb24b28", size = 276934, upload-time = "2025-06-09T22:55:21.5Z" },
    { url = "https://files.pythonhosted.org/packages/74/ab/935beb6f1756e0476a4d5938ff44bf0d13a055fed880caf93859b4f1baf4/propcache-0.3.2-cp313-cp313t-manylinux_2_17_ppc64le.manylinux2014_ppc64le.whl", hash = "sha256:f1304b085c83067914721e7e9d9917d41ad87696bf70f0bc7dee450e9c71ad0a", size = 278316, upload-time = "2025-06-09T22:55:22.918Z" },
    { url = "https://files.pythonhosted.org/packages/f8/9d/994a5c1ce4389610838d1caec74bdf0e98b306c70314d46dbe4fcf21a3e2/propcache-0.3.2-cp313-cp313t-manylinux_2_17_s390x.manylinux2014_s390x.whl", hash = "sha256:ab50cef01b372763a13333b4e54021bdcb291fc9a8e2ccb9c2df98be51bcde6c", size = 282619, upload-time = "2025-06-09T22:55:24.651Z" },
    { url = "https://files.pythonhosted.org/packages/2b/00/a10afce3d1ed0287cef2e09506d3be9822513f2c1e96457ee369adb9a6cd/propcache-0.3.2-cp313-cp313t-manylinux_2_17_x86_64.manylinux2014_x86_64.whl", hash = "sha256:fad3b2a085ec259ad2c2842666b2a0a49dea8463579c606426128925af1ed725", size = 265896, upload-time = "2025-06-09T22:55:26.049Z" },
    { url = "https://files.pythonhosted.org/packages/2e/a8/2aa6716ffa566ca57c749edb909ad27884680887d68517e4be41b02299f3/propcache-0.3.2-cp313-cp313t-manylinux_2_5_i686.manylinux1_i686.manylinux_2_17_i686.manylinux2014_i686.whl", hash = "sha256:261fa020c1c14deafd54c76b014956e2f86991af198c51139faf41c4d5e83892", size = 252111, upload-time = "2025-06-09T22:55:27.381Z" },
    { url = "https://files.pythonhosted.org/packages/36/4f/345ca9183b85ac29c8694b0941f7484bf419c7f0fea2d1e386b4f7893eed/propcache-0.3.2-cp313-cp313t-musllinux_1_2_aarch64.whl", hash = "sha256:46d7f8aa79c927e5f987ee3a80205c987717d3659f035c85cf0c3680526bdb44", size = 268334, upload-time = "2025-06-09T22:55:28.747Z" },
    { url = "https://files.pythonhosted.org/packages/3e/ca/fcd54f78b59e3f97b3b9715501e3147f5340167733d27db423aa321e7148/propcache-0.3.2-cp313-cp313t-musllinux_1_2_armv7l.whl", hash = "sha256:6d8f3f0eebf73e3c0ff0e7853f68be638b4043c65a70517bb575eff54edd8dbe", size = 255026, upload-time = "2025-06-09T22:55:30.184Z" },
    { url = "https://files.pythonhosted.org/packages/8b/95/8e6a6bbbd78ac89c30c225210a5c687790e532ba4088afb8c0445b77ef37/propcache-0.3.2-cp313-cp313t-musllinux_1_2_i686.whl", hash = "sha256:03c89c1b14a5452cf15403e291c0ccd7751d5b9736ecb2c5bab977ad6c5bcd81", size = 250724, upload-time = "2025-06-09T22:55:31.646Z" },
    { url = "https://files.pythonhosted.org/packages/ee/b0/0dd03616142baba28e8b2d14ce5df6631b4673850a3d4f9c0f9dd714a404/propcache-0.3.2-cp313-cp313t-musllinux_1_2_ppc64le.whl", hash = "sha256:0cc17efde71e12bbaad086d679ce575268d70bc123a5a71ea7ad76f70ba30bba", size = 268868, upload-time = "2025-06-09T22:55:33.209Z" },
    { url = "https://files.pythonhosted.org/packages/c5/98/2c12407a7e4fbacd94ddd32f3b1e3d5231e77c30ef7162b12a60e2dd5ce3/propcache-0.3.2-cp313-cp313t-musllinux_1_2_s390x.whl", hash = "sha256:acdf05d00696bc0447e278bb53cb04ca72354e562cf88ea6f9107df8e7fd9770", size = 271322, upload-time = "2025-06-09T22:55:35.065Z" },
    { url = "https://files.pythonhosted.org/packages/35/91/9cb56efbb428b006bb85db28591e40b7736847b8331d43fe335acf95f6c8/propcache-0.3.2-cp313-cp313t-musllinux_1_2_x86_64.whl", hash = "sha256:4445542398bd0b5d32df908031cb1b30d43ac848e20470a878b770ec2dcc6330", size = 265778, upload-time = "2025-06-09T22:55:36.45Z" },
    { url = "https://files.pythonhosted.org/packages/9a/4c/b0fe775a2bdd01e176b14b574be679d84fc83958335790f7c9a686c1f468/propcache-0.3.2-cp313-cp313t-win32.whl", hash = "sha256:f86e5d7cd03afb3a1db8e9f9f6eff15794e79e791350ac48a8c924e6f439f394", size = 41175, upload-time = "2025-06-09T22:55:38.436Z" },
    { url = "https://files.pythonhosted.org/packages/a4/ff/47f08595e3d9b5e149c150f88d9714574f1a7cbd89fe2817158a952674bf/propcache-0.3.2-cp313-cp313t-win_amd64.whl", hash = "sha256:9704bedf6e7cbe3c65eca4379a9b53ee6a83749f047808cbb5044d40d7d72198", size = 44857, upload-time = "2025-06-09T22:55:39.687Z" },
    { url = "https://files.pythonhosted.org/packages/cc/35/cc0aaecf278bb4575b8555f2b137de5ab821595ddae9da9d3cd1da4072c7/propcache-0.3.2-py3-none-any.whl", hash = "sha256:98f1ec44fb675f5052cccc8e609c46ed23a35a1cfd18545ad4e29002d858a43f", size = 12663, upload-time = "2025-06-09T22:56:04.484Z" },
]

[[package]]
name = "protobuf"
version = "6.31.1"
source = { registry = "https://pypi.org/simple" }
sdist = { url = "https://files.pythonhosted.org/packages/52/f3/b9655a711b32c19720253f6f06326faf90580834e2e83f840472d752bc8b/protobuf-6.31.1.tar.gz", hash = "sha256:d8cac4c982f0b957a4dc73a80e2ea24fab08e679c0de9deb835f4a12d69aca9a", size = 441797, upload-time = "2025-05-28T19:25:54.947Z" }
wheels = [
    { url = "https://files.pythonhosted.org/packages/f3/6f/6ab8e4bf962fd5570d3deaa2d5c38f0a363f57b4501047b5ebeb83ab1125/protobuf-6.31.1-cp310-abi3-win32.whl", hash = "sha256:7fa17d5a29c2e04b7d90e5e32388b8bfd0e7107cd8e616feef7ed3fa6bdab5c9", size = 423603, upload-time = "2025-05-28T19:25:41.198Z" },
    { url = "https://files.pythonhosted.org/packages/44/3a/b15c4347dd4bf3a1b0ee882f384623e2063bb5cf9fa9d57990a4f7df2fb6/protobuf-6.31.1-cp310-abi3-win_amd64.whl", hash = "sha256:426f59d2964864a1a366254fa703b8632dcec0790d8862d30034d8245e1cd447", size = 435283, upload-time = "2025-05-28T19:25:44.275Z" },
    { url = "https://files.pythonhosted.org/packages/6a/c9/b9689a2a250264a84e66c46d8862ba788ee7a641cdca39bccf64f59284b7/protobuf-6.31.1-cp39-abi3-macosx_10_9_universal2.whl", hash = "sha256:6f1227473dc43d44ed644425268eb7c2e488ae245d51c6866d19fe158e207402", size = 425604, upload-time = "2025-05-28T19:25:45.702Z" },
    { url = "https://files.pythonhosted.org/packages/76/a1/7a5a94032c83375e4fe7e7f56e3976ea6ac90c5e85fac8576409e25c39c3/protobuf-6.31.1-cp39-abi3-manylinux2014_aarch64.whl", hash = "sha256:a40fc12b84c154884d7d4c4ebd675d5b3b5283e155f324049ae396b95ddebc39", size = 322115, upload-time = "2025-05-28T19:25:47.128Z" },
    { url = "https://files.pythonhosted.org/packages/fa/b1/b59d405d64d31999244643d88c45c8241c58f17cc887e73bcb90602327f8/protobuf-6.31.1-cp39-abi3-manylinux2014_x86_64.whl", hash = "sha256:4ee898bf66f7a8b0bd21bce523814e6fbd8c6add948045ce958b73af7e8878c6", size = 321070, upload-time = "2025-05-28T19:25:50.036Z" },
    { url = "https://files.pythonhosted.org/packages/f7/af/ab3c51ab7507a7325e98ffe691d9495ee3d3aa5f589afad65ec920d39821/protobuf-6.31.1-py3-none-any.whl", hash = "sha256:720a6c7e6b77288b85063569baae8536671b39f15cc22037ec7045658d80489e", size = 168724, upload-time = "2025-05-28T19:25:53.926Z" },
]

[[package]]
name = "psycopg"
version = "3.2.9"
source = { registry = "https://pypi.org/simple" }
dependencies = [
    { name = "typing-extensions", marker = "python_full_version < '3.13'" },
    { name = "tzdata", marker = "sys_platform == 'win32'" },
]
sdist = { url = "https://files.pythonhosted.org/packages/27/4a/93a6ab570a8d1a4ad171a1f4256e205ce48d828781312c0bbaff36380ecb/psycopg-3.2.9.tar.gz", hash = "sha256:2fbb46fcd17bc81f993f28c47f1ebea38d66ae97cc2dbc3cad73b37cefbff700", size = 158122, upload-time = "2025-05-13T16:11:15.533Z" }
wheels = [
    { url = "https://files.pythonhosted.org/packages/44/b0/a73c195a56eb6b92e937a5ca58521a5c3346fb233345adc80fd3e2f542e2/psycopg-3.2.9-py3-none-any.whl", hash = "sha256:01a8dadccdaac2123c916208c96e06631641c0566b22005493f09663c7a8d3b6", size = 202705, upload-time = "2025-05-13T16:06:26.584Z" },
]

[[package]]
name = "pyasn1"
version = "0.6.1"
source = { registry = "https://pypi.org/simple" }
sdist = { url = "https://files.pythonhosted.org/packages/ba/e9/01f1a64245b89f039897cb0130016d79f77d52669aae6ee7b159a6c4c018/pyasn1-0.6.1.tar.gz", hash = "sha256:6f580d2bdd84365380830acf45550f2511469f673cb4a5ae3857a3170128b034", size = 145322, upload-time = "2024-09-10T22:41:42.55Z" }
wheels = [
    { url = "https://files.pythonhosted.org/packages/c8/f1/d6a797abb14f6283c0ddff96bbdd46937f64122b8c925cab503dd37f8214/pyasn1-0.6.1-py3-none-any.whl", hash = "sha256:0d632f46f2ba09143da3a8afe9e33fb6f92fa2320ab7e886e2d0f7672af84629", size = 83135, upload-time = "2024-09-11T16:00:36.122Z" },
]

[[package]]
name = "pycparser"
version = "2.22"
source = { registry = "https://pypi.org/simple" }
sdist = { url = "https://files.pythonhosted.org/packages/1d/b2/31537cf4b1ca988837256c910a668b553fceb8f069bedc4b1c826024b52c/pycparser-2.22.tar.gz", hash = "sha256:491c8be9c040f5390f5bf44a5b07752bd07f56edf992381b05c701439eec10f6", size = 172736, upload-time = "2024-03-30T13:22:22.564Z" }
wheels = [
    { url = "https://files.pythonhosted.org/packages/13/a3/a812df4e2dd5696d1f351d58b8fe16a405b234ad2886a0dab9183fb78109/pycparser-2.22-py3-none-any.whl", hash = "sha256:c3702b6d3dd8c7abc1afa565d7e63d53a1d0bd86cdc24edd75470f4de499cfcc", size = 117552, upload-time = "2024-03-30T13:22:20.476Z" },
]

[[package]]
name = "pycron"
version = "3.2.0"
source = { registry = "https://pypi.org/simple" }
sdist = { url = "https://files.pythonhosted.org/packages/8e/5d/340be12ae4a69c33102dfb6ddc1dc6e53e69b2d504fa26b5d34a472c3057/pycron-3.2.0.tar.gz", hash = "sha256:e125a28aca0295769541a40633f70b602579df48c9cb357c36c28d2628ba2b13", size = 4248, upload-time = "2025-06-05T13:24:12.636Z" }
wheels = [
    { url = "https://files.pythonhosted.org/packages/f0/76/caf316909f4545e7158e0e1defd8956a1da49f4af04f5d16b18c358dfeac/pycron-3.2.0-py3-none-any.whl", hash = "sha256:6d2349746270bd642b71b9f7187cf13f4d9ee2412b4710396a507b5fe4f60dac", size = 4904, upload-time = "2025-06-05T13:24:11.477Z" },
]

[[package]]
name = "pycryptodome"
version = "3.23.0"
source = { registry = "https://pypi.org/simple" }
sdist = { url = "https://files.pythonhosted.org/packages/8e/a6/8452177684d5e906854776276ddd34eca30d1b1e15aa1ee9cefc289a33f5/pycryptodome-3.23.0.tar.gz", hash = "sha256:447700a657182d60338bab09fdb27518f8856aecd80ae4c6bdddb67ff5da44ef", size = 4921276, upload-time = "2025-05-17T17:21:45.242Z" }
wheels = [
    { url = "https://files.pythonhosted.org/packages/04/5d/bdb09489b63cd34a976cc9e2a8d938114f7a53a74d3dd4f125ffa49dce82/pycryptodome-3.23.0-cp313-cp313t-macosx_10_13_universal2.whl", hash = "sha256:0011f7f00cdb74879142011f95133274741778abba114ceca229adbf8e62c3e4", size = 2495152, upload-time = "2025-05-17T17:20:20.833Z" },
    { url = "https://files.pythonhosted.org/packages/a7/ce/7840250ed4cc0039c433cd41715536f926d6e86ce84e904068eb3244b6a6/pycryptodome-3.23.0-cp313-cp313t-macosx_10_13_x86_64.whl", hash = "sha256:90460fc9e088ce095f9ee8356722d4f10f86e5be06e2354230a9880b9c549aae", size = 1639348, upload-time = "2025-05-17T17:20:23.171Z" },
    { url = "https://files.pythonhosted.org/packages/ee/f0/991da24c55c1f688d6a3b5a11940567353f74590734ee4a64294834ae472/pycryptodome-3.23.0-cp313-cp313t-manylinux_2_17_aarch64.manylinux2014_aarch64.whl", hash = "sha256:4764e64b269fc83b00f682c47443c2e6e85b18273712b98aa43bcb77f8570477", size = 2184033, upload-time = "2025-05-17T17:20:25.424Z" },
    { url = "https://files.pythonhosted.org/packages/54/16/0e11882deddf00f68b68dd4e8e442ddc30641f31afeb2bc25588124ac8de/pycryptodome-3.23.0-cp313-cp313t-manylinux_2_17_x86_64.manylinux2014_x86_64.whl", hash = "sha256:eb8f24adb74984aa0e5d07a2368ad95276cf38051fe2dc6605cbcf482e04f2a7", size = 2270142, upload-time = "2025-05-17T17:20:27.808Z" },
    { url = "https://files.pythonhosted.org/packages/d5/fc/4347fea23a3f95ffb931f383ff28b3f7b1fe868739182cb76718c0da86a1/pycryptodome-3.23.0-cp313-cp313t-manylinux_2_5_i686.manylinux1_i686.manylinux_2_17_i686.manylinux2014_i686.whl", hash = "sha256:d97618c9c6684a97ef7637ba43bdf6663a2e2e77efe0f863cce97a76af396446", size = 2309384, upload-time = "2025-05-17T17:20:30.765Z" },
    { url = "https://files.pythonhosted.org/packages/6e/d9/c5261780b69ce66d8cfab25d2797bd6e82ba0241804694cd48be41add5eb/pycryptodome-3.23.0-cp313-cp313t-musllinux_1_2_aarch64.whl", hash = "sha256:9a53a4fe5cb075075d515797d6ce2f56772ea7e6a1e5e4b96cf78a14bac3d265", size = 2183237, upload-time = "2025-05-17T17:20:33.736Z" },
    { url = "https://files.pythonhosted.org/packages/5a/6f/3af2ffedd5cfa08c631f89452c6648c4d779e7772dfc388c77c920ca6bbf/pycryptodome-3.23.0-cp313-cp313t-musllinux_1_2_i686.whl", hash = "sha256:763d1d74f56f031788e5d307029caef067febf890cd1f8bf61183ae142f1a77b", size = 2343898, upload-time = "2025-05-17T17:20:36.086Z" },
    { url = "https://files.pythonhosted.org/packages/9a/dc/9060d807039ee5de6e2f260f72f3d70ac213993a804f5e67e0a73a56dd2f/pycryptodome-3.23.0-cp313-cp313t-musllinux_1_2_x86_64.whl", hash = "sha256:954af0e2bd7cea83ce72243b14e4fb518b18f0c1649b576d114973e2073b273d", size = 2269197, upload-time = "2025-05-17T17:20:38.414Z" },
    { url = "https://files.pythonhosted.org/packages/f9/34/e6c8ca177cb29dcc4967fef73f5de445912f93bd0343c9c33c8e5bf8cde8/pycryptodome-3.23.0-cp313-cp313t-win32.whl", hash = "sha256:257bb3572c63ad8ba40b89f6fc9d63a2a628e9f9708d31ee26560925ebe0210a", size = 1768600, upload-time = "2025-05-17T17:20:40.688Z" },
    { url = "https://files.pythonhosted.org/packages/e4/1d/89756b8d7ff623ad0160f4539da571d1f594d21ee6d68be130a6eccb39a4/pycryptodome-3.23.0-cp313-cp313t-win_amd64.whl", hash = "sha256:6501790c5b62a29fcb227bd6b62012181d886a767ce9ed03b303d1f22eb5c625", size = 1799740, upload-time = "2025-05-17T17:20:42.413Z" },
    { url = "https://files.pythonhosted.org/packages/5d/61/35a64f0feaea9fd07f0d91209e7be91726eb48c0f1bfc6720647194071e4/pycryptodome-3.23.0-cp313-cp313t-win_arm64.whl", hash = "sha256:9a77627a330ab23ca43b48b130e202582e91cc69619947840ea4d2d1be21eb39", size = 1703685, upload-time = "2025-05-17T17:20:44.388Z" },
    { url = "https://files.pythonhosted.org/packages/db/6c/a1f71542c969912bb0e106f64f60a56cc1f0fabecf9396f45accbe63fa68/pycryptodome-3.23.0-cp37-abi3-macosx_10_9_universal2.whl", hash = "sha256:187058ab80b3281b1de11c2e6842a357a1f71b42cb1e15bce373f3d238135c27", size = 2495627, upload-time = "2025-05-17T17:20:47.139Z" },
    { url = "https://files.pythonhosted.org/packages/6e/4e/a066527e079fc5002390c8acdd3aca431e6ea0a50ffd7201551175b47323/pycryptodome-3.23.0-cp37-abi3-macosx_10_9_x86_64.whl", hash = "sha256:cfb5cd445280c5b0a4e6187a7ce8de5a07b5f3f897f235caa11f1f435f182843", size = 1640362, upload-time = "2025-05-17T17:20:50.392Z" },
    { url = "https://files.pythonhosted.org/packages/50/52/adaf4c8c100a8c49d2bd058e5b551f73dfd8cb89eb4911e25a0c469b6b4e/pycryptodome-3.23.0-cp37-abi3-manylinux_2_17_aarch64.manylinux2014_aarch64.whl", hash = "sha256:67bd81fcbe34f43ad9422ee8fd4843c8e7198dd88dd3d40e6de42ee65fbe1490", size = 2182625, upload-time = "2025-05-17T17:20:52.866Z" },
    { url = "https://files.pythonhosted.org/packages/5f/e9/a09476d436d0ff1402ac3867d933c61805ec2326c6ea557aeeac3825604e/pycryptodome-3.23.0-cp37-abi3-manylinux_2_17_x86_64.manylinux2014_x86_64.whl", hash = "sha256:c8987bd3307a39bc03df5c8e0e3d8be0c4c3518b7f044b0f4c15d1aa78f52575", size = 2268954, upload-time = "2025-05-17T17:20:55.027Z" },
    { url = "https://files.pythonhosted.org/packages/f9/c5/ffe6474e0c551d54cab931918127c46d70cab8f114e0c2b5a3c071c2f484/pycryptodome-3.23.0-cp37-abi3-manylinux_2_5_i686.manylinux1_i686.manylinux_2_17_i686.manylinux2014_i686.whl", hash = "sha256:aa0698f65e5b570426fc31b8162ed4603b0c2841cbb9088e2b01641e3065915b", size = 2308534, upload-time = "2025-05-17T17:20:57.279Z" },
    { url = "https://files.pythonhosted.org/packages/18/28/e199677fc15ecf43010f2463fde4c1a53015d1fe95fb03bca2890836603a/pycryptodome-3.23.0-cp37-abi3-musllinux_1_2_aarch64.whl", hash = "sha256:53ecbafc2b55353edcebd64bf5da94a2a2cdf5090a6915bcca6eca6cc452585a", size = 2181853, upload-time = "2025-05-17T17:20:59.322Z" },
    { url = "https://files.pythonhosted.org/packages/ce/ea/4fdb09f2165ce1365c9eaefef36625583371ee514db58dc9b65d3a255c4c/pycryptodome-3.23.0-cp37-abi3-musllinux_1_2_i686.whl", hash = "sha256:156df9667ad9f2ad26255926524e1c136d6664b741547deb0a86a9acf5ea631f", size = 2342465, upload-time = "2025-05-17T17:21:03.83Z" },
    { url = "https://files.pythonhosted.org/packages/22/82/6edc3fc42fe9284aead511394bac167693fb2b0e0395b28b8bedaa07ef04/pycryptodome-3.23.0-cp37-abi3-musllinux_1_2_x86_64.whl", hash = "sha256:dea827b4d55ee390dc89b2afe5927d4308a8b538ae91d9c6f7a5090f397af1aa", size = 2267414, upload-time = "2025-05-17T17:21:06.72Z" },
    { url = "https://files.pythonhosted.org/packages/59/fe/aae679b64363eb78326c7fdc9d06ec3de18bac68be4b612fc1fe8902693c/pycryptodome-3.23.0-cp37-abi3-win32.whl", hash = "sha256:507dbead45474b62b2bbe318eb1c4c8ee641077532067fec9c1aa82c31f84886", size = 1768484, upload-time = "2025-05-17T17:21:08.535Z" },
    { url = "https://files.pythonhosted.org/packages/54/2f/e97a1b8294db0daaa87012c24a7bb714147c7ade7656973fd6c736b484ff/pycryptodome-3.23.0-cp37-abi3-win_amd64.whl", hash = "sha256:c75b52aacc6c0c260f204cbdd834f76edc9fb0d8e0da9fbf8352ef58202564e2", size = 1799636, upload-time = "2025-05-17T17:21:10.393Z" },
    { url = "https://files.pythonhosted.org/packages/18/3d/f9441a0d798bf2b1e645adc3265e55706aead1255ccdad3856dbdcffec14/pycryptodome-3.23.0-cp37-abi3-win_arm64.whl", hash = "sha256:11eeeb6917903876f134b56ba11abe95c0b0fd5e3330def218083c7d98bbcb3c", size = 1703675, upload-time = "2025-05-17T17:21:13.146Z" },
]

[[package]]
name = "pydantic"
version = "2.11.5"
source = { registry = "https://pypi.org/simple" }
dependencies = [
    { name = "annotated-types" },
    { name = "pydantic-core" },
    { name = "typing-extensions" },
    { name = "typing-inspection" },
]
sdist = { url = "https://files.pythonhosted.org/packages/f0/86/8ce9040065e8f924d642c58e4a344e33163a07f6b57f836d0d734e0ad3fb/pydantic-2.11.5.tar.gz", hash = "sha256:7f853db3d0ce78ce8bbb148c401c2cdd6431b3473c0cdff2755c7690952a7b7a", size = 787102, upload-time = "2025-05-22T21:18:08.761Z" }
wheels = [
    { url = "https://files.pythonhosted.org/packages/b5/69/831ed22b38ff9b4b64b66569f0e5b7b97cf3638346eb95a2147fdb49ad5f/pydantic-2.11.5-py3-none-any.whl", hash = "sha256:f9c26ba06f9747749ca1e5c94d6a85cb84254577553c8785576fd38fa64dc0f7", size = 444229, upload-time = "2025-05-22T21:18:06.329Z" },
]

[[package]]
name = "pydantic-core"
version = "2.33.2"
source = { registry = "https://pypi.org/simple" }
dependencies = [
    { name = "typing-extensions" },
]
sdist = { url = "https://files.pythonhosted.org/packages/ad/88/5f2260bdfae97aabf98f1778d43f69574390ad787afb646292a638c923d4/pydantic_core-2.33.2.tar.gz", hash = "sha256:7cb8bc3605c29176e1b105350d2e6474142d7c1bd1d9327c4a9bdb46bf827acc", size = 435195, upload-time = "2025-04-23T18:33:52.104Z" }
wheels = [
    { url = "https://files.pythonhosted.org/packages/18/8a/2b41c97f554ec8c71f2a8a5f85cb56a8b0956addfe8b0efb5b3d77e8bdc3/pydantic_core-2.33.2-cp312-cp312-macosx_10_12_x86_64.whl", hash = "sha256:a7ec89dc587667f22b6a0b6579c249fca9026ce7c333fc142ba42411fa243cdc", size = 2009000, upload-time = "2025-04-23T18:31:25.863Z" },
    { url = "https://files.pythonhosted.org/packages/a1/02/6224312aacb3c8ecbaa959897af57181fb6cf3a3d7917fd44d0f2917e6f2/pydantic_core-2.33.2-cp312-cp312-macosx_11_0_arm64.whl", hash = "sha256:3c6db6e52c6d70aa0d00d45cdb9b40f0433b96380071ea80b09277dba021ddf7", size = 1847996, upload-time = "2025-04-23T18:31:27.341Z" },
    { url = "https://files.pythonhosted.org/packages/d6/46/6dcdf084a523dbe0a0be59d054734b86a981726f221f4562aed313dbcb49/pydantic_core-2.33.2-cp312-cp312-manylinux_2_17_aarch64.manylinux2014_aarch64.whl", hash = "sha256:4e61206137cbc65e6d5256e1166f88331d3b6238e082d9f74613b9b765fb9025", size = 1880957, upload-time = "2025-04-23T18:31:28.956Z" },
    { url = "https://files.pythonhosted.org/packages/ec/6b/1ec2c03837ac00886ba8160ce041ce4e325b41d06a034adbef11339ae422/pydantic_core-2.33.2-cp312-cp312-manylinux_2_17_armv7l.manylinux2014_armv7l.whl", hash = "sha256:eb8c529b2819c37140eb51b914153063d27ed88e3bdc31b71198a198e921e011", size = 1964199, upload-time = "2025-04-23T18:31:31.025Z" },
    { url = "https://files.pythonhosted.org/packages/2d/1d/6bf34d6adb9debd9136bd197ca72642203ce9aaaa85cfcbfcf20f9696e83/pydantic_core-2.33.2-cp312-cp312-manylinux_2_17_ppc64le.manylinux2014_ppc64le.whl", hash = "sha256:c52b02ad8b4e2cf14ca7b3d918f3eb0ee91e63b3167c32591e57c4317e134f8f", size = 2120296, upload-time = "2025-04-23T18:31:32.514Z" },
    { url = "https://files.pythonhosted.org/packages/e0/94/2bd0aaf5a591e974b32a9f7123f16637776c304471a0ab33cf263cf5591a/pydantic_core-2.33.2-cp312-cp312-manylinux_2_17_s390x.manylinux2014_s390x.whl", hash = "sha256:96081f1605125ba0855dfda83f6f3df5ec90c61195421ba72223de35ccfb2f88", size = 2676109, upload-time = "2025-04-23T18:31:33.958Z" },
    { url = "https://files.pythonhosted.org/packages/f9/41/4b043778cf9c4285d59742281a769eac371b9e47e35f98ad321349cc5d61/pydantic_core-2.33.2-cp312-cp312-manylinux_2_17_x86_64.manylinux2014_x86_64.whl", hash = "sha256:8f57a69461af2a5fa6e6bbd7a5f60d3b7e6cebb687f55106933188e79ad155c1", size = 2002028, upload-time = "2025-04-23T18:31:39.095Z" },
    { url = "https://files.pythonhosted.org/packages/cb/d5/7bb781bf2748ce3d03af04d5c969fa1308880e1dca35a9bd94e1a96a922e/pydantic_core-2.33.2-cp312-cp312-manylinux_2_5_i686.manylinux1_i686.whl", hash = "sha256:572c7e6c8bb4774d2ac88929e3d1f12bc45714ae5ee6d9a788a9fb35e60bb04b", size = 2100044, upload-time = "2025-04-23T18:31:41.034Z" },
    { url = "https://files.pythonhosted.org/packages/fe/36/def5e53e1eb0ad896785702a5bbfd25eed546cdcf4087ad285021a90ed53/pydantic_core-2.33.2-cp312-cp312-musllinux_1_1_aarch64.whl", hash = "sha256:db4b41f9bd95fbe5acd76d89920336ba96f03e149097365afe1cb092fceb89a1", size = 2058881, upload-time = "2025-04-23T18:31:42.757Z" },
    { url = "https://files.pythonhosted.org/packages/01/6c/57f8d70b2ee57fc3dc8b9610315949837fa8c11d86927b9bb044f8705419/pydantic_core-2.33.2-cp312-cp312-musllinux_1_1_armv7l.whl", hash = "sha256:fa854f5cf7e33842a892e5c73f45327760bc7bc516339fda888c75ae60edaeb6", size = 2227034, upload-time = "2025-04-23T18:31:44.304Z" },
    { url = "https://files.pythonhosted.org/packages/27/b9/9c17f0396a82b3d5cbea4c24d742083422639e7bb1d5bf600e12cb176a13/pydantic_core-2.33.2-cp312-cp312-musllinux_1_1_x86_64.whl", hash = "sha256:5f483cfb75ff703095c59e365360cb73e00185e01aaea067cd19acffd2ab20ea", size = 2234187, upload-time = "2025-04-23T18:31:45.891Z" },
    { url = "https://files.pythonhosted.org/packages/b0/6a/adf5734ffd52bf86d865093ad70b2ce543415e0e356f6cacabbc0d9ad910/pydantic_core-2.33.2-cp312-cp312-win32.whl", hash = "sha256:9cb1da0f5a471435a7bc7e439b8a728e8b61e59784b2af70d7c169f8dd8ae290", size = 1892628, upload-time = "2025-04-23T18:31:47.819Z" },
    { url = "https://files.pythonhosted.org/packages/43/e4/5479fecb3606c1368d496a825d8411e126133c41224c1e7238be58b87d7e/pydantic_core-2.33.2-cp312-cp312-win_amd64.whl", hash = "sha256:f941635f2a3d96b2973e867144fde513665c87f13fe0e193c158ac51bfaaa7b2", size = 1955866, upload-time = "2025-04-23T18:31:49.635Z" },
    { url = "https://files.pythonhosted.org/packages/0d/24/8b11e8b3e2be9dd82df4b11408a67c61bb4dc4f8e11b5b0fc888b38118b5/pydantic_core-2.33.2-cp312-cp312-win_arm64.whl", hash = "sha256:cca3868ddfaccfbc4bfb1d608e2ccaaebe0ae628e1416aeb9c4d88c001bb45ab", size = 1888894, upload-time = "2025-04-23T18:31:51.609Z" },
    { url = "https://files.pythonhosted.org/packages/46/8c/99040727b41f56616573a28771b1bfa08a3d3fe74d3d513f01251f79f172/pydantic_core-2.33.2-cp313-cp313-macosx_10_12_x86_64.whl", hash = "sha256:1082dd3e2d7109ad8b7da48e1d4710c8d06c253cbc4a27c1cff4fbcaa97a9e3f", size = 2015688, upload-time = "2025-04-23T18:31:53.175Z" },
    { url = "https://files.pythonhosted.org/packages/3a/cc/5999d1eb705a6cefc31f0b4a90e9f7fc400539b1a1030529700cc1b51838/pydantic_core-2.33.2-cp313-cp313-macosx_11_0_arm64.whl", hash = "sha256:f517ca031dfc037a9c07e748cefd8d96235088b83b4f4ba8939105d20fa1dcd6", size = 1844808, upload-time = "2025-04-23T18:31:54.79Z" },
    { url = "https://files.pythonhosted.org/packages/6f/5e/a0a7b8885c98889a18b6e376f344da1ef323d270b44edf8174d6bce4d622/pydantic_core-2.33.2-cp313-cp313-manylinux_2_17_aarch64.manylinux2014_aarch64.whl", hash = "sha256:0a9f2c9dd19656823cb8250b0724ee9c60a82f3cdf68a080979d13092a3b0fef", size = 1885580, upload-time = "2025-04-23T18:31:57.393Z" },
    { url = "https://files.pythonhosted.org/packages/3b/2a/953581f343c7d11a304581156618c3f592435523dd9d79865903272c256a/pydantic_core-2.33.2-cp313-cp313-manylinux_2_17_armv7l.manylinux2014_armv7l.whl", hash = "sha256:2b0a451c263b01acebe51895bfb0e1cc842a5c666efe06cdf13846c7418caa9a", size = 1973859, upload-time = "2025-04-23T18:31:59.065Z" },
    { url = "https://files.pythonhosted.org/packages/e6/55/f1a813904771c03a3f97f676c62cca0c0a4138654107c1b61f19c644868b/pydantic_core-2.33.2-cp313-cp313-manylinux_2_17_ppc64le.manylinux2014_ppc64le.whl", hash = "sha256:1ea40a64d23faa25e62a70ad163571c0b342b8bf66d5fa612ac0dec4f069d916", size = 2120810, upload-time = "2025-04-23T18:32:00.78Z" },
    { url = "https://files.pythonhosted.org/packages/aa/c3/053389835a996e18853ba107a63caae0b9deb4a276c6b472931ea9ae6e48/pydantic_core-2.33.2-cp313-cp313-manylinux_2_17_s390x.manylinux2014_s390x.whl", hash = "sha256:0fb2d542b4d66f9470e8065c5469ec676978d625a8b7a363f07d9a501a9cb36a", size = 2676498, upload-time = "2025-04-23T18:32:02.418Z" },
    { url = "https://files.pythonhosted.org/packages/eb/3c/f4abd740877a35abade05e437245b192f9d0ffb48bbbbd708df33d3cda37/pydantic_core-2.33.2-cp313-cp313-manylinux_2_17_x86_64.manylinux2014_x86_64.whl", hash = "sha256:9fdac5d6ffa1b5a83bca06ffe7583f5576555e6c8b3a91fbd25ea7780f825f7d", size = 2000611, upload-time = "2025-04-23T18:32:04.152Z" },
    { url = "https://files.pythonhosted.org/packages/59/a7/63ef2fed1837d1121a894d0ce88439fe3e3b3e48c7543b2a4479eb99c2bd/pydantic_core-2.33.2-cp313-cp313-manylinux_2_5_i686.manylinux1_i686.whl", hash = "sha256:04a1a413977ab517154eebb2d326da71638271477d6ad87a769102f7c2488c56", size = 2107924, upload-time = "2025-04-23T18:32:06.129Z" },
    { url = "https://files.pythonhosted.org/packages/04/8f/2551964ef045669801675f1cfc3b0d74147f4901c3ffa42be2ddb1f0efc4/pydantic_core-2.33.2-cp313-cp313-musllinux_1_1_aarch64.whl", hash = "sha256:c8e7af2f4e0194c22b5b37205bfb293d166a7344a5b0d0eaccebc376546d77d5", size = 2063196, upload-time = "2025-04-23T18:32:08.178Z" },
    { url = "https://files.pythonhosted.org/packages/26/bd/d9602777e77fc6dbb0c7db9ad356e9a985825547dce5ad1d30ee04903918/pydantic_core-2.33.2-cp313-cp313-musllinux_1_1_armv7l.whl", hash = "sha256:5c92edd15cd58b3c2d34873597a1e20f13094f59cf88068adb18947df5455b4e", size = 2236389, upload-time = "2025-04-23T18:32:10.242Z" },
    { url = "https://files.pythonhosted.org/packages/42/db/0e950daa7e2230423ab342ae918a794964b053bec24ba8af013fc7c94846/pydantic_core-2.33.2-cp313-cp313-musllinux_1_1_x86_64.whl", hash = "sha256:65132b7b4a1c0beded5e057324b7e16e10910c106d43675d9bd87d4f38dde162", size = 2239223, upload-time = "2025-04-23T18:32:12.382Z" },
    { url = "https://files.pythonhosted.org/packages/58/4d/4f937099c545a8a17eb52cb67fe0447fd9a373b348ccfa9a87f141eeb00f/pydantic_core-2.33.2-cp313-cp313-win32.whl", hash = "sha256:52fb90784e0a242bb96ec53f42196a17278855b0f31ac7c3cc6f5c1ec4811849", size = 1900473, upload-time = "2025-04-23T18:32:14.034Z" },
    { url = "https://files.pythonhosted.org/packages/a0/75/4a0a9bac998d78d889def5e4ef2b065acba8cae8c93696906c3a91f310ca/pydantic_core-2.33.2-cp313-cp313-win_amd64.whl", hash = "sha256:c083a3bdd5a93dfe480f1125926afcdbf2917ae714bdb80b36d34318b2bec5d9", size = 1955269, upload-time = "2025-04-23T18:32:15.783Z" },
    { url = "https://files.pythonhosted.org/packages/f9/86/1beda0576969592f1497b4ce8e7bc8cbdf614c352426271b1b10d5f0aa64/pydantic_core-2.33.2-cp313-cp313-win_arm64.whl", hash = "sha256:e80b087132752f6b3d714f041ccf74403799d3b23a72722ea2e6ba2e892555b9", size = 1893921, upload-time = "2025-04-23T18:32:18.473Z" },
    { url = "https://files.pythonhosted.org/packages/a4/7d/e09391c2eebeab681df2b74bfe6c43422fffede8dc74187b2b0bf6fd7571/pydantic_core-2.33.2-cp313-cp313t-macosx_11_0_arm64.whl", hash = "sha256:61c18fba8e5e9db3ab908620af374db0ac1baa69f0f32df4f61ae23f15e586ac", size = 1806162, upload-time = "2025-04-23T18:32:20.188Z" },
    { url = "https://files.pythonhosted.org/packages/f1/3d/847b6b1fed9f8ed3bb95a9ad04fbd0b212e832d4f0f50ff4d9ee5a9f15cf/pydantic_core-2.33.2-cp313-cp313t-manylinux_2_17_x86_64.manylinux2014_x86_64.whl", hash = "sha256:95237e53bb015f67b63c91af7518a62a8660376a6a0db19b89acc77a4d6199f5", size = 1981560, upload-time = "2025-04-23T18:32:22.354Z" },
    { url = "https://files.pythonhosted.org/packages/6f/9a/e73262f6c6656262b5fdd723ad90f518f579b7bc8622e43a942eec53c938/pydantic_core-2.33.2-cp313-cp313t-win_amd64.whl", hash = "sha256:c2fc0a768ef76c15ab9238afa6da7f69895bb5d1ee83aeea2e3509af4472d0b9", size = 1935777, upload-time = "2025-04-23T18:32:25.088Z" },
]

[[package]]
name = "pydantic-settings"
version = "2.9.1"
source = { registry = "https://pypi.org/simple" }
dependencies = [
    { name = "pydantic" },
    { name = "python-dotenv" },
    { name = "typing-inspection" },
]
sdist = { url = "https://files.pythonhosted.org/packages/67/1d/42628a2c33e93f8e9acbde0d5d735fa0850f3e6a2f8cb1eb6c40b9a732ac/pydantic_settings-2.9.1.tar.gz", hash = "sha256:c509bf79d27563add44e8446233359004ed85066cd096d8b510f715e6ef5d268", size = 163234, upload-time = "2025-04-18T16:44:48.265Z" }
wheels = [
    { url = "https://files.pythonhosted.org/packages/b6/5f/d6d641b490fd3ec2c4c13b4244d68deea3a1b970a97be64f34fb5504ff72/pydantic_settings-2.9.1-py3-none-any.whl", hash = "sha256:59b4f431b1defb26fe620c71a7d3968a710d719f5f4cdbbdb7926edeb770f6ef", size = 44356, upload-time = "2025-04-18T16:44:46.617Z" },
]

[[package]]
name = "pydata-sphinx-theme"
version = "0.16.1"
source = { registry = "https://pypi.org/simple" }
dependencies = [
    { name = "accessible-pygments" },
    { name = "babel" },
    { name = "beautifulsoup4" },
    { name = "docutils" },
    { name = "pygments" },
    { name = "sphinx" },
    { name = "typing-extensions" },
]
sdist = { url = "https://files.pythonhosted.org/packages/00/20/bb50f9de3a6de69e6abd6b087b52fa2418a0418b19597601605f855ad044/pydata_sphinx_theme-0.16.1.tar.gz", hash = "sha256:a08b7f0b7f70387219dc659bff0893a7554d5eb39b59d3b8ef37b8401b7642d7", size = 2412693, upload-time = "2024-12-17T10:53:39.537Z" }
wheels = [
    { url = "https://files.pythonhosted.org/packages/e2/0d/8ba33fa83a7dcde13eb3c1c2a0c1cc29950a048bfed6d9b0d8b6bd710b4c/pydata_sphinx_theme-0.16.1-py3-none-any.whl", hash = "sha256:225331e8ac4b32682c18fcac5a57a6f717c4e632cea5dd0e247b55155faeccde", size = 6723264, upload-time = "2024-12-17T10:53:35.645Z" },
]

[[package]]
name = "pygments"
version = "2.19.1"
source = { registry = "https://pypi.org/simple" }
sdist = { url = "https://files.pythonhosted.org/packages/7c/2d/c3338d48ea6cc0feb8446d8e6937e1408088a72a39937982cc6111d17f84/pygments-2.19.1.tar.gz", hash = "sha256:61c16d2a8576dc0649d9f39e089b5f02bcd27fba10d8fb4dcc28173f7a45151f", size = 4968581, upload-time = "2025-01-06T17:26:30.443Z" }
wheels = [
    { url = "https://files.pythonhosted.org/packages/8a/0b/9fcc47d19c48b59121088dd6da2488a49d5f72dacf8262e2790a1d2c7d15/pygments-2.19.1-py3-none-any.whl", hash = "sha256:9ea1544ad55cecf4b8242fab6dd35a93bbce657034b0611ee383099054ab6d8c", size = 1225293, upload-time = "2025-01-06T17:26:25.553Z" },
]

[[package]]
name = "pygraphviz"
version = "1.14"
source = { registry = "https://pypi.org/simple" }
sdist = { url = "https://files.pythonhosted.org/packages/66/ca/823d5c74a73d6b8b08e1f5aea12468ef334f0732c65cbb18df2a7f285c87/pygraphviz-1.14.tar.gz", hash = "sha256:c10df02377f4e39b00ae17c862f4ee7e5767317f1c6b2dfd04cea6acc7fc2bea", size = 106003, upload-time = "2024-09-29T18:31:12.471Z" }

[[package]]
name = "pyjwt"
version = "2.10.1"
source = { registry = "https://pypi.org/simple" }
sdist = { url = "https://files.pythonhosted.org/packages/e7/46/bd74733ff231675599650d3e47f361794b22ef3e3770998dda30d3b63726/pyjwt-2.10.1.tar.gz", hash = "sha256:3cc5772eb20009233caf06e9d8a0577824723b44e6648ee0a2aedb6cf9381953", size = 87785, upload-time = "2024-11-28T03:43:29.933Z" }
wheels = [
    { url = "https://files.pythonhosted.org/packages/61/ad/689f02752eeec26aed679477e80e632ef1b682313be70793d798c1d5fc8f/PyJWT-2.10.1-py3-none-any.whl", hash = "sha256:dcdd193e30abefd5debf142f9adfcdd2b58004e644f25406ffaebd50bd98dacb", size = 22997, upload-time = "2024-11-28T03:43:27.893Z" },
]

[package.optional-dependencies]
crypto = [
    { name = "cryptography" },
]

[[package]]
name = "pytest"
version = "8.4.0"
source = { registry = "https://pypi.org/simple" }
dependencies = [
    { name = "colorama", marker = "sys_platform == 'win32'" },
    { name = "iniconfig" },
    { name = "packaging" },
    { name = "pluggy" },
    { name = "pygments" },
]
sdist = { url = "https://files.pythonhosted.org/packages/fb/aa/405082ce2749be5398045152251ac69c0f3578c7077efc53431303af97ce/pytest-8.4.0.tar.gz", hash = "sha256:14d920b48472ea0dbf68e45b96cd1ffda4705f33307dcc86c676c1b5104838a6", size = 1515232, upload-time = "2025-06-02T17:36:30.03Z" }
wheels = [
    { url = "https://files.pythonhosted.org/packages/2f/de/afa024cbe022b1b318a3d224125aa24939e99b4ff6f22e0ba639a2eaee47/pytest-8.4.0-py3-none-any.whl", hash = "sha256:f40f825768ad76c0977cbacdf1fd37c6f7a468e460ea6a0636078f8972d4517e", size = 363797, upload-time = "2025-06-02T17:36:27.859Z" },
]

[[package]]
name = "pytest-asyncio"
version = "1.0.0"
source = { registry = "https://pypi.org/simple" }
dependencies = [
    { name = "pytest" },
]
sdist = { url = "https://files.pythonhosted.org/packages/d0/d4/14f53324cb1a6381bef29d698987625d80052bb33932d8e7cbf9b337b17c/pytest_asyncio-1.0.0.tar.gz", hash = "sha256:d15463d13f4456e1ead2594520216b225a16f781e144f8fdf6c5bb4667c48b3f", size = 46960, upload-time = "2025-05-26T04:54:40.484Z" }
wheels = [
    { url = "https://files.pythonhosted.org/packages/30/05/ce271016e351fddc8399e546f6e23761967ee09c8c568bbfbecb0c150171/pytest_asyncio-1.0.0-py3-none-any.whl", hash = "sha256:4f024da9f1ef945e680dc68610b52550e36590a67fd31bb3b4943979a1f90ef3", size = 15976, upload-time = "2025-05-26T04:54:39.035Z" },
]

[[package]]
name = "pytest-cov"
version = "6.2.1"
source = { registry = "https://pypi.org/simple" }
dependencies = [
    { name = "coverage" },
    { name = "pluggy" },
    { name = "pytest" },
]
sdist = { url = "https://files.pythonhosted.org/packages/18/99/668cade231f434aaa59bbfbf49469068d2ddd945000621d3d165d2e7dd7b/pytest_cov-6.2.1.tar.gz", hash = "sha256:25cc6cc0a5358204b8108ecedc51a9b57b34cc6b8c967cc2c01a4e00d8a67da2", size = 69432, upload-time = "2025-06-12T10:47:47.684Z" }
wheels = [
    { url = "https://files.pythonhosted.org/packages/bc/16/4ea354101abb1287856baa4af2732be351c7bee728065aed451b678153fd/pytest_cov-6.2.1-py3-none-any.whl", hash = "sha256:f5bc4c23f42f1cdd23c70b1dab1bbaef4fc505ba950d53e0081d0730dd7e86d5", size = 24644, upload-time = "2025-06-12T10:47:45.932Z" },
]

[[package]]
name = "pytest-env"
version = "1.1.5"
source = { registry = "https://pypi.org/simple" }
dependencies = [
    { name = "pytest" },
]
sdist = { url = "https://files.pythonhosted.org/packages/1f/31/27f28431a16b83cab7a636dce59cf397517807d247caa38ee67d65e71ef8/pytest_env-1.1.5.tar.gz", hash = "sha256:91209840aa0e43385073ac464a554ad2947cc2fd663a9debf88d03b01e0cc1cf", size = 8911, upload-time = "2024-09-17T22:39:18.566Z" }
wheels = [
    { url = "https://files.pythonhosted.org/packages/de/b8/87cfb16045c9d4092cfcf526135d73b88101aac83bc1adcf82dfb5fd3833/pytest_env-1.1.5-py3-none-any.whl", hash = "sha256:ce90cf8772878515c24b31cd97c7fa1f4481cd68d588419fd45f10ecaee6bc30", size = 6141, upload-time = "2024-09-17T22:39:16.942Z" },
]

[[package]]
name = "pytest-httpx"
version = "0.35.0"
source = { registry = "https://pypi.org/simple" }
dependencies = [
    { name = "httpx" },
    { name = "pytest" },
]
sdist = { url = "https://files.pythonhosted.org/packages/1f/89/5b12b7b29e3d0af3a4b9c071ee92fa25a9017453731a38f08ba01c280f4c/pytest_httpx-0.35.0.tar.gz", hash = "sha256:d619ad5d2e67734abfbb224c3d9025d64795d4b8711116b1a13f72a251ae511f", size = 54146, upload-time = "2024-11-28T19:16:54.237Z" }
wheels = [
    { url = "https://files.pythonhosted.org/packages/b0/ed/026d467c1853dd83102411a78126b4842618e86c895f93528b0528c7a620/pytest_httpx-0.35.0-py3-none-any.whl", hash = "sha256:ee11a00ffcea94a5cbff47af2114d34c5b231c326902458deed73f9c459fd744", size = 19442, upload-time = "2024-11-28T19:16:52.787Z" },
]

[[package]]
name = "pytest-order"
version = "1.3.0"
source = { registry = "https://pypi.org/simple" }
dependencies = [
    { name = "pytest" },
]
sdist = { url = "https://files.pythonhosted.org/packages/1d/66/02ae17461b14a52ce5a29ae2900156b9110d1de34721ccc16ccd79419876/pytest_order-1.3.0.tar.gz", hash = "sha256:51608fec3d3ee9c0adaea94daa124a5c4c1d2bb99b00269f098f414307f23dde", size = 47544, upload-time = "2024-08-22T12:29:54.512Z" }
wheels = [
    { url = "https://files.pythonhosted.org/packages/1b/73/59b038d1aafca89f8e9936eaa8ffa6bb6138d00459d13a32ce070be4f280/pytest_order-1.3.0-py3-none-any.whl", hash = "sha256:2cd562a21380345dd8d5774aa5fd38b7849b6ee7397ca5f6999bbe6e89f07f6e", size = 14609, upload-time = "2024-08-22T12:29:53.156Z" },
]

[[package]]
name = "python-dateutil"
version = "2.9.0.post0"
source = { registry = "https://pypi.org/simple" }
dependencies = [
    { name = "six" },
]
sdist = { url = "https://files.pythonhosted.org/packages/66/c0/0c8b6ad9f17a802ee498c46e004a0eb49bc148f2fd230864601a86dcf6db/python-dateutil-2.9.0.post0.tar.gz", hash = "sha256:37dd54208da7e1cd875388217d5e00ebd4179249f90fb72437e91a35459a0ad3", size = 342432, upload-time = "2024-03-01T18:36:20.211Z" }
wheels = [
    { url = "https://files.pythonhosted.org/packages/ec/57/56b9bcc3c9c6a792fcbaf139543cee77261f3651ca9da0c93f5c1221264b/python_dateutil-2.9.0.post0-py2.py3-none-any.whl", hash = "sha256:a8b2bc7bffae282281c8140a97d3aa9c14da0b136dfe83f850eea9a5f7470427", size = 229892, upload-time = "2024-03-01T18:36:18.57Z" },
]

[[package]]
name = "python-dotenv"
version = "1.1.0"
source = { registry = "https://pypi.org/simple" }
sdist = { url = "https://files.pythonhosted.org/packages/88/2c/7bb1416c5620485aa793f2de31d3df393d3686aa8a8506d11e10e13c5baf/python_dotenv-1.1.0.tar.gz", hash = "sha256:41f90bc6f5f177fb41f53e87666db362025010eb28f60a01c9143bfa33a2b2d5", size = 39920, upload-time = "2025-03-25T10:14:56.835Z" }
wheels = [
    { url = "https://files.pythonhosted.org/packages/1e/18/98a99ad95133c6a6e2005fe89faedf294a748bd5dc803008059409ac9b1e/python_dotenv-1.1.0-py3-none-any.whl", hash = "sha256:d7c01d9e2293916c18baf562d95698754b0dbbb5e74d457c45d4f6561fb9d55d", size = 20256, upload-time = "2025-03-25T10:14:55.034Z" },
]

[[package]]
name = "python-jose"
version = "3.5.0"
source = { registry = "https://pypi.org/simple" }
dependencies = [
    { name = "ecdsa" },
    { name = "pyasn1" },
    { name = "rsa" },
]
sdist = { url = "https://files.pythonhosted.org/packages/c6/77/3a1c9039db7124eb039772b935f2244fbb73fc8ee65b9acf2375da1c07bf/python_jose-3.5.0.tar.gz", hash = "sha256:fb4eaa44dbeb1c26dcc69e4bd7ec54a1cb8dd64d3b4d81ef08d90ff453f2b01b", size = 92726, upload-time = "2025-05-28T17:31:54.288Z" }
wheels = [
    { url = "https://files.pythonhosted.org/packages/d9/c3/0bd11992072e6a1c513b16500a5d07f91a24017c5909b02c72c62d7ad024/python_jose-3.5.0-py2.py3-none-any.whl", hash = "sha256:abd1202f23d34dfad2c3d28cb8617b90acf34132c7afd60abd0b0b7d3cb55771", size = 34624, upload-time = "2025-05-28T17:31:52.802Z" },
]

[[package]]
name = "python-multipart"
version = "0.0.20"
source = { registry = "https://pypi.org/simple" }
sdist = { url = "https://files.pythonhosted.org/packages/f3/87/f44d7c9f274c7ee665a29b885ec97089ec5dc034c7f3fafa03da9e39a09e/python_multipart-0.0.20.tar.gz", hash = "sha256:8dd0cab45b8e23064ae09147625994d090fa46f5b0d1e13af944c331a7fa9d13", size = 37158, upload-time = "2024-12-16T19:45:46.972Z" }
wheels = [
    { url = "https://files.pythonhosted.org/packages/45/58/38b5afbc1a800eeea951b9285d3912613f2603bdf897a4ab0f4bd7f405fc/python_multipart-0.0.20-py3-none-any.whl", hash = "sha256:8a62d3a8335e06589fe01f2a3e178cdcc632f3fbe0d492ad9ee0ec35aab1f104", size = 24546, upload-time = "2024-12-16T19:45:44.423Z" },
]

[[package]]
name = "pytz"
version = "2025.2"
source = { registry = "https://pypi.org/simple" }
sdist = { url = "https://files.pythonhosted.org/packages/f8/bf/abbd3cdfb8fbc7fb3d4d38d320f2441b1e7cbe29be4f23797b4a2b5d8aac/pytz-2025.2.tar.gz", hash = "sha256:360b9e3dbb49a209c21ad61809c7fb453643e048b38924c765813546746e81c3", size = 320884, upload-time = "2025-03-25T02:25:00.538Z" }
wheels = [
    { url = "https://files.pythonhosted.org/packages/81/c4/34e93fe5f5429d7570ec1fa436f1986fb1f00c3e0f43a589fe2bbcd22c3f/pytz-2025.2-py2.py3-none-any.whl", hash = "sha256:5ddf76296dd8c44c26eb8f4b6f35488f3ccbf6fbbd7adee0b7262d43f0ec2f00", size = 509225, upload-time = "2025-03-25T02:24:58.468Z" },
]

[[package]]
name = "pywin32"
version = "311"
source = { registry = "https://pypi.org/simple" }
wheels = [
    { url = "https://files.pythonhosted.org/packages/e7/ab/01ea1943d4eba0f850c3c61e78e8dd59757ff815ff3ccd0a84de5f541f42/pywin32-311-cp312-cp312-win32.whl", hash = "sha256:750ec6e621af2b948540032557b10a2d43b0cee2ae9758c54154d711cc852d31", size = 8706543, upload-time = "2025-07-14T20:13:20.765Z" },
    { url = "https://files.pythonhosted.org/packages/d1/a8/a0e8d07d4d051ec7502cd58b291ec98dcc0c3fff027caad0470b72cfcc2f/pywin32-311-cp312-cp312-win_amd64.whl", hash = "sha256:b8c095edad5c211ff31c05223658e71bf7116daa0ecf3ad85f3201ea3190d067", size = 9495040, upload-time = "2025-07-14T20:13:22.543Z" },
    { url = "https://files.pythonhosted.org/packages/ba/3a/2ae996277b4b50f17d61f0603efd8253cb2d79cc7ae159468007b586396d/pywin32-311-cp312-cp312-win_arm64.whl", hash = "sha256:e286f46a9a39c4a18b319c28f59b61de793654af2f395c102b4f819e584b5852", size = 8710102, upload-time = "2025-07-14T20:13:24.682Z" },
    { url = "https://files.pythonhosted.org/packages/a5/be/3fd5de0979fcb3994bfee0d65ed8ca9506a8a1260651b86174f6a86f52b3/pywin32-311-cp313-cp313-win32.whl", hash = "sha256:f95ba5a847cba10dd8c4d8fefa9f2a6cf283b8b88ed6178fa8a6c1ab16054d0d", size = 8705700, upload-time = "2025-07-14T20:13:26.471Z" },
    { url = "https://files.pythonhosted.org/packages/e3/28/e0a1909523c6890208295a29e05c2adb2126364e289826c0a8bc7297bd5c/pywin32-311-cp313-cp313-win_amd64.whl", hash = "sha256:718a38f7e5b058e76aee1c56ddd06908116d35147e133427e59a3983f703a20d", size = 9494700, upload-time = "2025-07-14T20:13:28.243Z" },
    { url = "https://files.pythonhosted.org/packages/04/bf/90339ac0f55726dce7d794e6d79a18a91265bdf3aa70b6b9ca52f35e022a/pywin32-311-cp313-cp313-win_arm64.whl", hash = "sha256:7b4075d959648406202d92a2310cb990fea19b535c7f4a78d3f5e10b926eeb8a", size = 8709318, upload-time = "2025-07-14T20:13:30.348Z" },
    { url = "https://files.pythonhosted.org/packages/c9/31/097f2e132c4f16d99a22bfb777e0fd88bd8e1c634304e102f313af69ace5/pywin32-311-cp314-cp314-win32.whl", hash = "sha256:b7a2c10b93f8986666d0c803ee19b5990885872a7de910fc460f9b0c2fbf92ee", size = 8840714, upload-time = "2025-07-14T20:13:32.449Z" },
    { url = "https://files.pythonhosted.org/packages/90/4b/07c77d8ba0e01349358082713400435347df8426208171ce297da32c313d/pywin32-311-cp314-cp314-win_amd64.whl", hash = "sha256:3aca44c046bd2ed8c90de9cb8427f581c479e594e99b5c0bb19b29c10fd6cb87", size = 9656800, upload-time = "2025-07-14T20:13:34.312Z" },
    { url = "https://files.pythonhosted.org/packages/c0/d2/21af5c535501a7233e734b8af901574572da66fcc254cb35d0609c9080dd/pywin32-311-cp314-cp314-win_arm64.whl", hash = "sha256:a508e2d9025764a8270f93111a970e1d0fbfc33f4153b388bb649b7eec4f9b42", size = 8932540, upload-time = "2025-07-14T20:13:36.379Z" },
]

[[package]]
name = "pyyaml"
version = "6.0.2"
source = { registry = "https://pypi.org/simple" }
sdist = { url = "https://files.pythonhosted.org/packages/54/ed/79a089b6be93607fa5cdaedf301d7dfb23af5f25c398d5ead2525b063e17/pyyaml-6.0.2.tar.gz", hash = "sha256:d584d9ec91ad65861cc08d42e834324ef890a082e591037abe114850ff7bbc3e", size = 130631, upload-time = "2024-08-06T20:33:50.674Z" }
wheels = [
    { url = "https://files.pythonhosted.org/packages/86/0c/c581167fc46d6d6d7ddcfb8c843a4de25bdd27e4466938109ca68492292c/PyYAML-6.0.2-cp312-cp312-macosx_10_9_x86_64.whl", hash = "sha256:c70c95198c015b85feafc136515252a261a84561b7b1d51e3384e0655ddf25ab", size = 183873, upload-time = "2024-08-06T20:32:25.131Z" },
    { url = "https://files.pythonhosted.org/packages/a8/0c/38374f5bb272c051e2a69281d71cba6fdb983413e6758b84482905e29a5d/PyYAML-6.0.2-cp312-cp312-macosx_11_0_arm64.whl", hash = "sha256:ce826d6ef20b1bc864f0a68340c8b3287705cae2f8b4b1d932177dcc76721725", size = 173302, upload-time = "2024-08-06T20:32:26.511Z" },
    { url = "https://files.pythonhosted.org/packages/c3/93/9916574aa8c00aa06bbac729972eb1071d002b8e158bd0e83a3b9a20a1f7/PyYAML-6.0.2-cp312-cp312-manylinux_2_17_aarch64.manylinux2014_aarch64.whl", hash = "sha256:1f71ea527786de97d1a0cc0eacd1defc0985dcf6b3f17bb77dcfc8c34bec4dc5", size = 739154, upload-time = "2024-08-06T20:32:28.363Z" },
    { url = "https://files.pythonhosted.org/packages/95/0f/b8938f1cbd09739c6da569d172531567dbcc9789e0029aa070856f123984/PyYAML-6.0.2-cp312-cp312-manylinux_2_17_s390x.manylinux2014_s390x.whl", hash = "sha256:9b22676e8097e9e22e36d6b7bda33190d0d400f345f23d4065d48f4ca7ae0425", size = 766223, upload-time = "2024-08-06T20:32:30.058Z" },
    { url = "https://files.pythonhosted.org/packages/b9/2b/614b4752f2e127db5cc206abc23a8c19678e92b23c3db30fc86ab731d3bd/PyYAML-6.0.2-cp312-cp312-manylinux_2_17_x86_64.manylinux2014_x86_64.whl", hash = "sha256:80bab7bfc629882493af4aa31a4cfa43a4c57c83813253626916b8c7ada83476", size = 767542, upload-time = "2024-08-06T20:32:31.881Z" },
    { url = "https://files.pythonhosted.org/packages/d4/00/dd137d5bcc7efea1836d6264f049359861cf548469d18da90cd8216cf05f/PyYAML-6.0.2-cp312-cp312-musllinux_1_1_aarch64.whl", hash = "sha256:0833f8694549e586547b576dcfaba4a6b55b9e96098b36cdc7ebefe667dfed48", size = 731164, upload-time = "2024-08-06T20:32:37.083Z" },
    { url = "https://files.pythonhosted.org/packages/c9/1f/4f998c900485e5c0ef43838363ba4a9723ac0ad73a9dc42068b12aaba4e4/PyYAML-6.0.2-cp312-cp312-musllinux_1_1_x86_64.whl", hash = "sha256:8b9c7197f7cb2738065c481a0461e50ad02f18c78cd75775628afb4d7137fb3b", size = 756611, upload-time = "2024-08-06T20:32:38.898Z" },
    { url = "https://files.pythonhosted.org/packages/df/d1/f5a275fdb252768b7a11ec63585bc38d0e87c9e05668a139fea92b80634c/PyYAML-6.0.2-cp312-cp312-win32.whl", hash = "sha256:ef6107725bd54b262d6dedcc2af448a266975032bc85ef0172c5f059da6325b4", size = 140591, upload-time = "2024-08-06T20:32:40.241Z" },
    { url = "https://files.pythonhosted.org/packages/0c/e8/4f648c598b17c3d06e8753d7d13d57542b30d56e6c2dedf9c331ae56312e/PyYAML-6.0.2-cp312-cp312-win_amd64.whl", hash = "sha256:7e7401d0de89a9a855c839bc697c079a4af81cf878373abd7dc625847d25cbd8", size = 156338, upload-time = "2024-08-06T20:32:41.93Z" },
    { url = "https://files.pythonhosted.org/packages/ef/e3/3af305b830494fa85d95f6d95ef7fa73f2ee1cc8ef5b495c7c3269fb835f/PyYAML-6.0.2-cp313-cp313-macosx_10_13_x86_64.whl", hash = "sha256:efdca5630322a10774e8e98e1af481aad470dd62c3170801852d752aa7a783ba", size = 181309, upload-time = "2024-08-06T20:32:43.4Z" },
    { url = "https://files.pythonhosted.org/packages/45/9f/3b1c20a0b7a3200524eb0076cc027a970d320bd3a6592873c85c92a08731/PyYAML-6.0.2-cp313-cp313-macosx_11_0_arm64.whl", hash = "sha256:50187695423ffe49e2deacb8cd10510bc361faac997de9efef88badc3bb9e2d1", size = 171679, upload-time = "2024-08-06T20:32:44.801Z" },
    { url = "https://files.pythonhosted.org/packages/7c/9a/337322f27005c33bcb656c655fa78325b730324c78620e8328ae28b64d0c/PyYAML-6.0.2-cp313-cp313-manylinux_2_17_aarch64.manylinux2014_aarch64.whl", hash = "sha256:0ffe8360bab4910ef1b9e87fb812d8bc0a308b0d0eef8c8f44e0254ab3b07133", size = 733428, upload-time = "2024-08-06T20:32:46.432Z" },
    { url = "https://files.pythonhosted.org/packages/a3/69/864fbe19e6c18ea3cc196cbe5d392175b4cf3d5d0ac1403ec3f2d237ebb5/PyYAML-6.0.2-cp313-cp313-manylinux_2_17_s390x.manylinux2014_s390x.whl", hash = "sha256:17e311b6c678207928d649faa7cb0d7b4c26a0ba73d41e99c4fff6b6c3276484", size = 763361, upload-time = "2024-08-06T20:32:51.188Z" },
    { url = "https://files.pythonhosted.org/packages/04/24/b7721e4845c2f162d26f50521b825fb061bc0a5afcf9a386840f23ea19fa/PyYAML-6.0.2-cp313-cp313-manylinux_2_17_x86_64.manylinux2014_x86_64.whl", hash = "sha256:70b189594dbe54f75ab3a1acec5f1e3faa7e8cf2f1e08d9b561cb41b845f69d5", size = 759523, upload-time = "2024-08-06T20:32:53.019Z" },
    { url = "https://files.pythonhosted.org/packages/2b/b2/e3234f59ba06559c6ff63c4e10baea10e5e7df868092bf9ab40e5b9c56b6/PyYAML-6.0.2-cp313-cp313-musllinux_1_1_aarch64.whl", hash = "sha256:41e4e3953a79407c794916fa277a82531dd93aad34e29c2a514c2c0c5fe971cc", size = 726660, upload-time = "2024-08-06T20:32:54.708Z" },
    { url = "https://files.pythonhosted.org/packages/fe/0f/25911a9f080464c59fab9027482f822b86bf0608957a5fcc6eaac85aa515/PyYAML-6.0.2-cp313-cp313-musllinux_1_1_x86_64.whl", hash = "sha256:68ccc6023a3400877818152ad9a1033e3db8625d899c72eacb5a668902e4d652", size = 751597, upload-time = "2024-08-06T20:32:56.985Z" },
    { url = "https://files.pythonhosted.org/packages/14/0d/e2c3b43bbce3cf6bd97c840b46088a3031085179e596d4929729d8d68270/PyYAML-6.0.2-cp313-cp313-win32.whl", hash = "sha256:bc2fa7c6b47d6bc618dd7fb02ef6fdedb1090ec036abab80d4681424b84c1183", size = 140527, upload-time = "2024-08-06T20:33:03.001Z" },
    { url = "https://files.pythonhosted.org/packages/fa/de/02b54f42487e3d3c6efb3f89428677074ca7bf43aae402517bc7cca949f3/PyYAML-6.0.2-cp313-cp313-win_amd64.whl", hash = "sha256:8388ee1976c416731879ac16da0aff3f63b286ffdd57cdeb95f3f2e085687563", size = 156446, upload-time = "2024-08-06T20:33:04.33Z" },
]

[[package]]
name = "requests"
version = "2.32.4"
source = { registry = "https://pypi.org/simple" }
dependencies = [
    { name = "certifi" },
    { name = "charset-normalizer" },
    { name = "idna" },
    { name = "urllib3" },
]
sdist = { url = "https://files.pythonhosted.org/packages/e1/0a/929373653770d8a0d7ea76c37de6e41f11eb07559b103b1c02cafb3f7cf8/requests-2.32.4.tar.gz", hash = "sha256:27d0316682c8a29834d3264820024b62a36942083d52caf2f14c0591336d3422", size = 135258, upload-time = "2025-06-09T16:43:07.34Z" }
wheels = [
    { url = "https://files.pythonhosted.org/packages/7c/e4/56027c4a6b4ae70ca9de302488c5ca95ad4a39e190093d6c1a8ace08341b/requests-2.32.4-py3-none-any.whl", hash = "sha256:27babd3cda2a6d50b30443204ee89830707d396671944c998b5975b031ac2b2c", size = 64847, upload-time = "2025-06-09T16:43:05.728Z" },
]

[[package]]
name = "rich"
version = "14.0.0"
source = { registry = "https://pypi.org/simple" }
dependencies = [
    { name = "markdown-it-py" },
    { name = "pygments" },
]
sdist = { url = "https://files.pythonhosted.org/packages/a1/53/830aa4c3066a8ab0ae9a9955976fb770fe9c6102117c8ec4ab3ea62d89e8/rich-14.0.0.tar.gz", hash = "sha256:82f1bc23a6a21ebca4ae0c45af9bdbc492ed20231dcb63f297d6d1021a9d5725", size = 224078, upload-time = "2025-03-30T14:15:14.23Z" }
wheels = [
    { url = "https://files.pythonhosted.org/packages/0d/9b/63f4c7ebc259242c89b3acafdb37b41d1185c07ff0011164674e9076b491/rich-14.0.0-py3-none-any.whl", hash = "sha256:1c9491e1951aac09caffd42f448ee3d04e58923ffe14993f6e83068dc395d7e0", size = 243229, upload-time = "2025-03-30T14:15:12.283Z" },
]

[[package]]
name = "rich-toolkit"
version = "0.14.7"
source = { registry = "https://pypi.org/simple" }
dependencies = [
    { name = "click" },
    { name = "rich" },
    { name = "typing-extensions" },
]
sdist = { url = "https://files.pythonhosted.org/packages/5b/7a/cb48b7024b247631ce39b1f14a0f1abedf311fb27b892b0e0387d809d4b5/rich_toolkit-0.14.7.tar.gz", hash = "sha256:6cca5a68850cc5778915f528eb785662c27ba3b4b2624612cce8340fa9701c5e", size = 104977, upload-time = "2025-05-27T15:48:09.377Z" }
wheels = [
    { url = "https://files.pythonhosted.org/packages/0f/2e/95fde5b818dac9a37683ea064096323f593442d0f6358923c5f635974393/rich_toolkit-0.14.7-py3-none-any.whl", hash = "sha256:def05cc6e0f1176d6263b6a26648f16a62c4563b277ca2f8538683acdba1e0da", size = 24870, upload-time = "2025-05-27T15:48:07.942Z" },
]

[[package]]
name = "roman-numerals-py"
version = "3.1.0"
source = { registry = "https://pypi.org/simple" }
sdist = { url = "https://files.pythonhosted.org/packages/30/76/48fd56d17c5bdbdf65609abbc67288728a98ed4c02919428d4f52d23b24b/roman_numerals_py-3.1.0.tar.gz", hash = "sha256:be4bf804f083a4ce001b5eb7e3c0862479d10f94c936f6c4e5f250aa5ff5bd2d", size = 9017, upload-time = "2025-02-22T07:34:54.333Z" }
wheels = [
    { url = "https://files.pythonhosted.org/packages/53/97/d2cbbaa10c9b826af0e10fdf836e1bf344d9f0abb873ebc34d1f49642d3f/roman_numerals_py-3.1.0-py3-none-any.whl", hash = "sha256:9da2ad2fb670bcf24e81070ceb3be72f6c11c440d73bd579fbeca1e9f330954c", size = 7742, upload-time = "2025-02-22T07:34:52.422Z" },
]

[[package]]
name = "rsa"
version = "4.9.1"
source = { registry = "https://pypi.org/simple" }
dependencies = [
    { name = "pyasn1" },
]
sdist = { url = "https://files.pythonhosted.org/packages/da/8a/22b7beea3ee0d44b1916c0c1cb0ee3af23b700b6da9f04991899d0c555d4/rsa-4.9.1.tar.gz", hash = "sha256:e7bdbfdb5497da4c07dfd35530e1a902659db6ff241e39d9953cad06ebd0ae75", size = 29034, upload-time = "2025-04-16T09:51:18.218Z" }
wheels = [
    { url = "https://files.pythonhosted.org/packages/64/8d/0133e4eb4beed9e425d9a98ed6e081a55d195481b7632472be1af08d2f6b/rsa-4.9.1-py3-none-any.whl", hash = "sha256:68635866661c6836b8d39430f97a996acbd61bfa49406748ea243539fe239762", size = 34696, upload-time = "2025-04-16T09:51:17.142Z" },
]

[[package]]
name = "ruff"
version = "0.8.6"
source = { registry = "https://pypi.org/simple" }
sdist = { url = "https://files.pythonhosted.org/packages/da/00/089db7890ea3be5709e3ece6e46408d6f1e876026ec3fd081ee585fef209/ruff-0.8.6.tar.gz", hash = "sha256:dcad24b81b62650b0eb8814f576fc65cfee8674772a6e24c9b747911801eeaa5", size = 3473116, upload-time = "2025-01-04T12:23:00.794Z" }
wheels = [
    { url = "https://files.pythonhosted.org/packages/d7/28/aa07903694637c2fa394a9f4fe93cf861ad8b09f1282fa650ef07ff9fe97/ruff-0.8.6-py3-none-linux_armv6l.whl", hash = "sha256:defed167955d42c68b407e8f2e6f56ba52520e790aba4ca707a9c88619e580e3", size = 10628735, upload-time = "2025-01-04T12:21:53.632Z" },
    { url = "https://files.pythonhosted.org/packages/2b/43/827bb1448f1fcb0fb42e9c6edf8fb067ca8244923bf0ddf12b7bf949065c/ruff-0.8.6-py3-none-macosx_10_12_x86_64.whl", hash = "sha256:54799ca3d67ae5e0b7a7ac234baa657a9c1784b48ec954a094da7c206e0365b1", size = 10386758, upload-time = "2025-01-04T12:22:00.349Z" },
    { url = "https://files.pythonhosted.org/packages/df/93/fc852a81c3cd315b14676db3b8327d2bb2d7508649ad60bfdb966d60738d/ruff-0.8.6-py3-none-macosx_11_0_arm64.whl", hash = "sha256:e88b8f6d901477c41559ba540beeb5a671e14cd29ebd5683903572f4b40a9807", size = 10007808, upload-time = "2025-01-04T12:22:04.413Z" },
    { url = "https://files.pythonhosted.org/packages/94/e9/e0ed4af1794335fb280c4fac180f2bf40f6a3b859cae93a5a3ada27325ae/ruff-0.8.6-py3-none-manylinux_2_17_aarch64.manylinux2014_aarch64.whl", hash = "sha256:0509e8da430228236a18a677fcdb0c1f102dd26d5520f71f79b094963322ed25", size = 10861031, upload-time = "2025-01-04T12:22:09.252Z" },
    { url = "https://files.pythonhosted.org/packages/82/68/da0db02f5ecb2ce912c2bef2aa9fcb8915c31e9bc363969cfaaddbc4c1c2/ruff-0.8.6-py3-none-manylinux_2_17_armv7l.manylinux2014_armv7l.whl", hash = "sha256:91a7ddb221779871cf226100e677b5ea38c2d54e9e2c8ed847450ebbdf99b32d", size = 10388246, upload-time = "2025-01-04T12:22:12.63Z" },
    { url = "https://files.pythonhosted.org/packages/ac/1d/b85383db181639019b50eb277c2ee48f9f5168f4f7c287376f2b6e2a6dc2/ruff-0.8.6-py3-none-manylinux_2_17_i686.manylinux2014_i686.whl", hash = "sha256:248b1fb3f739d01d528cc50b35ee9c4812aa58cc5935998e776bf8ed5b251e75", size = 11424693, upload-time = "2025-01-04T12:22:17.244Z" },
    { url = "https://files.pythonhosted.org/packages/ac/b7/30bc78a37648d31bfc7ba7105b108cb9091cd925f249aa533038ebc5a96f/ruff-0.8.6-py3-none-manylinux_2_17_ppc64.manylinux2014_ppc64.whl", hash = "sha256:bc3c083c50390cf69e7e1b5a5a7303898966be973664ec0c4a4acea82c1d4315", size = 12141921, upload-time = "2025-01-04T12:22:20.456Z" },
    { url = "https://files.pythonhosted.org/packages/60/b3/ee0a14cf6a1fbd6965b601c88d5625d250b97caf0534181e151504498f86/ruff-0.8.6-py3-none-manylinux_2_17_ppc64le.manylinux2014_ppc64le.whl", hash = "sha256:52d587092ab8df308635762386f45f4638badb0866355b2b86760f6d3c076188", size = 11692419, upload-time = "2025-01-04T12:22:23.62Z" },
    { url = "https://files.pythonhosted.org/packages/ef/d6/c597062b2931ba3e3861e80bd2b147ca12b3370afc3889af46f29209037f/ruff-0.8.6-py3-none-manylinux_2_17_s390x.manylinux2014_s390x.whl", hash = "sha256:61323159cf21bc3897674e5adb27cd9e7700bab6b84de40d7be28c3d46dc67cf", size = 12981648, upload-time = "2025-01-04T12:22:26.663Z" },
    { url = "https://files.pythonhosted.org/packages/68/84/21f578c2a4144917985f1f4011171aeff94ab18dfa5303ac632da2f9af36/ruff-0.8.6-py3-none-manylinux_2_17_x86_64.manylinux2014_x86_64.whl", hash = "sha256:7ae4478b1471fc0c44ed52a6fb787e641a2ac58b1c1f91763bafbc2faddc5117", size = 11251801, upload-time = "2025-01-04T12:22:29.59Z" },
    { url = "https://files.pythonhosted.org/packages/6c/aa/1ac02537c8edeb13e0955b5db86b5c050a1dcba54f6d49ab567decaa59c1/ruff-0.8.6-py3-none-musllinux_1_2_aarch64.whl", hash = "sha256:0c000a471d519b3e6cfc9c6680025d923b4ca140ce3e4612d1a2ef58e11f11fe", size = 10849857, upload-time = "2025-01-04T12:22:33.536Z" },
    { url = "https://files.pythonhosted.org/packages/eb/00/020cb222252d833956cb3b07e0e40c9d4b984fbb2dc3923075c8f944497d/ruff-0.8.6-py3-none-musllinux_1_2_armv7l.whl", hash = "sha256:9257aa841e9e8d9b727423086f0fa9a86b6b420fbf4bf9e1465d1250ce8e4d8d", size = 10470852, upload-time = "2025-01-04T12:22:36.374Z" },
    { url = "https://files.pythonhosted.org/packages/00/56/e6d6578202a0141cd52299fe5acb38b2d873565f4670c7a5373b637cf58d/ruff-0.8.6-py3-none-musllinux_1_2_i686.whl", hash = "sha256:45a56f61b24682f6f6709636949ae8cc82ae229d8d773b4c76c09ec83964a95a", size = 10972997, upload-time = "2025-01-04T12:22:41.424Z" },
    { url = "https://files.pythonhosted.org/packages/be/31/dd0db1f4796bda30dea7592f106f3a67a8f00bcd3a50df889fbac58e2786/ruff-0.8.6-py3-none-musllinux_1_2_x86_64.whl", hash = "sha256:496dd38a53aa173481a7d8866bcd6451bd934d06976a2505028a50583e001b76", size = 11317760, upload-time = "2025-01-04T12:22:44.541Z" },
    { url = "https://files.pythonhosted.org/packages/d4/70/cfcb693dc294e034c6fed837fa2ec98b27cc97a26db5d049345364f504bf/ruff-0.8.6-py3-none-win32.whl", hash = "sha256:e169ea1b9eae61c99b257dc83b9ee6c76f89042752cb2d83486a7d6e48e8f764", size = 8799729, upload-time = "2025-01-04T12:22:49.016Z" },
    { url = "https://files.pythonhosted.org/packages/60/22/ae6bcaa0edc83af42751bd193138bfb7598b2990939d3e40494d6c00698c/ruff-0.8.6-py3-none-win_amd64.whl", hash = "sha256:f1d70bef3d16fdc897ee290d7d20da3cbe4e26349f62e8a0274e7a3f4ce7a905", size = 9673857, upload-time = "2025-01-04T12:22:53.052Z" },
    { url = "https://files.pythonhosted.org/packages/91/f8/3765e053acd07baa055c96b2065c7fab91f911b3c076dfea71006666f5b0/ruff-0.8.6-py3-none-win_arm64.whl", hash = "sha256:7d7fc2377a04b6e04ffe588caad613d0c460eb2ecba4c0ccbbfe2bc973cbc162", size = 9149556, upload-time = "2025-01-04T12:22:57.173Z" },
]

[[package]]
name = "shellingham"
version = "1.5.4"
source = { registry = "https://pypi.org/simple" }
sdist = { url = "https://files.pythonhosted.org/packages/58/15/8b3609fd3830ef7b27b655beb4b4e9c62313a4e8da8c676e142cc210d58e/shellingham-1.5.4.tar.gz", hash = "sha256:8dbca0739d487e5bd35ab3ca4b36e11c4078f3a234bfce294b0a0291363404de", size = 10310, upload-time = "2023-10-24T04:13:40.426Z" }
wheels = [
    { url = "https://files.pythonhosted.org/packages/e0/f9/0595336914c5619e5f28a1fb793285925a8cd4b432c9da0a987836c7f822/shellingham-1.5.4-py2.py3-none-any.whl", hash = "sha256:7ecfff8f2fd72616f7481040475a65b2bf8af90a56c89140852d1120324e8686", size = 9755, upload-time = "2023-10-24T04:13:38.866Z" },
]

[[package]]
name = "six"
version = "1.17.0"
source = { registry = "https://pypi.org/simple" }
sdist = { url = "https://files.pythonhosted.org/packages/94/e7/b2c673351809dca68a0e064b6af791aa332cf192da575fd474ed7d6f16a2/six-1.17.0.tar.gz", hash = "sha256:ff70335d468e7eb6ec65b95b99d3a2836546063f63acc5171de367e834932a81", size = 34031, upload-time = "2024-12-04T17:35:28.174Z" }
wheels = [
    { url = "https://files.pythonhosted.org/packages/b7/ce/149a00dd41f10bc29e5921b496af8b574d8413afcd5e30dfa0ed46c2cc5e/six-1.17.0-py2.py3-none-any.whl", hash = "sha256:4721f391ed90541fddacab5acf947aa0d3dc7d27b2e1e8eda2be8970586c3274", size = 11050, upload-time = "2024-12-04T17:35:26.475Z" },
]

[[package]]
name = "sniffio"
version = "1.3.1"
source = { registry = "https://pypi.org/simple" }
sdist = { url = "https://files.pythonhosted.org/packages/a2/87/a6771e1546d97e7e041b6ae58d80074f81b7d5121207425c964ddf5cfdbd/sniffio-1.3.1.tar.gz", hash = "sha256:f4324edc670a0f49750a81b895f35c3adb843cca46f0530f79fc1babb23789dc", size = 20372, upload-time = "2024-02-25T23:20:04.057Z" }
wheels = [
    { url = "https://files.pythonhosted.org/packages/e9/44/75a9c9421471a6c4805dbf2356f7c181a29c1879239abab1ea2cc8f38b40/sniffio-1.3.1-py3-none-any.whl", hash = "sha256:2f6da418d1f1e0fddd844478f41680e794e6051915791a034ff65e5f100525a2", size = 10235, upload-time = "2024-02-25T23:20:01.196Z" },
]

[[package]]
name = "snowballstemmer"
version = "3.0.1"
source = { registry = "https://pypi.org/simple" }
sdist = { url = "https://files.pythonhosted.org/packages/75/a7/9810d872919697c9d01295633f5d574fb416d47e535f258272ca1f01f447/snowballstemmer-3.0.1.tar.gz", hash = "sha256:6d5eeeec8e9f84d4d56b847692bacf79bc2c8e90c7f80ca4444ff8b6f2e52895", size = 105575, upload-time = "2025-05-09T16:34:51.843Z" }
wheels = [
    { url = "https://files.pythonhosted.org/packages/c8/78/3565d011c61f5a43488987ee32b6f3f656e7f107ac2782dd57bdd7d91d9a/snowballstemmer-3.0.1-py3-none-any.whl", hash = "sha256:6cd7b3897da8d6c9ffb968a6781fa6532dce9c3618a4b127d920dab764a19064", size = 103274, upload-time = "2025-05-09T16:34:50.371Z" },
]

[[package]]
name = "sortedcontainers"
version = "2.4.0"
source = { registry = "https://pypi.org/simple" }
sdist = { url = "https://files.pythonhosted.org/packages/e8/c4/ba2f8066cceb6f23394729afe52f3bf7adec04bf9ed2c820b39e19299111/sortedcontainers-2.4.0.tar.gz", hash = "sha256:25caa5a06cc30b6b83d11423433f65d1f9d76c4c6a0c90e3379eaa43b9bfdb88", size = 30594, upload-time = "2021-05-16T22:03:42.897Z" }
wheels = [
    { url = "https://files.pythonhosted.org/packages/32/46/9cb0e58b2deb7f82b84065f37f3bffeb12413f947f9388e4cac22c4621ce/sortedcontainers-2.4.0-py2.py3-none-any.whl", hash = "sha256:a163dcaede0f1c021485e957a39245190e74249897e2ae4b2aa38595db237ee0", size = 29575, upload-time = "2021-05-16T22:03:41.177Z" },
]

[[package]]
name = "sortedcontainers-pydantic"
version = "2.0.0"
source = { registry = "https://pypi.org/simple" }
dependencies = [
    { name = "pydantic" },
    { name = "pydantic-core" },
    { name = "sortedcontainers" },
]
sdist = { url = "https://files.pythonhosted.org/packages/f5/39/c951f89cd289d207730d080ce24d973db18227ea09ba966e4fab9d75dab4/sortedcontainers_pydantic-2.0.0.tar.gz", hash = "sha256:0cb3abfbda64dc1fa2365b578ddc3a259c7d75daeae76d2f9087f5ebc1f8f1fe", size = 53829, upload-time = "2025-04-18T06:51:10.706Z" }
wheels = [
    { url = "https://files.pythonhosted.org/packages/94/ef/a3a7cce565dcd624c5fd457709c0356038288eee1268d7efbb11376f6690/sortedcontainers_pydantic-2.0.0-py3-none-any.whl", hash = "sha256:1c38a05f1a8618189bdd8b87f0c3bc8cc1196e6c39f0e30f694b709ba3e2a508", size = 6446, upload-time = "2025-04-18T06:51:09.553Z" },
]

[[package]]
name = "soupsieve"
version = "2.7"
source = { registry = "https://pypi.org/simple" }
sdist = { url = "https://files.pythonhosted.org/packages/3f/f4/4a80cd6ef364b2e8b65b15816a843c0980f7a5a2b4dc701fc574952aa19f/soupsieve-2.7.tar.gz", hash = "sha256:ad282f9b6926286d2ead4750552c8a6142bc4c783fd66b0293547c8fe6ae126a", size = 103418, upload-time = "2025-04-20T18:50:08.518Z" }
wheels = [
    { url = "https://files.pythonhosted.org/packages/e7/9c/0e6afc12c269578be5c0c1c9f4b49a8d32770a080260c333ac04cc1c832d/soupsieve-2.7-py3-none-any.whl", hash = "sha256:6e60cc5c1ffaf1cebcc12e8188320b72071e922c2e897f737cadce79ad5d30c4", size = 36677, upload-time = "2025-04-20T18:50:07.196Z" },
]

[[package]]
name = "sphinx"
version = "8.2.3"
source = { registry = "https://pypi.org/simple" }
dependencies = [
    { name = "alabaster" },
    { name = "babel" },
    { name = "colorama", marker = "sys_platform == 'win32'" },
    { name = "docutils" },
    { name = "imagesize" },
    { name = "jinja2" },
    { name = "packaging" },
    { name = "pygments" },
    { name = "requests" },
    { name = "roman-numerals-py" },
    { name = "snowballstemmer" },
    { name = "sphinxcontrib-applehelp" },
    { name = "sphinxcontrib-devhelp" },
    { name = "sphinxcontrib-htmlhelp" },
    { name = "sphinxcontrib-jsmath" },
    { name = "sphinxcontrib-qthelp" },
    { name = "sphinxcontrib-serializinghtml" },
]
sdist = { url = "https://files.pythonhosted.org/packages/38/ad/4360e50ed56cb483667b8e6dadf2d3fda62359593faabbe749a27c4eaca6/sphinx-8.2.3.tar.gz", hash = "sha256:398ad29dee7f63a75888314e9424d40f52ce5a6a87ae88e7071e80af296ec348", size = 8321876, upload-time = "2025-03-02T22:31:59.658Z" }
wheels = [
    { url = "https://files.pythonhosted.org/packages/31/53/136e9eca6e0b9dc0e1962e2c908fbea2e5ac000c2a2fbd9a35797958c48b/sphinx-8.2.3-py3-none-any.whl", hash = "sha256:4405915165f13521d875a8c29c8970800a0141c14cc5416a38feca4ea5d9b9c3", size = 3589741, upload-time = "2025-03-02T22:31:56.836Z" },
]

[[package]]
name = "sphinxcontrib-applehelp"
version = "2.0.0"
source = { registry = "https://pypi.org/simple" }
sdist = { url = "https://files.pythonhosted.org/packages/ba/6e/b837e84a1a704953c62ef8776d45c3e8d759876b4a84fe14eba2859106fe/sphinxcontrib_applehelp-2.0.0.tar.gz", hash = "sha256:2f29ef331735ce958efa4734873f084941970894c6090408b079c61b2e1c06d1", size = 20053, upload-time = "2024-07-29T01:09:00.465Z" }
wheels = [
    { url = "https://files.pythonhosted.org/packages/5d/85/9ebeae2f76e9e77b952f4b274c27238156eae7979c5421fba91a28f4970d/sphinxcontrib_applehelp-2.0.0-py3-none-any.whl", hash = "sha256:4cd3f0ec4ac5dd9c17ec65e9ab272c9b867ea77425228e68ecf08d6b28ddbdb5", size = 119300, upload-time = "2024-07-29T01:08:58.99Z" },
]

[[package]]
name = "sphinxcontrib-devhelp"
version = "2.0.0"
source = { registry = "https://pypi.org/simple" }
sdist = { url = "https://files.pythonhosted.org/packages/f6/d2/5beee64d3e4e747f316bae86b55943f51e82bb86ecd325883ef65741e7da/sphinxcontrib_devhelp-2.0.0.tar.gz", hash = "sha256:411f5d96d445d1d73bb5d52133377b4248ec79db5c793ce7dbe59e074b4dd1ad", size = 12967, upload-time = "2024-07-29T01:09:23.417Z" }
wheels = [
    { url = "https://files.pythonhosted.org/packages/35/7a/987e583882f985fe4d7323774889ec58049171828b58c2217e7f79cdf44e/sphinxcontrib_devhelp-2.0.0-py3-none-any.whl", hash = "sha256:aefb8b83854e4b0998877524d1029fd3e6879210422ee3780459e28a1f03a8a2", size = 82530, upload-time = "2024-07-29T01:09:21.945Z" },
]

[[package]]
name = "sphinxcontrib-htmlhelp"
version = "2.1.0"
source = { registry = "https://pypi.org/simple" }
sdist = { url = "https://files.pythonhosted.org/packages/43/93/983afd9aa001e5201eab16b5a444ed5b9b0a7a010541e0ddfbbfd0b2470c/sphinxcontrib_htmlhelp-2.1.0.tar.gz", hash = "sha256:c9e2916ace8aad64cc13a0d233ee22317f2b9025b9cf3295249fa985cc7082e9", size = 22617, upload-time = "2024-07-29T01:09:37.889Z" }
wheels = [
    { url = "https://files.pythonhosted.org/packages/0a/7b/18a8c0bcec9182c05a0b3ec2a776bba4ead82750a55ff798e8d406dae604/sphinxcontrib_htmlhelp-2.1.0-py3-none-any.whl", hash = "sha256:166759820b47002d22914d64a075ce08f4c46818e17cfc9470a9786b759b19f8", size = 98705, upload-time = "2024-07-29T01:09:36.407Z" },
]

[[package]]
name = "sphinxcontrib-jsmath"
version = "1.0.1"
source = { registry = "https://pypi.org/simple" }
sdist = { url = "https://files.pythonhosted.org/packages/b2/e8/9ed3830aeed71f17c026a07a5097edcf44b692850ef215b161b8ad875729/sphinxcontrib-jsmath-1.0.1.tar.gz", hash = "sha256:a9925e4a4587247ed2191a22df5f6970656cb8ca2bd6284309578f2153e0c4b8", size = 5787, upload-time = "2019-01-21T16:10:16.347Z" }
wheels = [
    { url = "https://files.pythonhosted.org/packages/c2/42/4c8646762ee83602e3fb3fbe774c2fac12f317deb0b5dbeeedd2d3ba4b77/sphinxcontrib_jsmath-1.0.1-py2.py3-none-any.whl", hash = "sha256:2ec2eaebfb78f3f2078e73666b1415417a116cc848b72e5172e596c871103178", size = 5071, upload-time = "2019-01-21T16:10:14.333Z" },
]

[[package]]
name = "sphinxcontrib-mermaid"
version = "1.0.0"
source = { registry = "https://pypi.org/simple" }
dependencies = [
    { name = "pyyaml" },
    { name = "sphinx" },
]
sdist = { url = "https://files.pythonhosted.org/packages/97/69/bf039237ad260073e8c02f820b3e00dc34f3a2de20aff7861e6b19d2f8c5/sphinxcontrib_mermaid-1.0.0.tar.gz", hash = "sha256:2e8ab67d3e1e2816663f9347d026a8dee4a858acdd4ad32dd1c808893db88146", size = 15153, upload-time = "2024-10-12T16:33:03.863Z" }
wheels = [
    { url = "https://files.pythonhosted.org/packages/cd/c8/784b9ac6ea08aa594c1a4becbd0dbe77186785362e31fd633b8c6ae0197a/sphinxcontrib_mermaid-1.0.0-py3-none-any.whl", hash = "sha256:60b72710ea02087f212028feb09711225fbc2e343a10d34822fe787510e1caa3", size = 9597, upload-time = "2024-10-12T16:33:02.303Z" },
]

[[package]]
name = "sphinxcontrib-qthelp"
version = "2.0.0"
source = { registry = "https://pypi.org/simple" }
sdist = { url = "https://files.pythonhosted.org/packages/68/bc/9104308fc285eb3e0b31b67688235db556cd5b0ef31d96f30e45f2e51cae/sphinxcontrib_qthelp-2.0.0.tar.gz", hash = "sha256:4fe7d0ac8fc171045be623aba3e2a8f613f8682731f9153bb2e40ece16b9bbab", size = 17165, upload-time = "2024-07-29T01:09:56.435Z" }
wheels = [
    { url = "https://files.pythonhosted.org/packages/27/83/859ecdd180cacc13b1f7e857abf8582a64552ea7a061057a6c716e790fce/sphinxcontrib_qthelp-2.0.0-py3-none-any.whl", hash = "sha256:b18a828cdba941ccd6ee8445dbe72ffa3ef8cbe7505d8cd1fa0d42d3f2d5f3eb", size = 88743, upload-time = "2024-07-29T01:09:54.885Z" },
]

[[package]]
name = "sphinxcontrib-serializinghtml"
version = "2.0.0"
source = { registry = "https://pypi.org/simple" }
sdist = { url = "https://files.pythonhosted.org/packages/3b/44/6716b257b0aa6bfd51a1b31665d1c205fb12cb5ad56de752dfa15657de2f/sphinxcontrib_serializinghtml-2.0.0.tar.gz", hash = "sha256:e9d912827f872c029017a53f0ef2180b327c3f7fd23c87229f7a8e8b70031d4d", size = 16080, upload-time = "2024-07-29T01:10:09.332Z" }
wheels = [
    { url = "https://files.pythonhosted.org/packages/52/a7/d2782e4e3f77c8450f727ba74a8f12756d5ba823d81b941f1b04da9d033a/sphinxcontrib_serializinghtml-2.0.0-py3-none-any.whl", hash = "sha256:6e2cb0eef194e10c27ec0023bfeb25badbbb5868244cf5bc5bdc04e4464bf331", size = 92072, upload-time = "2024-07-29T01:10:08.203Z" },
]

[[package]]
name = "sqlalchemy"
version = "2.0.41"
source = { registry = "https://pypi.org/simple" }
dependencies = [
    { name = "greenlet", marker = "(python_full_version < '3.14' and platform_machine == 'AMD64') or (python_full_version < '3.14' and platform_machine == 'WIN32') or (python_full_version < '3.14' and platform_machine == 'aarch64') or (python_full_version < '3.14' and platform_machine == 'amd64') or (python_full_version < '3.14' and platform_machine == 'ppc64le') or (python_full_version < '3.14' and platform_machine == 'win32') or (python_full_version < '3.14' and platform_machine == 'x86_64')" },
    { name = "typing-extensions" },
]
sdist = { url = "https://files.pythonhosted.org/packages/63/66/45b165c595ec89aa7dcc2c1cd222ab269bc753f1fc7a1e68f8481bd957bf/sqlalchemy-2.0.41.tar.gz", hash = "sha256:edba70118c4be3c2b1f90754d308d0b79c6fe2c0fdc52d8ddf603916f83f4db9", size = 9689424, upload-time = "2025-05-14T17:10:32.339Z" }
wheels = [
    { url = "https://files.pythonhosted.org/packages/3e/2a/f1f4e068b371154740dd10fb81afb5240d5af4aa0087b88d8b308b5429c2/sqlalchemy-2.0.41-cp312-cp312-macosx_10_13_x86_64.whl", hash = "sha256:81f413674d85cfd0dfcd6512e10e0f33c19c21860342a4890c3a2b59479929f9", size = 2119645, upload-time = "2025-05-14T17:55:24.854Z" },
    { url = "https://files.pythonhosted.org/packages/9b/e8/c664a7e73d36fbfc4730f8cf2bf930444ea87270f2825efbe17bf808b998/sqlalchemy-2.0.41-cp312-cp312-macosx_11_0_arm64.whl", hash = "sha256:598d9ebc1e796431bbd068e41e4de4dc34312b7aa3292571bb3674a0cb415dd1", size = 2107399, upload-time = "2025-05-14T17:55:28.097Z" },
    { url = "https://files.pythonhosted.org/packages/5c/78/8a9cf6c5e7135540cb682128d091d6afa1b9e48bd049b0d691bf54114f70/sqlalchemy-2.0.41-cp312-cp312-manylinux_2_17_aarch64.manylinux2014_aarch64.whl", hash = "sha256:a104c5694dfd2d864a6f91b0956eb5d5883234119cb40010115fd45a16da5e70", size = 3293269, upload-time = "2025-05-14T17:50:38.227Z" },
    { url = "https://files.pythonhosted.org/packages/3c/35/f74add3978c20de6323fb11cb5162702670cc7a9420033befb43d8d5b7a4/sqlalchemy-2.0.41-cp312-cp312-manylinux_2_17_x86_64.manylinux2014_x86_64.whl", hash = "sha256:6145afea51ff0af7f2564a05fa95eb46f542919e6523729663a5d285ecb3cf5e", size = 3303364, upload-time = "2025-05-14T17:51:49.829Z" },
    { url = "https://files.pythonhosted.org/packages/6a/d4/c990f37f52c3f7748ebe98883e2a0f7d038108c2c5a82468d1ff3eec50b7/sqlalchemy-2.0.41-cp312-cp312-musllinux_1_2_aarch64.whl", hash = "sha256:b46fa6eae1cd1c20e6e6f44e19984d438b6b2d8616d21d783d150df714f44078", size = 3229072, upload-time = "2025-05-14T17:50:39.774Z" },
    { url = "https://files.pythonhosted.org/packages/15/69/cab11fecc7eb64bc561011be2bd03d065b762d87add52a4ca0aca2e12904/sqlalchemy-2.0.41-cp312-cp312-musllinux_1_2_x86_64.whl", hash = "sha256:41836fe661cc98abfae476e14ba1906220f92c4e528771a8a3ae6a151242d2ae", size = 3268074, upload-time = "2025-05-14T17:51:51.736Z" },
    { url = "https://files.pythonhosted.org/packages/5c/ca/0c19ec16858585d37767b167fc9602593f98998a68a798450558239fb04a/sqlalchemy-2.0.41-cp312-cp312-win32.whl", hash = "sha256:a8808d5cf866c781150d36a3c8eb3adccfa41a8105d031bf27e92c251e3969d6", size = 2084514, upload-time = "2025-05-14T17:55:49.915Z" },
    { url = "https://files.pythonhosted.org/packages/7f/23/4c2833d78ff3010a4e17f984c734f52b531a8c9060a50429c9d4b0211be6/sqlalchemy-2.0.41-cp312-cp312-win_amd64.whl", hash = "sha256:5b14e97886199c1f52c14629c11d90c11fbb09e9334fa7bb5f6d068d9ced0ce0", size = 2111557, upload-time = "2025-05-14T17:55:51.349Z" },
    { url = "https://files.pythonhosted.org/packages/d3/ad/2e1c6d4f235a97eeef52d0200d8ddda16f6c4dd70ae5ad88c46963440480/sqlalchemy-2.0.41-cp313-cp313-macosx_10_13_x86_64.whl", hash = "sha256:4eeb195cdedaf17aab6b247894ff2734dcead6c08f748e617bfe05bd5a218443", size = 2115491, upload-time = "2025-05-14T17:55:31.177Z" },
    { url = "https://files.pythonhosted.org/packages/cf/8d/be490e5db8400dacc89056f78a52d44b04fbf75e8439569d5b879623a53b/sqlalchemy-2.0.41-cp313-cp313-macosx_11_0_arm64.whl", hash = "sha256:d4ae769b9c1c7757e4ccce94b0641bc203bbdf43ba7a2413ab2523d8d047d8dc", size = 2102827, upload-time = "2025-05-14T17:55:34.921Z" },
    { url = "https://files.pythonhosted.org/packages/a0/72/c97ad430f0b0e78efaf2791342e13ffeafcbb3c06242f01a3bb8fe44f65d/sqlalchemy-2.0.41-cp313-cp313-manylinux_2_17_aarch64.manylinux2014_aarch64.whl", hash = "sha256:a62448526dd9ed3e3beedc93df9bb6b55a436ed1474db31a2af13b313a70a7e1", size = 3225224, upload-time = "2025-05-14T17:50:41.418Z" },
    { url = "https://files.pythonhosted.org/packages/5e/51/5ba9ea3246ea068630acf35a6ba0d181e99f1af1afd17e159eac7e8bc2b8/sqlalchemy-2.0.41-cp313-cp313-manylinux_2_17_x86_64.manylinux2014_x86_64.whl", hash = "sha256:dc56c9788617b8964ad02e8fcfeed4001c1f8ba91a9e1f31483c0dffb207002a", size = 3230045, upload-time = "2025-05-14T17:51:54.722Z" },
    { url = "https://files.pythonhosted.org/packages/78/2f/8c14443b2acea700c62f9b4a8bad9e49fc1b65cfb260edead71fd38e9f19/sqlalchemy-2.0.41-cp313-cp313-musllinux_1_2_aarch64.whl", hash = "sha256:c153265408d18de4cc5ded1941dcd8315894572cddd3c58df5d5b5705b3fa28d", size = 3159357, upload-time = "2025-05-14T17:50:43.483Z" },
    { url = "https://files.pythonhosted.org/packages/fc/b2/43eacbf6ccc5276d76cea18cb7c3d73e294d6fb21f9ff8b4eef9b42bbfd5/sqlalchemy-2.0.41-cp313-cp313-musllinux_1_2_x86_64.whl", hash = "sha256:4f67766965996e63bb46cfbf2ce5355fc32d9dd3b8ad7e536a920ff9ee422e23", size = 3197511, upload-time = "2025-05-14T17:51:57.308Z" },
    { url = "https://files.pythonhosted.org/packages/fa/2e/677c17c5d6a004c3c45334ab1dbe7b7deb834430b282b8a0f75ae220c8eb/sqlalchemy-2.0.41-cp313-cp313-win32.whl", hash = "sha256:bfc9064f6658a3d1cadeaa0ba07570b83ce6801a1314985bf98ec9b95d74e15f", size = 2082420, upload-time = "2025-05-14T17:55:52.69Z" },
    { url = "https://files.pythonhosted.org/packages/e9/61/e8c1b9b6307c57157d328dd8b8348ddc4c47ffdf1279365a13b2b98b8049/sqlalchemy-2.0.41-cp313-cp313-win_amd64.whl", hash = "sha256:82ca366a844eb551daff9d2e6e7a9e5e76d2612c8564f58db6c19a726869c1df", size = 2108329, upload-time = "2025-05-14T17:55:54.495Z" },
    { url = "https://files.pythonhosted.org/packages/1c/fc/9ba22f01b5cdacc8f5ed0d22304718d2c758fce3fd49a5372b886a86f37c/sqlalchemy-2.0.41-py3-none-any.whl", hash = "sha256:57df5dc6fdb5ed1a88a1ed2195fd31927e705cad62dedd86b46972752a80f576", size = 1911224, upload-time = "2025-05-14T17:39:42.154Z" },
]

[[package]]
name = "sqlalchemy-utils"
version = "0.41.2"
source = { registry = "https://pypi.org/simple" }
dependencies = [
    { name = "sqlalchemy" },
]
sdist = { url = "https://files.pythonhosted.org/packages/4d/bf/abfd5474cdd89ddd36dbbde9c6efba16bfa7f5448913eba946fed14729da/SQLAlchemy-Utils-0.41.2.tar.gz", hash = "sha256:bc599c8c3b3319e53ce6c5c3c471120bd325d0071fb6f38a10e924e3d07b9990", size = 138017, upload-time = "2024-03-24T15:17:28.196Z" }
wheels = [
    { url = "https://files.pythonhosted.org/packages/d5/f0/dc4757b83ac1ab853cf222df8535ed73973e0c203d983982ba7b8bc60508/SQLAlchemy_Utils-0.41.2-py3-none-any.whl", hash = "sha256:85cf3842da2bf060760f955f8467b87983fb2e30f1764fd0e24a48307dc8ec6e", size = 93083, upload-time = "2024-03-24T15:17:24.533Z" },
]

[[package]]
name = "starlette"
version = "0.46.2"
source = { registry = "https://pypi.org/simple" }
dependencies = [
    { name = "anyio" },
]
sdist = { url = "https://files.pythonhosted.org/packages/ce/20/08dfcd9c983f6a6f4a1000d934b9e6d626cff8d2eeb77a89a68eef20a2b7/starlette-0.46.2.tar.gz", hash = "sha256:7f7361f34eed179294600af672f565727419830b54b7b084efe44bb82d2fccd5", size = 2580846, upload-time = "2025-04-13T13:56:17.942Z" }
wheels = [
    { url = "https://files.pythonhosted.org/packages/8b/0c/9d30a4ebeb6db2b25a841afbb80f6ef9a854fc3b41be131d249a977b4959/starlette-0.46.2-py3-none-any.whl", hash = "sha256:595633ce89f8ffa71a015caed34a5b2dc1c0cdb3f0f1fbd1e69339cf2abeec35", size = 72037, upload-time = "2025-04-13T13:56:16.21Z" },
]

[[package]]
name = "structlog"
version = "25.4.0"
source = { registry = "https://pypi.org/simple" }
sdist = { url = "https://files.pythonhosted.org/packages/79/b9/6e672db4fec07349e7a8a8172c1a6ae235c58679ca29c3f86a61b5e59ff3/structlog-25.4.0.tar.gz", hash = "sha256:186cd1b0a8ae762e29417095664adf1d6a31702160a46dacb7796ea82f7409e4", size = 1369138, upload-time = "2025-06-02T08:21:12.971Z" }
wheels = [
    { url = "https://files.pythonhosted.org/packages/a0/4a/97ee6973e3a73c74c8120d59829c3861ea52210667ec3e7a16045c62b64d/structlog-25.4.0-py3-none-any.whl", hash = "sha256:fe809ff5c27e557d14e613f45ca441aabda051d119ee5a0102aaba6ce40eed2c", size = 68720, upload-time = "2025-06-02T08:21:11.43Z" },
]

[[package]]
name = "taskiq"
version = "0.11.17"
source = { registry = "https://pypi.org/simple" }
dependencies = [
    { name = "anyio" },
    { name = "importlib-metadata" },
    { name = "izulu" },
    { name = "packaging" },
    { name = "pycron" },
    { name = "pydantic" },
    { name = "pytz" },
    { name = "taskiq-dependencies" },
    { name = "typing-extensions" },
]
sdist = { url = "https://files.pythonhosted.org/packages/ee/02/3257ed9da7a6207d095d9abdd7fe5c8aad4a6d484cc309a657d6422a4a6c/taskiq-0.11.17.tar.gz", hash = "sha256:9c1c402beea452e8e834c53494035d653499d044ef1c7e6250c8fb7b31e52165", size = 54083, upload-time = "2025-04-27T11:43:52.629Z" }
wheels = [
    { url = "https://files.pythonhosted.org/packages/34/f4/c11112085b2a86f1c2787700a23278d94263c700bf2b55753bda37d72440/taskiq-0.11.17-py3-none-any.whl", hash = "sha256:a01fe1fc9c646f71113d0b886761a5e5253a35e625491d62e3379a14a99563b7", size = 80019, upload-time = "2025-04-27T11:43:50.682Z" },
]

[package.optional-dependencies]
reload = [
    { name = "gitignore-parser" },
    { name = "watchdog" },
]

[[package]]
name = "taskiq-aio-pika"
version = "0.4.2"
source = { registry = "https://pypi.org/simple" }
dependencies = [
    { name = "aio-pika" },
    { name = "taskiq" },
]
sdist = { url = "https://files.pythonhosted.org/packages/b9/af/f534056b2164eea181c6e975850bc74f92b1d7509a4cd15edad088ad3e9d/taskiq_aio_pika-0.4.2.tar.gz", hash = "sha256:d62f4956ef3cb3deed3847bd70c381249f24186ac5c0cb60fb4bc609e61c2268", size = 6777, upload-time = "2025-04-20T23:31:59.99Z" }
wheels = [
    { url = "https://files.pythonhosted.org/packages/de/11/ded35d67affe8acb5c5e48aaedcc29202995bc84a1449ed7672ff6c37a11/taskiq_aio_pika-0.4.2-py3-none-any.whl", hash = "sha256:a8eb80f9ada920d7384635c3853799b6f20e6123e453aa5929e5d35f39890878", size = 6801, upload-time = "2025-04-20T23:31:58.629Z" },
]

[[package]]
name = "taskiq-dependencies"
version = "1.5.7"
source = { registry = "https://pypi.org/simple" }
sdist = { url = "https://files.pythonhosted.org/packages/47/90/47a627696e53bfdcacabc3e8c05b73bf1424685bcb5f17209cb8b12da1bf/taskiq_dependencies-1.5.7.tar.gz", hash = "sha256:0d3b240872ef152b719153b9526d866d2be978aeeaea6600e878414babc2dcb4", size = 14875, upload-time = "2025-02-26T22:07:39.876Z" }
wheels = [
    { url = "https://files.pythonhosted.org/packages/99/6d/4a012f2de002c2e93273f5e7d3e3feea02f7fdbb7b75ca2ca1dd10703091/taskiq_dependencies-1.5.7-py3-none-any.whl", hash = "sha256:6fcee5d159bdb035ef915d4d848826169b6f06fe57cc2297a39b62ea3e76036f", size = 13801, upload-time = "2025-02-26T22:07:38.622Z" },
]

[[package]]
name = "tenacity"
version = "9.1.2"
source = { registry = "https://pypi.org/simple" }
sdist = { url = "https://files.pythonhosted.org/packages/0a/d4/2b0cd0fe285e14b36db076e78c93766ff1d529d70408bd1d2a5a84f1d929/tenacity-9.1.2.tar.gz", hash = "sha256:1169d376c297e7de388d18b4481760d478b0e99a777cad3a9c86e556f4b697cb", size = 48036, upload-time = "2025-04-02T08:25:09.966Z" }
wheels = [
    { url = "https://files.pythonhosted.org/packages/e5/30/643397144bfbfec6f6ef821f36f33e57d35946c44a2352d3c9f0ae847619/tenacity-9.1.2-py3-none-any.whl", hash = "sha256:f77bf36710d8b73a50b2dd155c97b870017ad21afe6ab300326b0371b3b05138", size = 28248, upload-time = "2025-04-02T08:25:07.678Z" },
]

[[package]]
name = "testcontainers"
version = "4.13.1"
source = { registry = "https://pypi.org/simple" }
dependencies = [
    { name = "docker" },
    { name = "python-dotenv" },
    { name = "typing-extensions" },
    { name = "urllib3" },
    { name = "wrapt" },
]
sdist = { url = "https://files.pythonhosted.org/packages/52/ce/4fd72abe8372cc8c737c62da9dadcdfb6921b57ad8932f7a0feb605e5bf5/testcontainers-4.13.1.tar.gz", hash = "sha256:4a6c5b2faa3e8afb91dff18b389a14b485f3e430157727b58e65d30c8dcde3f3", size = 77955, upload-time = "2025-09-24T22:47:47.2Z" }
wheels = [
    { url = "https://files.pythonhosted.org/packages/cc/30/f0660686920e09680b8afb0d2738580223dbef087a9bd92f3f14163c2fa6/testcontainers-4.13.1-py3-none-any.whl", hash = "sha256:10e6013a215eba673a0bcc153c8809d6f1c53c245e0a236e3877807652af4952", size = 123995, upload-time = "2025-09-24T22:47:45.44Z" },
]

[package.optional-dependencies]
minio = [
    { name = "minio" },
]
rabbitmq = [
    { name = "pika" },
]

[[package]]
name = "typenames"
version = "2.0.0"
source = { registry = "https://pypi.org/simple" }
sdist = { url = "https://files.pythonhosted.org/packages/53/95/6597a8250c710fad2d27e4fa8c0f6d5c7d4b95df50b597f5446f6c97461d/typenames-2.0.0.tar.gz", hash = "sha256:f92e89e9675ae59cead14483ff85f04bbd15c3fe73f6820a9567631d5ef0308e", size = 137557, upload-time = "2025-04-21T04:29:30.814Z" }
wheels = [
    { url = "https://files.pythonhosted.org/packages/6a/ff/66d60af25af033a430d84b27f6160960c8dc0c2e5e19c4767642b1e12b7a/typenames-2.0.0-py3-none-any.whl", hash = "sha256:48b510086164ec6ac45d03b4fe8499e38d804a6bbb3ba9d57a60bd52be8fbb01", size = 10520, upload-time = "2025-04-21T04:29:29.248Z" },
]

[[package]]
name = "typer"
version = "0.16.0"
source = { registry = "https://pypi.org/simple" }
dependencies = [
    { name = "click" },
    { name = "rich" },
    { name = "shellingham" },
    { name = "typing-extensions" },
]
sdist = { url = "https://files.pythonhosted.org/packages/c5/8c/7d682431efca5fd290017663ea4588bf6f2c6aad085c7f108c5dbc316e70/typer-0.16.0.tar.gz", hash = "sha256:af377ffaee1dbe37ae9440cb4e8f11686ea5ce4e9bae01b84ae7c63b87f1dd3b", size = 102625, upload-time = "2025-05-26T14:30:31.824Z" }
wheels = [
    { url = "https://files.pythonhosted.org/packages/76/42/3efaf858001d2c2913de7f354563e3a3a2f0decae3efe98427125a8f441e/typer-0.16.0-py3-none-any.whl", hash = "sha256:1f79bed11d4d02d4310e3c1b7ba594183bcedb0ac73b27a9e5f28f6fb5b98855", size = 46317, upload-time = "2025-05-26T14:30:30.523Z" },
]

[[package]]
name = "types-cachetools"
version = "5.5.0.20240820"
source = { registry = "https://pypi.org/simple" }
sdist = { url = "https://files.pythonhosted.org/packages/c2/7e/ad6ba4a56b2a994e0f0a04a61a50466b60ee88a13d10a18c83ac14a66c61/types-cachetools-5.5.0.20240820.tar.gz", hash = "sha256:b888ab5c1a48116f7799cd5004b18474cd82b5463acb5ffb2db2fc9c7b053bc0", size = 4198, upload-time = "2024-08-20T02:30:07.525Z" }
wheels = [
    { url = "https://files.pythonhosted.org/packages/27/4d/fd7cc050e2d236d5570c4d92531c0396573a1e14b31735870e849351c717/types_cachetools-5.5.0.20240820-py3-none-any.whl", hash = "sha256:efb2ed8bf27a4b9d3ed70d33849f536362603a90b8090a328acf0cd42fda82e2", size = 4149, upload-time = "2024-08-20T02:30:06.461Z" },
]

[[package]]
name = "types-pyasn1"
version = "0.6.0.20250516"
source = { registry = "https://pypi.org/simple" }
sdist = { url = "https://files.pythonhosted.org/packages/01/9b/5c6e6690da87e9fec317925d4a9500a8d61c2e2c1ec39de46736f76a29e8/types_pyasn1-0.6.0.20250516.tar.gz", hash = "sha256:1a9b35a4f033cd70c384a5043a3407b2cc07afc95900732b66e0d38426c7541d", size = 17153, upload-time = "2025-05-16T03:07:23.961Z" }
wheels = [
    { url = "https://files.pythonhosted.org/packages/cc/56/0d10029d4d943226f044cec3f3d1f9ad54acb4884ee0b78e5d7b66c07d9d/types_pyasn1-0.6.0.20250516-py3-none-any.whl", hash = "sha256:b9925e4e22e09eed758b93b6f2a7881b89d842c2373dd11c09b173567d170142", size = 24093, upload-time = "2025-05-16T03:07:22.759Z" },
]

[[package]]
name = "types-python-jose"
version = "3.5.0.20250531"
source = { registry = "https://pypi.org/simple" }
dependencies = [
    { name = "types-pyasn1" },
]
sdist = { url = "https://files.pythonhosted.org/packages/89/c8/09095e22b8e5eb3992f47722a3e1b31098b55c5e8325f4b21c5f1bdcb06b/types_python_jose-3.5.0.20250531.tar.gz", hash = "sha256:dbac2bc99fbb8124068696617f8709acfe4a43d79c6df3e59800006d46d621fe", size = 11891, upload-time = "2025-05-31T03:04:29.017Z" }
wheels = [
    { url = "https://files.pythonhosted.org/packages/67/33/9d8c351a44e68896a53003e00fb01e1158b9e5b68cf3b75c1e4b51eb5263/types_python_jose-3.5.0.20250531-py3-none-any.whl", hash = "sha256:1609ee4d40a8a2ef5f62fcda99ec977b2ae773dfee9355cfb7e5002afa063c55", size = 14725, upload-time = "2025-05-31T03:04:27.802Z" },
]

[[package]]
name = "typing-extensions"
version = "4.14.0"
source = { registry = "https://pypi.org/simple" }
sdist = { url = "https://files.pythonhosted.org/packages/d1/bc/51647cd02527e87d05cb083ccc402f93e441606ff1f01739a62c8ad09ba5/typing_extensions-4.14.0.tar.gz", hash = "sha256:8676b788e32f02ab42d9e7c61324048ae4c6d844a399eebace3d4979d75ceef4", size = 107423, upload-time = "2025-06-02T14:52:11.399Z" }
wheels = [
    { url = "https://files.pythonhosted.org/packages/69/e0/552843e0d356fbb5256d21449fa957fa4eff3bbc135a74a691ee70c7c5da/typing_extensions-4.14.0-py3-none-any.whl", hash = "sha256:a1514509136dd0b477638fc68d6a91497af5076466ad0fa6c338e44e359944af", size = 43839, upload-time = "2025-06-02T14:52:10.026Z" },
]

[[package]]
name = "typing-inspection"
version = "0.4.1"
source = { registry = "https://pypi.org/simple" }
dependencies = [
    { name = "typing-extensions" },
]
sdist = { url = "https://files.pythonhosted.org/packages/f8/b1/0c11f5058406b3af7609f121aaa6b609744687f1d158b3c3a5bf4cc94238/typing_inspection-0.4.1.tar.gz", hash = "sha256:6ae134cc0203c33377d43188d4064e9b357dba58cff3185f22924610e70a9d28", size = 75726, upload-time = "2025-05-21T18:55:23.885Z" }
wheels = [
    { url = "https://files.pythonhosted.org/packages/17/69/cd203477f944c353c31bade965f880aa1061fd6bf05ded0726ca845b6ff7/typing_inspection-0.4.1-py3-none-any.whl", hash = "sha256:389055682238f53b04f7badcb49b989835495a96700ced5dab2d8feae4b26f51", size = 14552, upload-time = "2025-05-21T18:55:22.152Z" },
]

[[package]]
name = "tzdata"
version = "2025.2"
source = { registry = "https://pypi.org/simple" }
sdist = { url = "https://files.pythonhosted.org/packages/95/32/1a225d6164441be760d75c2c42e2780dc0873fe382da3e98a2e1e48361e5/tzdata-2025.2.tar.gz", hash = "sha256:b60a638fcc0daffadf82fe0f57e53d06bdec2f36c4df66280ae79bce6bd6f2b9", size = 196380, upload-time = "2025-03-23T13:54:43.652Z" }
wheels = [
    { url = "https://files.pythonhosted.org/packages/5c/23/c7abc0ca0a1526a0774eca151daeb8de62ec457e77262b66b359c3c7679e/tzdata-2025.2-py2.py3-none-any.whl", hash = "sha256:1a403fada01ff9221ca8044d701868fa132215d84beb92242d9acd2147f667a8", size = 347839, upload-time = "2025-03-23T13:54:41.845Z" },
]

[[package]]
name = "urllib3"
version = "2.4.0"
source = { registry = "https://pypi.org/simple" }
sdist = { url = "https://files.pythonhosted.org/packages/8a/78/16493d9c386d8e60e442a35feac5e00f0913c0f4b7c217c11e8ec2ff53e0/urllib3-2.4.0.tar.gz", hash = "sha256:414bc6535b787febd7567804cc015fee39daab8ad86268f1310a9250697de466", size = 390672, upload-time = "2025-04-10T15:23:39.232Z" }
wheels = [
    { url = "https://files.pythonhosted.org/packages/6b/11/cc635220681e93a0183390e26485430ca2c7b5f9d33b15c74c2861cb8091/urllib3-2.4.0-py3-none-any.whl", hash = "sha256:4e16665048960a0900c702d4a66415956a584919c03361cac9f1df5c5dd7e813", size = 128680, upload-time = "2025-04-10T15:23:37.377Z" },
]

[[package]]
name = "uvicorn"
version = "0.34.3"
source = { registry = "https://pypi.org/simple" }
dependencies = [
    { name = "click" },
    { name = "h11" },
]
sdist = { url = "https://files.pythonhosted.org/packages/de/ad/713be230bcda622eaa35c28f0d328c3675c371238470abdea52417f17a8e/uvicorn-0.34.3.tar.gz", hash = "sha256:35919a9a979d7a59334b6b10e05d77c1d0d574c50e0fc98b8b1a0f165708b55a", size = 76631, upload-time = "2025-06-01T07:48:17.531Z" }
wheels = [
    { url = "https://files.pythonhosted.org/packages/6d/0d/8adfeaa62945f90d19ddc461c55f4a50c258af7662d34b6a3d5d1f8646f6/uvicorn-0.34.3-py3-none-any.whl", hash = "sha256:16246631db62bdfbf069b0645177d6e8a77ba950cfedbfd093acef9444e4d885", size = 62431, upload-time = "2025-06-01T07:48:15.664Z" },
]

[package.optional-dependencies]
standard = [
    { name = "colorama", marker = "sys_platform == 'win32'" },
    { name = "httptools" },
    { name = "python-dotenv" },
    { name = "pyyaml" },
    { name = "uvloop", marker = "platform_python_implementation != 'PyPy' and sys_platform != 'cygwin' and sys_platform != 'win32'" },
    { name = "watchfiles" },
    { name = "websockets" },
]

[[package]]
name = "uvloop"
version = "0.21.0"
source = { registry = "https://pypi.org/simple" }
sdist = { url = "https://files.pythonhosted.org/packages/af/c0/854216d09d33c543f12a44b393c402e89a920b1a0a7dc634c42de91b9cf6/uvloop-0.21.0.tar.gz", hash = "sha256:3bf12b0fda68447806a7ad847bfa591613177275d35b6724b1ee573faa3704e3", size = 2492741, upload-time = "2024-10-14T23:38:35.489Z" }
wheels = [
    { url = "https://files.pythonhosted.org/packages/8c/4c/03f93178830dc7ce8b4cdee1d36770d2f5ebb6f3d37d354e061eefc73545/uvloop-0.21.0-cp312-cp312-macosx_10_13_universal2.whl", hash = "sha256:359ec2c888397b9e592a889c4d72ba3d6befba8b2bb01743f72fffbde663b59c", size = 1471284, upload-time = "2024-10-14T23:37:47.833Z" },
    { url = "https://files.pythonhosted.org/packages/43/3e/92c03f4d05e50f09251bd8b2b2b584a2a7f8fe600008bcc4523337abe676/uvloop-0.21.0-cp312-cp312-macosx_10_13_x86_64.whl", hash = "sha256:f7089d2dc73179ce5ac255bdf37c236a9f914b264825fdaacaded6990a7fb4c2", size = 821349, upload-time = "2024-10-14T23:37:50.149Z" },
    { url = "https://files.pythonhosted.org/packages/a6/ef/a02ec5da49909dbbfb1fd205a9a1ac4e88ea92dcae885e7c961847cd51e2/uvloop-0.21.0-cp312-cp312-manylinux_2_17_aarch64.manylinux2014_aarch64.whl", hash = "sha256:baa4dcdbd9ae0a372f2167a207cd98c9f9a1ea1188a8a526431eef2f8116cc8d", size = 4580089, upload-time = "2024-10-14T23:37:51.703Z" },
    { url = "https://files.pythonhosted.org/packages/06/a7/b4e6a19925c900be9f98bec0a75e6e8f79bb53bdeb891916609ab3958967/uvloop-0.21.0-cp312-cp312-manylinux_2_17_x86_64.manylinux2014_x86_64.whl", hash = "sha256:86975dca1c773a2c9864f4c52c5a55631038e387b47eaf56210f873887b6c8dc", size = 4693770, upload-time = "2024-10-14T23:37:54.122Z" },
    { url = "https://files.pythonhosted.org/packages/ce/0c/f07435a18a4b94ce6bd0677d8319cd3de61f3a9eeb1e5f8ab4e8b5edfcb3/uvloop-0.21.0-cp312-cp312-musllinux_1_2_aarch64.whl", hash = "sha256:461d9ae6660fbbafedd07559c6a2e57cd553b34b0065b6550685f6653a98c1cb", size = 4451321, upload-time = "2024-10-14T23:37:55.766Z" },
    { url = "https://files.pythonhosted.org/packages/8f/eb/f7032be105877bcf924709c97b1bf3b90255b4ec251f9340cef912559f28/uvloop-0.21.0-cp312-cp312-musllinux_1_2_x86_64.whl", hash = "sha256:183aef7c8730e54c9a3ee3227464daed66e37ba13040bb3f350bc2ddc040f22f", size = 4659022, upload-time = "2024-10-14T23:37:58.195Z" },
    { url = "https://files.pythonhosted.org/packages/3f/8d/2cbef610ca21539f0f36e2b34da49302029e7c9f09acef0b1c3b5839412b/uvloop-0.21.0-cp313-cp313-macosx_10_13_universal2.whl", hash = "sha256:bfd55dfcc2a512316e65f16e503e9e450cab148ef11df4e4e679b5e8253a5281", size = 1468123, upload-time = "2024-10-14T23:38:00.688Z" },
    { url = "https://files.pythonhosted.org/packages/93/0d/b0038d5a469f94ed8f2b2fce2434a18396d8fbfb5da85a0a9781ebbdec14/uvloop-0.21.0-cp313-cp313-macosx_10_13_x86_64.whl", hash = "sha256:787ae31ad8a2856fc4e7c095341cccc7209bd657d0e71ad0dc2ea83c4a6fa8af", size = 819325, upload-time = "2024-10-14T23:38:02.309Z" },
    { url = "https://files.pythonhosted.org/packages/50/94/0a687f39e78c4c1e02e3272c6b2ccdb4e0085fda3b8352fecd0410ccf915/uvloop-0.21.0-cp313-cp313-manylinux_2_17_aarch64.manylinux2014_aarch64.whl", hash = "sha256:5ee4d4ef48036ff6e5cfffb09dd192c7a5027153948d85b8da7ff705065bacc6", size = 4582806, upload-time = "2024-10-14T23:38:04.711Z" },
    { url = "https://files.pythonhosted.org/packages/d2/19/f5b78616566ea68edd42aacaf645adbf71fbd83fc52281fba555dc27e3f1/uvloop-0.21.0-cp313-cp313-manylinux_2_17_x86_64.manylinux2014_x86_64.whl", hash = "sha256:f3df876acd7ec037a3d005b3ab85a7e4110422e4d9c1571d4fc89b0fc41b6816", size = 4701068, upload-time = "2024-10-14T23:38:06.385Z" },
    { url = "https://files.pythonhosted.org/packages/47/57/66f061ee118f413cd22a656de622925097170b9380b30091b78ea0c6ea75/uvloop-0.21.0-cp313-cp313-musllinux_1_2_aarch64.whl", hash = "sha256:bd53ecc9a0f3d87ab847503c2e1552b690362e005ab54e8a48ba97da3924c0dc", size = 4454428, upload-time = "2024-10-14T23:38:08.416Z" },
    { url = "https://files.pythonhosted.org/packages/63/9a/0962b05b308494e3202d3f794a6e85abe471fe3cafdbcf95c2e8c713aabd/uvloop-0.21.0-cp313-cp313-musllinux_1_2_x86_64.whl", hash = "sha256:a5c39f217ab3c663dc699c04cbd50c13813e31d917642d459fdcec07555cc553", size = 4660018, upload-time = "2024-10-14T23:38:10.888Z" },
]

[[package]]
name = "virtualenv"
version = "20.31.2"
source = { registry = "https://pypi.org/simple" }
dependencies = [
    { name = "distlib" },
    { name = "filelock" },
    { name = "platformdirs" },
]
sdist = { url = "https://files.pythonhosted.org/packages/56/2c/444f465fb2c65f40c3a104fd0c495184c4f2336d65baf398e3c75d72ea94/virtualenv-20.31.2.tar.gz", hash = "sha256:e10c0a9d02835e592521be48b332b6caee6887f332c111aa79a09b9e79efc2af", size = 6076316, upload-time = "2025-05-08T17:58:23.811Z" }
wheels = [
    { url = "https://files.pythonhosted.org/packages/f3/40/b1c265d4b2b62b58576588510fc4d1fe60a86319c8de99fd8e9fec617d2c/virtualenv-20.31.2-py3-none-any.whl", hash = "sha256:36efd0d9650ee985f0cad72065001e66d49a6f24eb44d98980f630686243cf11", size = 6057982, upload-time = "2025-05-08T17:58:21.15Z" },
]

[[package]]
name = "vulture"
version = "2.14"
source = { registry = "https://pypi.org/simple" }
sdist = { url = "https://files.pythonhosted.org/packages/8e/25/925f35db758a0f9199113aaf61d703de891676b082bd7cf73ea01d6000f7/vulture-2.14.tar.gz", hash = "sha256:cb8277902a1138deeab796ec5bef7076a6e0248ca3607a3f3dee0b6d9e9b8415", size = 58823, upload-time = "2024-12-08T17:39:43.319Z" }
wheels = [
    { url = "https://files.pythonhosted.org/packages/a0/56/0cc15b8ff2613c1d5c3dc1f3f576ede1c43868c1bc2e5ccaa2d4bcd7974d/vulture-2.14-py2.py3-none-any.whl", hash = "sha256:d9a90dba89607489548a49d557f8bac8112bd25d3cbc8aeef23e860811bd5ed9", size = 28915, upload-time = "2024-12-08T17:39:40.573Z" },
]

[[package]]
name = "watchdog"
version = "4.0.2"
source = { registry = "https://pypi.org/simple" }
sdist = { url = "https://files.pythonhosted.org/packages/4f/38/764baaa25eb5e35c9a043d4c4588f9836edfe52a708950f4b6d5f714fd42/watchdog-4.0.2.tar.gz", hash = "sha256:b4dfbb6c49221be4535623ea4474a4d6ee0a9cef4a80b20c28db4d858b64e270", size = 126587, upload-time = "2024-08-11T07:38:01.623Z" }
wheels = [
    { url = "https://files.pythonhosted.org/packages/92/f5/ea22b095340545faea37ad9a42353b265ca751f543da3fb43f5d00cdcd21/watchdog-4.0.2-cp312-cp312-macosx_10_9_universal2.whl", hash = "sha256:1cdcfd8142f604630deef34722d695fb455d04ab7cfe9963055df1fc69e6727a", size = 100342, upload-time = "2024-08-11T07:37:16.393Z" },
    { url = "https://files.pythonhosted.org/packages/cb/d2/8ce97dff5e465db1222951434e3115189ae54a9863aef99c6987890cc9ef/watchdog-4.0.2-cp312-cp312-macosx_10_9_x86_64.whl", hash = "sha256:d7ab624ff2f663f98cd03c8b7eedc09375a911794dfea6bf2a359fcc266bff29", size = 92306, upload-time = "2024-08-11T07:37:17.997Z" },
    { url = "https://files.pythonhosted.org/packages/49/c4/1aeba2c31b25f79b03b15918155bc8c0b08101054fc727900f1a577d0d54/watchdog-4.0.2-cp312-cp312-macosx_11_0_arm64.whl", hash = "sha256:132937547a716027bd5714383dfc40dc66c26769f1ce8a72a859d6a48f371f3a", size = 92915, upload-time = "2024-08-11T07:37:19.967Z" },
    { url = "https://files.pythonhosted.org/packages/79/63/eb8994a182672c042d85a33507475c50c2ee930577524dd97aea05251527/watchdog-4.0.2-cp313-cp313-macosx_10_13_universal2.whl", hash = "sha256:cd67c7df93eb58f360c43802acc945fa8da70c675b6fa37a241e17ca698ca49b", size = 100343, upload-time = "2024-08-11T07:37:21.935Z" },
    { url = "https://files.pythonhosted.org/packages/ce/82/027c0c65c2245769580605bcd20a1dc7dfd6c6683c8c4e2ef43920e38d27/watchdog-4.0.2-cp313-cp313-macosx_10_13_x86_64.whl", hash = "sha256:bcfd02377be80ef3b6bc4ce481ef3959640458d6feaae0bd43dd90a43da90a7d", size = 92313, upload-time = "2024-08-11T07:37:23.314Z" },
    { url = "https://files.pythonhosted.org/packages/2a/89/ad4715cbbd3440cb0d336b78970aba243a33a24b1a79d66f8d16b4590d6a/watchdog-4.0.2-cp313-cp313-macosx_11_0_arm64.whl", hash = "sha256:980b71510f59c884d684b3663d46e7a14b457c9611c481e5cef08f4dd022eed7", size = 92919, upload-time = "2024-08-11T07:37:24.715Z" },
    { url = "https://files.pythonhosted.org/packages/8a/b1/25acf6767af6f7e44e0086309825bd8c098e301eed5868dc5350642124b9/watchdog-4.0.2-py3-none-manylinux2014_aarch64.whl", hash = "sha256:936acba76d636f70db8f3c66e76aa6cb5136a936fc2a5088b9ce1c7a3508fc83", size = 82947, upload-time = "2024-08-11T07:37:45.388Z" },
    { url = "https://files.pythonhosted.org/packages/e8/90/aebac95d6f954bd4901f5d46dcd83d68e682bfd21798fd125a95ae1c9dbf/watchdog-4.0.2-py3-none-manylinux2014_armv7l.whl", hash = "sha256:e252f8ca942a870f38cf785aef420285431311652d871409a64e2a0a52a2174c", size = 82942, upload-time = "2024-08-11T07:37:46.722Z" },
    { url = "https://files.pythonhosted.org/packages/15/3a/a4bd8f3b9381824995787488b9282aff1ed4667e1110f31a87b871ea851c/watchdog-4.0.2-py3-none-manylinux2014_i686.whl", hash = "sha256:0e83619a2d5d436a7e58a1aea957a3c1ccbf9782c43c0b4fed80580e5e4acd1a", size = 82947, upload-time = "2024-08-11T07:37:48.941Z" },
    { url = "https://files.pythonhosted.org/packages/09/cc/238998fc08e292a4a18a852ed8274159019ee7a66be14441325bcd811dfd/watchdog-4.0.2-py3-none-manylinux2014_ppc64.whl", hash = "sha256:88456d65f207b39f1981bf772e473799fcdc10801062c36fd5ad9f9d1d463a73", size = 82946, upload-time = "2024-08-11T07:37:50.279Z" },
    { url = "https://files.pythonhosted.org/packages/80/f1/d4b915160c9d677174aa5fae4537ae1f5acb23b3745ab0873071ef671f0a/watchdog-4.0.2-py3-none-manylinux2014_ppc64le.whl", hash = "sha256:32be97f3b75693a93c683787a87a0dc8db98bb84701539954eef991fb35f5fbc", size = 82947, upload-time = "2024-08-11T07:37:51.55Z" },
    { url = "https://files.pythonhosted.org/packages/db/02/56ebe2cf33b352fe3309588eb03f020d4d1c061563d9858a9216ba004259/watchdog-4.0.2-py3-none-manylinux2014_s390x.whl", hash = "sha256:c82253cfc9be68e3e49282831afad2c1f6593af80c0daf1287f6a92657986757", size = 82944, upload-time = "2024-08-11T07:37:52.855Z" },
    { url = "https://files.pythonhosted.org/packages/01/d2/c8931ff840a7e5bd5dcb93f2bb2a1fd18faf8312e9f7f53ff1cf76ecc8ed/watchdog-4.0.2-py3-none-manylinux2014_x86_64.whl", hash = "sha256:c0b14488bd336c5b1845cee83d3e631a1f8b4e9c5091ec539406e4a324f882d8", size = 82947, upload-time = "2024-08-11T07:37:55.172Z" },
    { url = "https://files.pythonhosted.org/packages/d0/d8/cdb0c21a4a988669d7c210c75c6a2c9a0e16a3b08d9f7e633df0d9a16ad8/watchdog-4.0.2-py3-none-win32.whl", hash = "sha256:0d8a7e523ef03757a5aa29f591437d64d0d894635f8a50f370fe37f913ce4e19", size = 82935, upload-time = "2024-08-11T07:37:56.668Z" },
    { url = "https://files.pythonhosted.org/packages/99/2e/b69dfaae7a83ea64ce36538cc103a3065e12c447963797793d5c0a1d5130/watchdog-4.0.2-py3-none-win_amd64.whl", hash = "sha256:c344453ef3bf875a535b0488e3ad28e341adbd5a9ffb0f7d62cefacc8824ef2b", size = 82934, upload-time = "2024-08-11T07:37:57.991Z" },
    { url = "https://files.pythonhosted.org/packages/b0/0b/43b96a9ecdd65ff5545b1b13b687ca486da5c6249475b1a45f24d63a1858/watchdog-4.0.2-py3-none-win_ia64.whl", hash = "sha256:baececaa8edff42cd16558a639a9b0ddf425f93d892e8392a56bf904f5eff22c", size = 82933, upload-time = "2024-08-11T07:37:59.573Z" },
]

[[package]]
name = "watchfiles"
version = "1.0.5"
source = { registry = "https://pypi.org/simple" }
dependencies = [
    { name = "anyio" },
]
sdist = { url = "https://files.pythonhosted.org/packages/03/e2/8ed598c42057de7aa5d97c472254af4906ff0a59a66699d426fc9ef795d7/watchfiles-1.0.5.tar.gz", hash = "sha256:b7529b5dcc114679d43827d8c35a07c493ad6f083633d573d81c660abc5979e9", size = 94537, upload-time = "2025-04-08T10:36:26.722Z" }
wheels = [
    { url = "https://files.pythonhosted.org/packages/2a/8c/4f0b9bdb75a1bfbd9c78fad7d8854369283f74fe7cf03eb16be77054536d/watchfiles-1.0.5-cp312-cp312-macosx_10_12_x86_64.whl", hash = "sha256:b5eb568c2aa6018e26da9e6c86f3ec3fd958cee7f0311b35c2630fa4217d17f2", size = 401511, upload-time = "2025-04-08T10:35:17.956Z" },
    { url = "https://files.pythonhosted.org/packages/dc/4e/7e15825def77f8bd359b6d3f379f0c9dac4eb09dd4ddd58fd7d14127179c/watchfiles-1.0.5-cp312-cp312-macosx_11_0_arm64.whl", hash = "sha256:0a04059f4923ce4e856b4b4e5e783a70f49d9663d22a4c3b3298165996d1377f", size = 392715, upload-time = "2025-04-08T10:35:19.202Z" },
    { url = "https://files.pythonhosted.org/packages/58/65/b72fb817518728e08de5840d5d38571466c1b4a3f724d190cec909ee6f3f/watchfiles-1.0.5-cp312-cp312-manylinux_2_17_aarch64.manylinux2014_aarch64.whl", hash = "sha256:3e380c89983ce6e6fe2dd1e1921b9952fb4e6da882931abd1824c092ed495dec", size = 454138, upload-time = "2025-04-08T10:35:20.586Z" },
    { url = "https://files.pythonhosted.org/packages/3e/a4/86833fd2ea2e50ae28989f5950b5c3f91022d67092bfec08f8300d8b347b/watchfiles-1.0.5-cp312-cp312-manylinux_2_17_armv7l.manylinux2014_armv7l.whl", hash = "sha256:fe43139b2c0fdc4a14d4f8d5b5d967f7a2777fd3d38ecf5b1ec669b0d7e43c21", size = 458592, upload-time = "2025-04-08T10:35:21.87Z" },
    { url = "https://files.pythonhosted.org/packages/38/7e/42cb8df8be9a37e50dd3a818816501cf7a20d635d76d6bd65aae3dbbff68/watchfiles-1.0.5-cp312-cp312-manylinux_2_17_i686.manylinux2014_i686.whl", hash = "sha256:ee0822ce1b8a14fe5a066f93edd20aada932acfe348bede8aa2149f1a4489512", size = 487532, upload-time = "2025-04-08T10:35:23.143Z" },
    { url = "https://files.pythonhosted.org/packages/fc/fd/13d26721c85d7f3df6169d8b495fcac8ab0dc8f0945ebea8845de4681dab/watchfiles-1.0.5-cp312-cp312-manylinux_2_17_ppc64le.manylinux2014_ppc64le.whl", hash = "sha256:a0dbcb1c2d8f2ab6e0a81c6699b236932bd264d4cef1ac475858d16c403de74d", size = 522865, upload-time = "2025-04-08T10:35:24.702Z" },
    { url = "https://files.pythonhosted.org/packages/a1/0d/7f9ae243c04e96c5455d111e21b09087d0eeaf9a1369e13a01c7d3d82478/watchfiles-1.0.5-cp312-cp312-manylinux_2_17_s390x.manylinux2014_s390x.whl", hash = "sha256:a2014a2b18ad3ca53b1f6c23f8cd94a18ce930c1837bd891262c182640eb40a6", size = 499887, upload-time = "2025-04-08T10:35:25.969Z" },
    { url = "https://files.pythonhosted.org/packages/8e/0f/a257766998e26aca4b3acf2ae97dff04b57071e991a510857d3799247c67/watchfiles-1.0.5-cp312-cp312-manylinux_2_17_x86_64.manylinux2014_x86_64.whl", hash = "sha256:10f6ae86d5cb647bf58f9f655fcf577f713915a5d69057a0371bc257e2553234", size = 454498, upload-time = "2025-04-08T10:35:27.353Z" },
    { url = "https://files.pythonhosted.org/packages/81/79/8bf142575a03e0af9c3d5f8bcae911ee6683ae93a625d349d4ecf4c8f7df/watchfiles-1.0.5-cp312-cp312-musllinux_1_1_aarch64.whl", hash = "sha256:1a7bac2bde1d661fb31f4d4e8e539e178774b76db3c2c17c4bb3e960a5de07a2", size = 630663, upload-time = "2025-04-08T10:35:28.685Z" },
    { url = "https://files.pythonhosted.org/packages/f1/80/abe2e79f610e45c63a70d271caea90c49bbf93eb00fa947fa9b803a1d51f/watchfiles-1.0.5-cp312-cp312-musllinux_1_1_x86_64.whl", hash = "sha256:4ab626da2fc1ac277bbf752446470b367f84b50295264d2d313e28dc4405d663", size = 625410, upload-time = "2025-04-08T10:35:30.42Z" },
    { url = "https://files.pythonhosted.org/packages/91/6f/bc7fbecb84a41a9069c2c6eb6319f7f7df113adf113e358c57fc1aff7ff5/watchfiles-1.0.5-cp312-cp312-win32.whl", hash = "sha256:9f4571a783914feda92018ef3901dab8caf5b029325b5fe4558c074582815249", size = 277965, upload-time = "2025-04-08T10:35:32.023Z" },
    { url = "https://files.pythonhosted.org/packages/99/a5/bf1c297ea6649ec59e935ab311f63d8af5faa8f0b86993e3282b984263e3/watchfiles-1.0.5-cp312-cp312-win_amd64.whl", hash = "sha256:360a398c3a19672cf93527f7e8d8b60d8275119c5d900f2e184d32483117a705", size = 291693, upload-time = "2025-04-08T10:35:33.225Z" },
    { url = "https://files.pythonhosted.org/packages/7f/7b/fd01087cc21db5c47e5beae507b87965db341cce8a86f9eb12bf5219d4e0/watchfiles-1.0.5-cp312-cp312-win_arm64.whl", hash = "sha256:1a2902ede862969077b97523987c38db28abbe09fb19866e711485d9fbf0d417", size = 283287, upload-time = "2025-04-08T10:35:34.568Z" },
    { url = "https://files.pythonhosted.org/packages/c7/62/435766874b704f39b2fecd8395a29042db2b5ec4005bd34523415e9bd2e0/watchfiles-1.0.5-cp313-cp313-macosx_10_12_x86_64.whl", hash = "sha256:0b289572c33a0deae62daa57e44a25b99b783e5f7aed81b314232b3d3c81a11d", size = 401531, upload-time = "2025-04-08T10:35:35.792Z" },
    { url = "https://files.pythonhosted.org/packages/6e/a6/e52a02c05411b9cb02823e6797ef9bbba0bfaf1bb627da1634d44d8af833/watchfiles-1.0.5-cp313-cp313-macosx_11_0_arm64.whl", hash = "sha256:a056c2f692d65bf1e99c41045e3bdcaea3cb9e6b5a53dcaf60a5f3bd95fc9763", size = 392417, upload-time = "2025-04-08T10:35:37.048Z" },
    { url = "https://files.pythonhosted.org/packages/3f/53/c4af6819770455932144e0109d4854437769672d7ad897e76e8e1673435d/watchfiles-1.0.5-cp313-cp313-manylinux_2_17_aarch64.manylinux2014_aarch64.whl", hash = "sha256:b9dca99744991fc9850d18015c4f0438865414e50069670f5f7eee08340d8b40", size = 453423, upload-time = "2025-04-08T10:35:38.357Z" },
    { url = "https://files.pythonhosted.org/packages/cb/d1/8e88df58bbbf819b8bc5cfbacd3c79e01b40261cad0fc84d1e1ebd778a07/watchfiles-1.0.5-cp313-cp313-manylinux_2_17_armv7l.manylinux2014_armv7l.whl", hash = "sha256:894342d61d355446d02cd3988a7326af344143eb33a2fd5d38482a92072d9563", size = 458185, upload-time = "2025-04-08T10:35:39.708Z" },
    { url = "https://files.pythonhosted.org/packages/ff/70/fffaa11962dd5429e47e478a18736d4e42bec42404f5ee3b92ef1b87ad60/watchfiles-1.0.5-cp313-cp313-manylinux_2_17_i686.manylinux2014_i686.whl", hash = "sha256:ab44e1580924d1ffd7b3938e02716d5ad190441965138b4aa1d1f31ea0877f04", size = 486696, upload-time = "2025-04-08T10:35:41.469Z" },
    { url = "https://files.pythonhosted.org/packages/39/db/723c0328e8b3692d53eb273797d9a08be6ffb1d16f1c0ba2bdbdc2a3852c/watchfiles-1.0.5-cp313-cp313-manylinux_2_17_ppc64le.manylinux2014_ppc64le.whl", hash = "sha256:d6f9367b132078b2ceb8d066ff6c93a970a18c3029cea37bfd7b2d3dd2e5db8f", size = 522327, upload-time = "2025-04-08T10:35:43.289Z" },
    { url = "https://files.pythonhosted.org/packages/cd/05/9fccc43c50c39a76b68343484b9da7b12d42d0859c37c61aec018c967a32/watchfiles-1.0.5-cp313-cp313-manylinux_2_17_s390x.manylinux2014_s390x.whl", hash = "sha256:f2e55a9b162e06e3f862fb61e399fe9f05d908d019d87bf5b496a04ef18a970a", size = 499741, upload-time = "2025-04-08T10:35:44.574Z" },
    { url = "https://files.pythonhosted.org/packages/23/14/499e90c37fa518976782b10a18b18db9f55ea73ca14641615056f8194bb3/watchfiles-1.0.5-cp313-cp313-manylinux_2_17_x86_64.manylinux2014_x86_64.whl", hash = "sha256:0125f91f70e0732a9f8ee01e49515c35d38ba48db507a50c5bdcad9503af5827", size = 453995, upload-time = "2025-04-08T10:35:46.336Z" },
    { url = "https://files.pythonhosted.org/packages/61/d9/f75d6840059320df5adecd2c687fbc18960a7f97b55c300d20f207d48aef/watchfiles-1.0.5-cp313-cp313-musllinux_1_1_aarch64.whl", hash = "sha256:13bb21f8ba3248386337c9fa51c528868e6c34a707f729ab041c846d52a0c69a", size = 629693, upload-time = "2025-04-08T10:35:48.161Z" },
    { url = "https://files.pythonhosted.org/packages/fc/17/180ca383f5061b61406477218c55d66ec118e6c0c51f02d8142895fcf0a9/watchfiles-1.0.5-cp313-cp313-musllinux_1_1_x86_64.whl", hash = "sha256:839ebd0df4a18c5b3c1b890145b5a3f5f64063c2a0d02b13c76d78fe5de34936", size = 624677, upload-time = "2025-04-08T10:35:49.65Z" },
    { url = "https://files.pythonhosted.org/packages/bf/15/714d6ef307f803f236d69ee9d421763707899d6298d9f3183e55e366d9af/watchfiles-1.0.5-cp313-cp313-win32.whl", hash = "sha256:4a8ec1e4e16e2d5bafc9ba82f7aaecfeec990ca7cd27e84fb6f191804ed2fcfc", size = 277804, upload-time = "2025-04-08T10:35:51.093Z" },
    { url = "https://files.pythonhosted.org/packages/a8/b4/c57b99518fadf431f3ef47a610839e46e5f8abf9814f969859d1c65c02c7/watchfiles-1.0.5-cp313-cp313-win_amd64.whl", hash = "sha256:f436601594f15bf406518af922a89dcaab416568edb6f65c4e5bbbad1ea45c11", size = 291087, upload-time = "2025-04-08T10:35:52.458Z" },
]

[[package]]
name = "websockets"
version = "15.0.1"
source = { registry = "https://pypi.org/simple" }
sdist = { url = "https://files.pythonhosted.org/packages/21/e6/26d09fab466b7ca9c7737474c52be4f76a40301b08362eb2dbc19dcc16c1/websockets-15.0.1.tar.gz", hash = "sha256:82544de02076bafba038ce055ee6412d68da13ab47f0c60cab827346de828dee", size = 177016, upload-time = "2025-03-05T20:03:41.606Z" }
wheels = [
    { url = "https://files.pythonhosted.org/packages/51/6b/4545a0d843594f5d0771e86463606a3988b5a09ca5123136f8a76580dd63/websockets-15.0.1-cp312-cp312-macosx_10_13_universal2.whl", hash = "sha256:3e90baa811a5d73f3ca0bcbf32064d663ed81318ab225ee4f427ad4e26e5aff3", size = 175437, upload-time = "2025-03-05T20:02:16.706Z" },
    { url = "https://files.pythonhosted.org/packages/f4/71/809a0f5f6a06522af902e0f2ea2757f71ead94610010cf570ab5c98e99ed/websockets-15.0.1-cp312-cp312-macosx_10_13_x86_64.whl", hash = "sha256:592f1a9fe869c778694f0aa806ba0374e97648ab57936f092fd9d87f8bc03665", size = 173096, upload-time = "2025-03-05T20:02:18.832Z" },
    { url = "https://files.pythonhosted.org/packages/3d/69/1a681dd6f02180916f116894181eab8b2e25b31e484c5d0eae637ec01f7c/websockets-15.0.1-cp312-cp312-macosx_11_0_arm64.whl", hash = "sha256:0701bc3cfcb9164d04a14b149fd74be7347a530ad3bbf15ab2c678a2cd3dd9a2", size = 173332, upload-time = "2025-03-05T20:02:20.187Z" },
    { url = "https://files.pythonhosted.org/packages/a6/02/0073b3952f5bce97eafbb35757f8d0d54812b6174ed8dd952aa08429bcc3/websockets-15.0.1-cp312-cp312-manylinux_2_17_aarch64.manylinux2014_aarch64.whl", hash = "sha256:e8b56bdcdb4505c8078cb6c7157d9811a85790f2f2b3632c7d1462ab5783d215", size = 183152, upload-time = "2025-03-05T20:02:22.286Z" },
    { url = "https://files.pythonhosted.org/packages/74/45/c205c8480eafd114b428284840da0b1be9ffd0e4f87338dc95dc6ff961a1/websockets-15.0.1-cp312-cp312-manylinux_2_5_i686.manylinux1_i686.manylinux_2_17_i686.manylinux2014_i686.whl", hash = "sha256:0af68c55afbd5f07986df82831c7bff04846928ea8d1fd7f30052638788bc9b5", size = 182096, upload-time = "2025-03-05T20:02:24.368Z" },
    { url = "https://files.pythonhosted.org/packages/14/8f/aa61f528fba38578ec553c145857a181384c72b98156f858ca5c8e82d9d3/websockets-15.0.1-cp312-cp312-manylinux_2_5_x86_64.manylinux1_x86_64.manylinux_2_17_x86_64.manylinux2014_x86_64.whl", hash = "sha256:64dee438fed052b52e4f98f76c5790513235efaa1ef7f3f2192c392cd7c91b65", size = 182523, upload-time = "2025-03-05T20:02:25.669Z" },
    { url = "https://files.pythonhosted.org/packages/ec/6d/0267396610add5bc0d0d3e77f546d4cd287200804fe02323797de77dbce9/websockets-15.0.1-cp312-cp312-musllinux_1_2_aarch64.whl", hash = "sha256:d5f6b181bb38171a8ad1d6aa58a67a6aa9d4b38d0f8c5f496b9e42561dfc62fe", size = 182790, upload-time = "2025-03-05T20:02:26.99Z" },
    { url = "https://files.pythonhosted.org/packages/02/05/c68c5adbf679cf610ae2f74a9b871ae84564462955d991178f95a1ddb7dd/websockets-15.0.1-cp312-cp312-musllinux_1_2_i686.whl", hash = "sha256:5d54b09eba2bada6011aea5375542a157637b91029687eb4fdb2dab11059c1b4", size = 182165, upload-time = "2025-03-05T20:02:30.291Z" },
    { url = "https://files.pythonhosted.org/packages/29/93/bb672df7b2f5faac89761cb5fa34f5cec45a4026c383a4b5761c6cea5c16/websockets-15.0.1-cp312-cp312-musllinux_1_2_x86_64.whl", hash = "sha256:3be571a8b5afed347da347bfcf27ba12b069d9d7f42cb8c7028b5e98bbb12597", size = 182160, upload-time = "2025-03-05T20:02:31.634Z" },
    { url = "https://files.pythonhosted.org/packages/ff/83/de1f7709376dc3ca9b7eeb4b9a07b4526b14876b6d372a4dc62312bebee0/websockets-15.0.1-cp312-cp312-win32.whl", hash = "sha256:c338ffa0520bdb12fbc527265235639fb76e7bc7faafbb93f6ba80d9c06578a9", size = 176395, upload-time = "2025-03-05T20:02:33.017Z" },
    { url = "https://files.pythonhosted.org/packages/7d/71/abf2ebc3bbfa40f391ce1428c7168fb20582d0ff57019b69ea20fa698043/websockets-15.0.1-cp312-cp312-win_amd64.whl", hash = "sha256:fcd5cf9e305d7b8338754470cf69cf81f420459dbae8a3b40cee57417f4614a7", size = 176841, upload-time = "2025-03-05T20:02:34.498Z" },
    { url = "https://files.pythonhosted.org/packages/cb/9f/51f0cf64471a9d2b4d0fc6c534f323b664e7095640c34562f5182e5a7195/websockets-15.0.1-cp313-cp313-macosx_10_13_universal2.whl", hash = "sha256:ee443ef070bb3b6ed74514f5efaa37a252af57c90eb33b956d35c8e9c10a1931", size = 175440, upload-time = "2025-03-05T20:02:36.695Z" },
    { url = "https://files.pythonhosted.org/packages/8a/05/aa116ec9943c718905997412c5989f7ed671bc0188ee2ba89520e8765d7b/websockets-15.0.1-cp313-cp313-macosx_10_13_x86_64.whl", hash = "sha256:5a939de6b7b4e18ca683218320fc67ea886038265fd1ed30173f5ce3f8e85675", size = 173098, upload-time = "2025-03-05T20:02:37.985Z" },
    { url = "https://files.pythonhosted.org/packages/ff/0b/33cef55ff24f2d92924923c99926dcce78e7bd922d649467f0eda8368923/websockets-15.0.1-cp313-cp313-macosx_11_0_arm64.whl", hash = "sha256:746ee8dba912cd6fc889a8147168991d50ed70447bf18bcda7039f7d2e3d9151", size = 173329, upload-time = "2025-03-05T20:02:39.298Z" },
    { url = "https://files.pythonhosted.org/packages/31/1d/063b25dcc01faa8fada1469bdf769de3768b7044eac9d41f734fd7b6ad6d/websockets-15.0.1-cp313-cp313-manylinux_2_17_aarch64.manylinux2014_aarch64.whl", hash = "sha256:595b6c3969023ecf9041b2936ac3827e4623bfa3ccf007575f04c5a6aa318c22", size = 183111, upload-time = "2025-03-05T20:02:40.595Z" },
    { url = "https://files.pythonhosted.org/packages/93/53/9a87ee494a51bf63e4ec9241c1ccc4f7c2f45fff85d5bde2ff74fcb68b9e/websockets-15.0.1-cp313-cp313-manylinux_2_5_i686.manylinux1_i686.manylinux_2_17_i686.manylinux2014_i686.whl", hash = "sha256:3c714d2fc58b5ca3e285461a4cc0c9a66bd0e24c5da9911e30158286c9b5be7f", size = 182054, upload-time = "2025-03-05T20:02:41.926Z" },
    { url = "https://files.pythonhosted.org/packages/ff/b2/83a6ddf56cdcbad4e3d841fcc55d6ba7d19aeb89c50f24dd7e859ec0805f/websockets-15.0.1-cp313-cp313-manylinux_2_5_x86_64.manylinux1_x86_64.manylinux_2_17_x86_64.manylinux2014_x86_64.whl", hash = "sha256:0f3c1e2ab208db911594ae5b4f79addeb3501604a165019dd221c0bdcabe4db8", size = 182496, upload-time = "2025-03-05T20:02:43.304Z" },
    { url = "https://files.pythonhosted.org/packages/98/41/e7038944ed0abf34c45aa4635ba28136f06052e08fc2168520bb8b25149f/websockets-15.0.1-cp313-cp313-musllinux_1_2_aarch64.whl", hash = "sha256:229cf1d3ca6c1804400b0a9790dc66528e08a6a1feec0d5040e8b9eb14422375", size = 182829, upload-time = "2025-03-05T20:02:48.812Z" },
    { url = "https://files.pythonhosted.org/packages/e0/17/de15b6158680c7623c6ef0db361da965ab25d813ae54fcfeae2e5b9ef910/websockets-15.0.1-cp313-cp313-musllinux_1_2_i686.whl", hash = "sha256:756c56e867a90fb00177d530dca4b097dd753cde348448a1012ed6c5131f8b7d", size = 182217, upload-time = "2025-03-05T20:02:50.14Z" },
    { url = "https://files.pythonhosted.org/packages/33/2b/1f168cb6041853eef0362fb9554c3824367c5560cbdaad89ac40f8c2edfc/websockets-15.0.1-cp313-cp313-musllinux_1_2_x86_64.whl", hash = "sha256:558d023b3df0bffe50a04e710bc87742de35060580a293c2a984299ed83bc4e4", size = 182195, upload-time = "2025-03-05T20:02:51.561Z" },
    { url = "https://files.pythonhosted.org/packages/86/eb/20b6cdf273913d0ad05a6a14aed4b9a85591c18a987a3d47f20fa13dcc47/websockets-15.0.1-cp313-cp313-win32.whl", hash = "sha256:ba9e56e8ceeeedb2e080147ba85ffcd5cd0711b89576b83784d8605a7df455fa", size = 176393, upload-time = "2025-03-05T20:02:53.814Z" },
    { url = "https://files.pythonhosted.org/packages/1b/6c/c65773d6cab416a64d191d6ee8a8b1c68a09970ea6909d16965d26bfed1e/websockets-15.0.1-cp313-cp313-win_amd64.whl", hash = "sha256:e09473f095a819042ecb2ab9465aee615bd9c2028e4ef7d933600a8401c79561", size = 176837, upload-time = "2025-03-05T20:02:55.237Z" },
    { url = "https://files.pythonhosted.org/packages/fa/a8/5b41e0da817d64113292ab1f8247140aac61cbf6cfd085d6a0fa77f4984f/websockets-15.0.1-py3-none-any.whl", hash = "sha256:f7a866fbc1e97b5c617ee4116daaa09b722101d4a3c170c787450ba409f9736f", size = 169743, upload-time = "2025-03-05T20:03:39.41Z" },
]

[[package]]
name = "wrapt"
version = "1.17.2"
source = { registry = "https://pypi.org/simple" }
sdist = { url = "https://files.pythonhosted.org/packages/c3/fc/e91cc220803d7bc4db93fb02facd8461c37364151b8494762cc88b0fbcef/wrapt-1.17.2.tar.gz", hash = "sha256:41388e9d4d1522446fe79d3213196bd9e3b301a336965b9e27ca2788ebd122f3", size = 55531, upload-time = "2025-01-14T10:35:45.465Z" }
wheels = [
    { url = "https://files.pythonhosted.org/packages/a1/bd/ab55f849fd1f9a58ed7ea47f5559ff09741b25f00c191231f9f059c83949/wrapt-1.17.2-cp312-cp312-macosx_10_13_universal2.whl", hash = "sha256:d5e2439eecc762cd85e7bd37161d4714aa03a33c5ba884e26c81559817ca0925", size = 53799, upload-time = "2025-01-14T10:33:57.4Z" },
    { url = "https://files.pythonhosted.org/packages/53/18/75ddc64c3f63988f5a1d7e10fb204ffe5762bc663f8023f18ecaf31a332e/wrapt-1.17.2-cp312-cp312-macosx_10_13_x86_64.whl", hash = "sha256:3fc7cb4c1c744f8c05cd5f9438a3caa6ab94ce8344e952d7c45a8ed59dd88392", size = 38821, upload-time = "2025-01-14T10:33:59.334Z" },
    { url = "https://files.pythonhosted.org/packages/48/2a/97928387d6ed1c1ebbfd4efc4133a0633546bec8481a2dd5ec961313a1c7/wrapt-1.17.2-cp312-cp312-macosx_11_0_arm64.whl", hash = "sha256:8fdbdb757d5390f7c675e558fd3186d590973244fab0c5fe63d373ade3e99d40", size = 38919, upload-time = "2025-01-14T10:34:04.093Z" },
    { url = "https://files.pythonhosted.org/packages/73/54/3bfe5a1febbbccb7a2f77de47b989c0b85ed3a6a41614b104204a788c20e/wrapt-1.17.2-cp312-cp312-manylinux_2_17_aarch64.manylinux2014_aarch64.whl", hash = "sha256:5bb1d0dbf99411f3d871deb6faa9aabb9d4e744d67dcaaa05399af89d847a91d", size = 88721, upload-time = "2025-01-14T10:34:07.163Z" },
    { url = "https://files.pythonhosted.org/packages/25/cb/7262bc1b0300b4b64af50c2720ef958c2c1917525238d661c3e9a2b71b7b/wrapt-1.17.2-cp312-cp312-manylinux_2_5_i686.manylinux1_i686.manylinux_2_17_i686.manylinux2014_i686.whl", hash = "sha256:d18a4865f46b8579d44e4fe1e2bcbc6472ad83d98e22a26c963d46e4c125ef0b", size = 80899, upload-time = "2025-01-14T10:34:09.82Z" },
    { url = "https://files.pythonhosted.org/packages/2a/5a/04cde32b07a7431d4ed0553a76fdb7a61270e78c5fd5a603e190ac389f14/wrapt-1.17.2-cp312-cp312-manylinux_2_5_x86_64.manylinux1_x86_64.manylinux_2_17_x86_64.manylinux2014_x86_64.whl", hash = "sha256:bc570b5f14a79734437cb7b0500376b6b791153314986074486e0b0fa8d71d98", size = 89222, upload-time = "2025-01-14T10:34:11.258Z" },
    { url = "https://files.pythonhosted.org/packages/09/28/2e45a4f4771fcfb109e244d5dbe54259e970362a311b67a965555ba65026/wrapt-1.17.2-cp312-cp312-musllinux_1_2_aarch64.whl", hash = "sha256:6d9187b01bebc3875bac9b087948a2bccefe464a7d8f627cf6e48b1bbae30f82", size = 86707, upload-time = "2025-01-14T10:34:12.49Z" },
    { url = "https://files.pythonhosted.org/packages/c6/d2/dcb56bf5f32fcd4bd9aacc77b50a539abdd5b6536872413fd3f428b21bed/wrapt-1.17.2-cp312-cp312-musllinux_1_2_i686.whl", hash = "sha256:9e8659775f1adf02eb1e6f109751268e493c73716ca5761f8acb695e52a756ae", size = 79685, upload-time = "2025-01-14T10:34:15.043Z" },
    { url = "https://files.pythonhosted.org/packages/80/4e/eb8b353e36711347893f502ce91c770b0b0929f8f0bed2670a6856e667a9/wrapt-1.17.2-cp312-cp312-musllinux_1_2_x86_64.whl", hash = "sha256:e8b2816ebef96d83657b56306152a93909a83f23994f4b30ad4573b00bd11bb9", size = 87567, upload-time = "2025-01-14T10:34:16.563Z" },
    { url = "https://files.pythonhosted.org/packages/17/27/4fe749a54e7fae6e7146f1c7d914d28ef599dacd4416566c055564080fe2/wrapt-1.17.2-cp312-cp312-win32.whl", hash = "sha256:468090021f391fe0056ad3e807e3d9034e0fd01adcd3bdfba977b6fdf4213ea9", size = 36672, upload-time = "2025-01-14T10:34:17.727Z" },
    { url = "https://files.pythonhosted.org/packages/15/06/1dbf478ea45c03e78a6a8c4be4fdc3c3bddea5c8de8a93bc971415e47f0f/wrapt-1.17.2-cp312-cp312-win_amd64.whl", hash = "sha256:ec89ed91f2fa8e3f52ae53cd3cf640d6feff92ba90d62236a81e4e563ac0e991", size = 38865, upload-time = "2025-01-14T10:34:19.577Z" },
    { url = "https://files.pythonhosted.org/packages/ce/b9/0ffd557a92f3b11d4c5d5e0c5e4ad057bd9eb8586615cdaf901409920b14/wrapt-1.17.2-cp313-cp313-macosx_10_13_universal2.whl", hash = "sha256:6ed6ffac43aecfe6d86ec5b74b06a5be33d5bb9243d055141e8cabb12aa08125", size = 53800, upload-time = "2025-01-14T10:34:21.571Z" },
    { url = "https://files.pythonhosted.org/packages/c0/ef/8be90a0b7e73c32e550c73cfb2fa09db62234227ece47b0e80a05073b375/wrapt-1.17.2-cp313-cp313-macosx_10_13_x86_64.whl", hash = "sha256:35621ae4c00e056adb0009f8e86e28eb4a41a4bfa8f9bfa9fca7d343fe94f998", size = 38824, upload-time = "2025-01-14T10:34:22.999Z" },
    { url = "https://files.pythonhosted.org/packages/36/89/0aae34c10fe524cce30fe5fc433210376bce94cf74d05b0d68344c8ba46e/wrapt-1.17.2-cp313-cp313-macosx_11_0_arm64.whl", hash = "sha256:a604bf7a053f8362d27eb9fefd2097f82600b856d5abe996d623babd067b1ab5", size = 38920, upload-time = "2025-01-14T10:34:25.386Z" },
    { url = "https://files.pythonhosted.org/packages/3b/24/11c4510de906d77e0cfb5197f1b1445d4fec42c9a39ea853d482698ac681/wrapt-1.17.2-cp313-cp313-manylinux_2_17_aarch64.manylinux2014_aarch64.whl", hash = "sha256:5cbabee4f083b6b4cd282f5b817a867cf0b1028c54d445b7ec7cfe6505057cf8", size = 88690, upload-time = "2025-01-14T10:34:28.058Z" },
    { url = "https://files.pythonhosted.org/packages/71/d7/cfcf842291267bf455b3e266c0c29dcb675b5540ee8b50ba1699abf3af45/wrapt-1.17.2-cp313-cp313-manylinux_2_5_i686.manylinux1_i686.manylinux_2_17_i686.manylinux2014_i686.whl", hash = "sha256:49703ce2ddc220df165bd2962f8e03b84c89fee2d65e1c24a7defff6f988f4d6", size = 80861, upload-time = "2025-01-14T10:34:29.167Z" },
    { url = "https://files.pythonhosted.org/packages/d5/66/5d973e9f3e7370fd686fb47a9af3319418ed925c27d72ce16b791231576d/wrapt-1.17.2-cp313-cp313-manylinux_2_5_x86_64.manylinux1_x86_64.manylinux_2_17_x86_64.manylinux2014_x86_64.whl", hash = "sha256:8112e52c5822fc4253f3901b676c55ddf288614dc7011634e2719718eaa187dc", size = 89174, upload-time = "2025-01-14T10:34:31.702Z" },
    { url = "https://files.pythonhosted.org/packages/a7/d3/8e17bb70f6ae25dabc1aaf990f86824e4fd98ee9cadf197054e068500d27/wrapt-1.17.2-cp313-cp313-musllinux_1_2_aarch64.whl", hash = "sha256:9fee687dce376205d9a494e9c121e27183b2a3df18037f89d69bd7b35bcf59e2", size = 86721, upload-time = "2025-01-14T10:34:32.91Z" },
    { url = "https://files.pythonhosted.org/packages/6f/54/f170dfb278fe1c30d0ff864513cff526d624ab8de3254b20abb9cffedc24/wrapt-1.17.2-cp313-cp313-musllinux_1_2_i686.whl", hash = "sha256:18983c537e04d11cf027fbb60a1e8dfd5190e2b60cc27bc0808e653e7b218d1b", size = 79763, upload-time = "2025-01-14T10:34:34.903Z" },
    { url = "https://files.pythonhosted.org/packages/4a/98/de07243751f1c4a9b15c76019250210dd3486ce098c3d80d5f729cba029c/wrapt-1.17.2-cp313-cp313-musllinux_1_2_x86_64.whl", hash = "sha256:703919b1633412ab54bcf920ab388735832fdcb9f9a00ae49387f0fe67dad504", size = 87585, upload-time = "2025-01-14T10:34:36.13Z" },
    { url = "https://files.pythonhosted.org/packages/f9/f0/13925f4bd6548013038cdeb11ee2cbd4e37c30f8bfd5db9e5a2a370d6e20/wrapt-1.17.2-cp313-cp313-win32.whl", hash = "sha256:abbb9e76177c35d4e8568e58650aa6926040d6a9f6f03435b7a522bf1c487f9a", size = 36676, upload-time = "2025-01-14T10:34:37.962Z" },
    { url = "https://files.pythonhosted.org/packages/bf/ae/743f16ef8c2e3628df3ddfd652b7d4c555d12c84b53f3d8218498f4ade9b/wrapt-1.17.2-cp313-cp313-win_amd64.whl", hash = "sha256:69606d7bb691b50a4240ce6b22ebb319c1cfb164e5f6569835058196e0f3a845", size = 38871, upload-time = "2025-01-14T10:34:39.13Z" },
    { url = "https://files.pythonhosted.org/packages/3d/bc/30f903f891a82d402ffb5fda27ec1d621cc97cb74c16fea0b6141f1d4e87/wrapt-1.17.2-cp313-cp313t-macosx_10_13_universal2.whl", hash = "sha256:4a721d3c943dae44f8e243b380cb645a709ba5bd35d3ad27bc2ed947e9c68192", size = 56312, upload-time = "2025-01-14T10:34:40.604Z" },
    { url = "https://files.pythonhosted.org/packages/8a/04/c97273eb491b5f1c918857cd26f314b74fc9b29224521f5b83f872253725/wrapt-1.17.2-cp313-cp313t-macosx_10_13_x86_64.whl", hash = "sha256:766d8bbefcb9e00c3ac3b000d9acc51f1b399513f44d77dfe0eb026ad7c9a19b", size = 40062, upload-time = "2025-01-14T10:34:45.011Z" },
    { url = "https://files.pythonhosted.org/packages/4e/ca/3b7afa1eae3a9e7fefe499db9b96813f41828b9fdb016ee836c4c379dadb/wrapt-1.17.2-cp313-cp313t-macosx_11_0_arm64.whl", hash = "sha256:e496a8ce2c256da1eb98bd15803a79bee00fc351f5dfb9ea82594a3f058309e0", size = 40155, upload-time = "2025-01-14T10:34:47.25Z" },
    { url = "https://files.pythonhosted.org/packages/89/be/7c1baed43290775cb9030c774bc53c860db140397047cc49aedaf0a15477/wrapt-1.17.2-cp313-cp313t-manylinux_2_17_aarch64.manylinux2014_aarch64.whl", hash = "sha256:40d615e4fe22f4ad3528448c193b218e077656ca9ccb22ce2cb20db730f8d306", size = 113471, upload-time = "2025-01-14T10:34:50.934Z" },
    { url = "https://files.pythonhosted.org/packages/32/98/4ed894cf012b6d6aae5f5cc974006bdeb92f0241775addad3f8cd6ab71c8/wrapt-1.17.2-cp313-cp313t-manylinux_2_5_i686.manylinux1_i686.manylinux_2_17_i686.manylinux2014_i686.whl", hash = "sha256:a5aaeff38654462bc4b09023918b7f21790efb807f54c000a39d41d69cf552cb", size = 101208, upload-time = "2025-01-14T10:34:52.297Z" },
    { url = "https://files.pythonhosted.org/packages/ea/fd/0c30f2301ca94e655e5e057012e83284ce8c545df7661a78d8bfca2fac7a/wrapt-1.17.2-cp313-cp313t-manylinux_2_5_x86_64.manylinux1_x86_64.manylinux_2_17_x86_64.manylinux2014_x86_64.whl", hash = "sha256:9a7d15bbd2bc99e92e39f49a04653062ee6085c0e18b3b7512a4f2fe91f2d681", size = 109339, upload-time = "2025-01-14T10:34:53.489Z" },
    { url = "https://files.pythonhosted.org/packages/75/56/05d000de894c4cfcb84bcd6b1df6214297b8089a7bd324c21a4765e49b14/wrapt-1.17.2-cp313-cp313t-musllinux_1_2_aarch64.whl", hash = "sha256:e3890b508a23299083e065f435a492b5435eba6e304a7114d2f919d400888cc6", size = 110232, upload-time = "2025-01-14T10:34:55.327Z" },
    { url = "https://files.pythonhosted.org/packages/53/f8/c3f6b2cf9b9277fb0813418e1503e68414cd036b3b099c823379c9575e6d/wrapt-1.17.2-cp313-cp313t-musllinux_1_2_i686.whl", hash = "sha256:8c8b293cd65ad716d13d8dd3624e42e5a19cc2a2f1acc74b30c2c13f15cb61a6", size = 100476, upload-time = "2025-01-14T10:34:58.055Z" },
    { url = "https://files.pythonhosted.org/packages/a7/b1/0bb11e29aa5139d90b770ebbfa167267b1fc548d2302c30c8f7572851738/wrapt-1.17.2-cp313-cp313t-musllinux_1_2_x86_64.whl", hash = "sha256:4c82b8785d98cdd9fed4cac84d765d234ed3251bd6afe34cb7ac523cb93e8b4f", size = 106377, upload-time = "2025-01-14T10:34:59.3Z" },
    { url = "https://files.pythonhosted.org/packages/6a/e1/0122853035b40b3f333bbb25f1939fc1045e21dd518f7f0922b60c156f7c/wrapt-1.17.2-cp313-cp313t-win32.whl", hash = "sha256:13e6afb7fe71fe7485a4550a8844cc9ffbe263c0f1a1eea569bc7091d4898555", size = 37986, upload-time = "2025-01-14T10:35:00.498Z" },
    { url = "https://files.pythonhosted.org/packages/09/5e/1655cf481e079c1f22d0cabdd4e51733679932718dc23bf2db175f329b76/wrapt-1.17.2-cp313-cp313t-win_amd64.whl", hash = "sha256:eaf675418ed6b3b31c7a989fd007fa7c3be66ce14e5c3b27336383604c9da85c", size = 40750, upload-time = "2025-01-14T10:35:03.378Z" },
    { url = "https://files.pythonhosted.org/packages/2d/82/f56956041adef78f849db6b289b282e72b55ab8045a75abad81898c28d19/wrapt-1.17.2-py3-none-any.whl", hash = "sha256:b18f2d1533a71f069c7f82d524a52599053d4c7166e9dd374ae2136b7f40f7c8", size = 23594, upload-time = "2025-01-14T10:35:44.018Z" },
]

[[package]]
name = "yarl"
version = "1.20.1"
source = { registry = "https://pypi.org/simple" }
dependencies = [
    { name = "idna" },
    { name = "multidict" },
    { name = "propcache" },
]
sdist = { url = "https://files.pythonhosted.org/packages/3c/fb/efaa23fa4e45537b827620f04cf8f3cd658b76642205162e072703a5b963/yarl-1.20.1.tar.gz", hash = "sha256:d017a4997ee50c91fd5466cef416231bb82177b93b029906cefc542ce14c35ac", size = 186428, upload-time = "2025-06-10T00:46:09.923Z" }
wheels = [
    { url = "https://files.pythonhosted.org/packages/5f/9a/cb7fad7d73c69f296eda6815e4a2c7ed53fc70c2f136479a91c8e5fbdb6d/yarl-1.20.1-cp312-cp312-macosx_10_13_universal2.whl", hash = "sha256:bdcc4cd244e58593a4379fe60fdee5ac0331f8eb70320a24d591a3be197b94a9", size = 133667, upload-time = "2025-06-10T00:43:44.369Z" },
    { url = "https://files.pythonhosted.org/packages/67/38/688577a1cb1e656e3971fb66a3492501c5a5df56d99722e57c98249e5b8a/yarl-1.20.1-cp312-cp312-macosx_10_13_x86_64.whl", hash = "sha256:b29a2c385a5f5b9c7d9347e5812b6f7ab267193c62d282a540b4fc528c8a9d2a", size = 91025, upload-time = "2025-06-10T00:43:46.295Z" },
    { url = "https://files.pythonhosted.org/packages/50/ec/72991ae51febeb11a42813fc259f0d4c8e0507f2b74b5514618d8b640365/yarl-1.20.1-cp312-cp312-macosx_11_0_arm64.whl", hash = "sha256:1112ae8154186dfe2de4732197f59c05a83dc814849a5ced892b708033f40dc2", size = 89709, upload-time = "2025-06-10T00:43:48.22Z" },
    { url = "https://files.pythonhosted.org/packages/99/da/4d798025490e89426e9f976702e5f9482005c548c579bdae792a4c37769e/yarl-1.20.1-cp312-cp312-manylinux_2_17_aarch64.manylinux2014_aarch64.whl", hash = "sha256:90bbd29c4fe234233f7fa2b9b121fb63c321830e5d05b45153a2ca68f7d310ee", size = 352287, upload-time = "2025-06-10T00:43:49.924Z" },
    { url = "https://files.pythonhosted.org/packages/1a/26/54a15c6a567aac1c61b18aa0f4b8aa2e285a52d547d1be8bf48abe2b3991/yarl-1.20.1-cp312-cp312-manylinux_2_17_armv7l.manylinux2014_armv7l.manylinux_2_31_armv7l.whl", hash = "sha256:680e19c7ce3710ac4cd964e90dad99bf9b5029372ba0c7cbfcd55e54d90ea819", size = 345429, upload-time = "2025-06-10T00:43:51.7Z" },
    { url = "https://files.pythonhosted.org/packages/d6/95/9dcf2386cb875b234353b93ec43e40219e14900e046bf6ac118f94b1e353/yarl-1.20.1-cp312-cp312-manylinux_2_17_ppc64le.manylinux2014_ppc64le.whl", hash = "sha256:4a979218c1fdb4246a05efc2cc23859d47c89af463a90b99b7c56094daf25a16", size = 365429, upload-time = "2025-06-10T00:43:53.494Z" },
    { url = "https://files.pythonhosted.org/packages/91/b2/33a8750f6a4bc224242a635f5f2cff6d6ad5ba651f6edcccf721992c21a0/yarl-1.20.1-cp312-cp312-manylinux_2_17_s390x.manylinux2014_s390x.whl", hash = "sha256:255b468adf57b4a7b65d8aad5b5138dce6a0752c139965711bdcb81bc370e1b6", size = 363862, upload-time = "2025-06-10T00:43:55.766Z" },
    { url = "https://files.pythonhosted.org/packages/98/28/3ab7acc5b51f4434b181b0cee8f1f4b77a65919700a355fb3617f9488874/yarl-1.20.1-cp312-cp312-manylinux_2_17_x86_64.manylinux2014_x86_64.whl", hash = "sha256:a97d67108e79cfe22e2b430d80d7571ae57d19f17cda8bb967057ca8a7bf5bfd", size = 355616, upload-time = "2025-06-10T00:43:58.056Z" },
    { url = "https://files.pythonhosted.org/packages/36/a3/f666894aa947a371724ec7cd2e5daa78ee8a777b21509b4252dd7bd15e29/yarl-1.20.1-cp312-cp312-manylinux_2_5_i686.manylinux1_i686.manylinux_2_17_i686.manylinux2014_i686.whl", hash = "sha256:8570d998db4ddbfb9a590b185a0a33dbf8aafb831d07a5257b4ec9948df9cb0a", size = 339954, upload-time = "2025-06-10T00:43:59.773Z" },
    { url = "https://files.pythonhosted.org/packages/f1/81/5f466427e09773c04219d3450d7a1256138a010b6c9f0af2d48565e9ad13/yarl-1.20.1-cp312-cp312-musllinux_1_2_aarch64.whl", hash = "sha256:97c75596019baae7c71ccf1d8cc4738bc08134060d0adfcbe5642f778d1dca38", size = 365575, upload-time = "2025-06-10T00:44:02.051Z" },
    { url = "https://files.pythonhosted.org/packages/2e/e3/e4b0ad8403e97e6c9972dd587388940a032f030ebec196ab81a3b8e94d31/yarl-1.20.1-cp312-cp312-musllinux_1_2_armv7l.whl", hash = "sha256:1c48912653e63aef91ff988c5432832692ac5a1d8f0fb8a33091520b5bbe19ef", size = 365061, upload-time = "2025-06-10T00:44:04.196Z" },
    { url = "https://files.pythonhosted.org/packages/ac/99/b8a142e79eb86c926f9f06452eb13ecb1bb5713bd01dc0038faf5452e544/yarl-1.20.1-cp312-cp312-musllinux_1_2_i686.whl", hash = "sha256:4c3ae28f3ae1563c50f3d37f064ddb1511ecc1d5584e88c6b7c63cf7702a6d5f", size = 364142, upload-time = "2025-06-10T00:44:06.527Z" },
    { url = "https://files.pythonhosted.org/packages/34/f2/08ed34a4a506d82a1a3e5bab99ccd930a040f9b6449e9fd050320e45845c/yarl-1.20.1-cp312-cp312-musllinux_1_2_ppc64le.whl", hash = "sha256:c5e9642f27036283550f5f57dc6156c51084b458570b9d0d96100c8bebb186a8", size = 381894, upload-time = "2025-06-10T00:44:08.379Z" },
    { url = "https://files.pythonhosted.org/packages/92/f8/9a3fbf0968eac704f681726eff595dce9b49c8a25cd92bf83df209668285/yarl-1.20.1-cp312-cp312-musllinux_1_2_s390x.whl", hash = "sha256:2c26b0c49220d5799f7b22c6838409ee9bc58ee5c95361a4d7831f03cc225b5a", size = 383378, upload-time = "2025-06-10T00:44:10.51Z" },
    { url = "https://files.pythonhosted.org/packages/af/85/9363f77bdfa1e4d690957cd39d192c4cacd1c58965df0470a4905253b54f/yarl-1.20.1-cp312-cp312-musllinux_1_2_x86_64.whl", hash = "sha256:564ab3d517e3d01c408c67f2e5247aad4019dcf1969982aba3974b4093279004", size = 374069, upload-time = "2025-06-10T00:44:12.834Z" },
    { url = "https://files.pythonhosted.org/packages/35/99/9918c8739ba271dcd935400cff8b32e3cd319eaf02fcd023d5dcd487a7c8/yarl-1.20.1-cp312-cp312-win32.whl", hash = "sha256:daea0d313868da1cf2fac6b2d3a25c6e3a9e879483244be38c8e6a41f1d876a5", size = 81249, upload-time = "2025-06-10T00:44:14.731Z" },
    { url = "https://files.pythonhosted.org/packages/eb/83/5d9092950565481b413b31a23e75dd3418ff0a277d6e0abf3729d4d1ce25/yarl-1.20.1-cp312-cp312-win_amd64.whl", hash = "sha256:48ea7d7f9be0487339828a4de0360d7ce0efc06524a48e1810f945c45b813698", size = 86710, upload-time = "2025-06-10T00:44:16.716Z" },
    { url = "https://files.pythonhosted.org/packages/8a/e1/2411b6d7f769a07687acee88a062af5833cf1966b7266f3d8dfb3d3dc7d3/yarl-1.20.1-cp313-cp313-macosx_10_13_universal2.whl", hash = "sha256:0b5ff0fbb7c9f1b1b5ab53330acbfc5247893069e7716840c8e7d5bb7355038a", size = 131811, upload-time = "2025-06-10T00:44:18.933Z" },
    { url = "https://files.pythonhosted.org/packages/b2/27/584394e1cb76fb771371770eccad35de400e7b434ce3142c2dd27392c968/yarl-1.20.1-cp313-cp313-macosx_10_13_x86_64.whl", hash = "sha256:14f326acd845c2b2e2eb38fb1346c94f7f3b01a4f5c788f8144f9b630bfff9a3", size = 90078, upload-time = "2025-06-10T00:44:20.635Z" },
    { url = "https://files.pythonhosted.org/packages/bf/9a/3246ae92d4049099f52d9b0fe3486e3b500e29b7ea872d0f152966fc209d/yarl-1.20.1-cp313-cp313-macosx_11_0_arm64.whl", hash = "sha256:f60e4ad5db23f0b96e49c018596707c3ae89f5d0bd97f0ad3684bcbad899f1e7", size = 88748, upload-time = "2025-06-10T00:44:22.34Z" },
    { url = "https://files.pythonhosted.org/packages/a3/25/35afe384e31115a1a801fbcf84012d7a066d89035befae7c5d4284df1e03/yarl-1.20.1-cp313-cp313-manylinux_2_17_aarch64.manylinux2014_aarch64.whl", hash = "sha256:49bdd1b8e00ce57e68ba51916e4bb04461746e794e7c4d4bbc42ba2f18297691", size = 349595, upload-time = "2025-06-10T00:44:24.314Z" },
    { url = "https://files.pythonhosted.org/packages/28/2d/8aca6cb2cabc8f12efcb82749b9cefecbccfc7b0384e56cd71058ccee433/yarl-1.20.1-cp313-cp313-manylinux_2_17_armv7l.manylinux2014_armv7l.manylinux_2_31_armv7l.whl", hash = "sha256:66252d780b45189975abfed839616e8fd2dbacbdc262105ad7742c6ae58f3e31", size = 342616, upload-time = "2025-06-10T00:44:26.167Z" },
    { url = "https://files.pythonhosted.org/packages/0b/e9/1312633d16b31acf0098d30440ca855e3492d66623dafb8e25b03d00c3da/yarl-1.20.1-cp313-cp313-manylinux_2_17_ppc64le.manylinux2014_ppc64le.whl", hash = "sha256:59174e7332f5d153d8f7452a102b103e2e74035ad085f404df2e40e663a22b28", size = 361324, upload-time = "2025-06-10T00:44:27.915Z" },
    { url = "https://files.pythonhosted.org/packages/bc/a0/688cc99463f12f7669eec7c8acc71ef56a1521b99eab7cd3abb75af887b0/yarl-1.20.1-cp313-cp313-manylinux_2_17_s390x.manylinux2014_s390x.whl", hash = "sha256:e3968ec7d92a0c0f9ac34d5ecfd03869ec0cab0697c91a45db3fbbd95fe1b653", size = 359676, upload-time = "2025-06-10T00:44:30.041Z" },
    { url = "https://files.pythonhosted.org/packages/af/44/46407d7f7a56e9a85a4c207724c9f2c545c060380718eea9088f222ba697/yarl-1.20.1-cp313-cp313-manylinux_2_17_x86_64.manylinux2014_x86_64.whl", hash = "sha256:d1a4fbb50e14396ba3d375f68bfe02215d8e7bc3ec49da8341fe3157f59d2ff5", size = 352614, upload-time = "2025-06-10T00:44:32.171Z" },
    { url = "https://files.pythonhosted.org/packages/b1/91/31163295e82b8d5485d31d9cf7754d973d41915cadce070491778d9c9825/yarl-1.20.1-cp313-cp313-manylinux_2_5_i686.manylinux1_i686.manylinux_2_17_i686.manylinux2014_i686.whl", hash = "sha256:11a62c839c3a8eac2410e951301309426f368388ff2f33799052787035793b02", size = 336766, upload-time = "2025-06-10T00:44:34.494Z" },
    { url = "https://files.pythonhosted.org/packages/b4/8e/c41a5bc482121f51c083c4c2bcd16b9e01e1cf8729e380273a952513a21f/yarl-1.20.1-cp313-cp313-musllinux_1_2_aarch64.whl", hash = "sha256:041eaa14f73ff5a8986b4388ac6bb43a77f2ea09bf1913df7a35d4646db69e53", size = 364615, upload-time = "2025-06-10T00:44:36.856Z" },
    { url = "https://files.pythonhosted.org/packages/e3/5b/61a3b054238d33d70ea06ebba7e58597891b71c699e247df35cc984ab393/yarl-1.20.1-cp313-cp313-musllinux_1_2_armv7l.whl", hash = "sha256:377fae2fef158e8fd9d60b4c8751387b8d1fb121d3d0b8e9b0be07d1b41e83dc", size = 360982, upload-time = "2025-06-10T00:44:39.141Z" },
    { url = "https://files.pythonhosted.org/packages/df/a3/6a72fb83f8d478cb201d14927bc8040af901811a88e0ff2da7842dd0ed19/yarl-1.20.1-cp313-cp313-musllinux_1_2_i686.whl", hash = "sha256:1c92f4390e407513f619d49319023664643d3339bd5e5a56a3bebe01bc67ec04", size = 369792, upload-time = "2025-06-10T00:44:40.934Z" },
    { url = "https://files.pythonhosted.org/packages/7c/af/4cc3c36dfc7c077f8dedb561eb21f69e1e9f2456b91b593882b0b18c19dc/yarl-1.20.1-cp313-cp313-musllinux_1_2_ppc64le.whl", hash = "sha256:d25ddcf954df1754ab0f86bb696af765c5bfaba39b74095f27eececa049ef9a4", size = 382049, upload-time = "2025-06-10T00:44:42.854Z" },
    { url = "https://files.pythonhosted.org/packages/19/3a/e54e2c4752160115183a66dc9ee75a153f81f3ab2ba4bf79c3c53b33de34/yarl-1.20.1-cp313-cp313-musllinux_1_2_s390x.whl", hash = "sha256:909313577e9619dcff8c31a0ea2aa0a2a828341d92673015456b3ae492e7317b", size = 384774, upload-time = "2025-06-10T00:44:45.275Z" },
    { url = "https://files.pythonhosted.org/packages/9c/20/200ae86dabfca89060ec6447649f219b4cbd94531e425e50d57e5f5ac330/yarl-1.20.1-cp313-cp313-musllinux_1_2_x86_64.whl", hash = "sha256:793fd0580cb9664548c6b83c63b43c477212c0260891ddf86809e1c06c8b08f1", size = 374252, upload-time = "2025-06-10T00:44:47.31Z" },
    { url = "https://files.pythonhosted.org/packages/83/75/11ee332f2f516b3d094e89448da73d557687f7d137d5a0f48c40ff211487/yarl-1.20.1-cp313-cp313-win32.whl", hash = "sha256:468f6e40285de5a5b3c44981ca3a319a4b208ccc07d526b20b12aeedcfa654b7", size = 81198, upload-time = "2025-06-10T00:44:49.164Z" },
    { url = "https://files.pythonhosted.org/packages/ba/ba/39b1ecbf51620b40ab402b0fc817f0ff750f6d92712b44689c2c215be89d/yarl-1.20.1-cp313-cp313-win_amd64.whl", hash = "sha256:495b4ef2fea40596bfc0affe3837411d6aa3371abcf31aac0ccc4bdd64d4ef5c", size = 86346, upload-time = "2025-06-10T00:44:51.182Z" },
    { url = "https://files.pythonhosted.org/packages/43/c7/669c52519dca4c95153c8ad96dd123c79f354a376346b198f438e56ffeb4/yarl-1.20.1-cp313-cp313t-macosx_10_13_universal2.whl", hash = "sha256:f60233b98423aab21d249a30eb27c389c14929f47be8430efa7dbd91493a729d", size = 138826, upload-time = "2025-06-10T00:44:52.883Z" },
    { url = "https://files.pythonhosted.org/packages/6a/42/fc0053719b44f6ad04a75d7f05e0e9674d45ef62f2d9ad2c1163e5c05827/yarl-1.20.1-cp313-cp313t-macosx_10_13_x86_64.whl", hash = "sha256:6f3eff4cc3f03d650d8755c6eefc844edde99d641d0dcf4da3ab27141a5f8ddf", size = 93217, upload-time = "2025-06-10T00:44:54.658Z" },
    { url = "https://files.pythonhosted.org/packages/4f/7f/fa59c4c27e2a076bba0d959386e26eba77eb52ea4a0aac48e3515c186b4c/yarl-1.20.1-cp313-cp313t-macosx_11_0_arm64.whl", hash = "sha256:69ff8439d8ba832d6bed88af2c2b3445977eba9a4588b787b32945871c2444e3", size = 92700, upload-time = "2025-06-10T00:44:56.784Z" },
    { url = "https://files.pythonhosted.org/packages/2f/d4/062b2f48e7c93481e88eff97a6312dca15ea200e959f23e96d8ab898c5b8/yarl-1.20.1-cp313-cp313t-manylinux_2_17_aarch64.manylinux2014_aarch64.whl", hash = "sha256:3cf34efa60eb81dd2645a2e13e00bb98b76c35ab5061a3989c7a70f78c85006d", size = 347644, upload-time = "2025-06-10T00:44:59.071Z" },
    { url = "https://files.pythonhosted.org/packages/89/47/78b7f40d13c8f62b499cc702fdf69e090455518ae544c00a3bf4afc9fc77/yarl-1.20.1-cp313-cp313t-manylinux_2_17_armv7l.manylinux2014_armv7l.manylinux_2_31_armv7l.whl", hash = "sha256:8e0fe9364ad0fddab2688ce72cb7a8e61ea42eff3c7caeeb83874a5d479c896c", size = 323452, upload-time = "2025-06-10T00:45:01.605Z" },
    { url = "https://files.pythonhosted.org/packages/eb/2b/490d3b2dc66f52987d4ee0d3090a147ea67732ce6b4d61e362c1846d0d32/yarl-1.20.1-cp313-cp313t-manylinux_2_17_ppc64le.manylinux2014_ppc64le.whl", hash = "sha256:8f64fbf81878ba914562c672024089e3401974a39767747691c65080a67b18c1", size = 346378, upload-time = "2025-06-10T00:45:03.946Z" },
    { url = "https://files.pythonhosted.org/packages/66/ad/775da9c8a94ce925d1537f939a4f17d782efef1f973039d821cbe4bcc211/yarl-1.20.1-cp313-cp313t-manylinux_2_17_s390x.manylinux2014_s390x.whl", hash = "sha256:f6342d643bf9a1de97e512e45e4b9560a043347e779a173250824f8b254bd5ce", size = 353261, upload-time = "2025-06-10T00:45:05.992Z" },
    { url = "https://files.pythonhosted.org/packages/4b/23/0ed0922b47a4f5c6eb9065d5ff1e459747226ddce5c6a4c111e728c9f701/yarl-1.20.1-cp313-cp313t-manylinux_2_17_x86_64.manylinux2014_x86_64.whl", hash = "sha256:56dac5f452ed25eef0f6e3c6a066c6ab68971d96a9fb441791cad0efba6140d3", size = 335987, upload-time = "2025-06-10T00:45:08.227Z" },
    { url = "https://files.pythonhosted.org/packages/3e/49/bc728a7fe7d0e9336e2b78f0958a2d6b288ba89f25a1762407a222bf53c3/yarl-1.20.1-cp313-cp313t-manylinux_2_5_i686.manylinux1_i686.manylinux_2_17_i686.manylinux2014_i686.whl", hash = "sha256:c7d7f497126d65e2cad8dc5f97d34c27b19199b6414a40cb36b52f41b79014be", size = 329361, upload-time = "2025-06-10T00:45:10.11Z" },
    { url = "https://files.pythonhosted.org/packages/93/8f/b811b9d1f617c83c907e7082a76e2b92b655400e61730cd61a1f67178393/yarl-1.20.1-cp313-cp313t-musllinux_1_2_aarch64.whl", hash = "sha256:67e708dfb8e78d8a19169818eeb5c7a80717562de9051bf2413aca8e3696bf16", size = 346460, upload-time = "2025-06-10T00:45:12.055Z" },
    { url = "https://files.pythonhosted.org/packages/70/fd/af94f04f275f95da2c3b8b5e1d49e3e79f1ed8b6ceb0f1664cbd902773ff/yarl-1.20.1-cp313-cp313t-musllinux_1_2_armv7l.whl", hash = "sha256:595c07bc79af2494365cc96ddeb772f76272364ef7c80fb892ef9d0649586513", size = 334486, upload-time = "2025-06-10T00:45:13.995Z" },
    { url = "https://files.pythonhosted.org/packages/84/65/04c62e82704e7dd0a9b3f61dbaa8447f8507655fd16c51da0637b39b2910/yarl-1.20.1-cp313-cp313t-musllinux_1_2_i686.whl", hash = "sha256:7bdd2f80f4a7df852ab9ab49484a4dee8030023aa536df41f2d922fd57bf023f", size = 342219, upload-time = "2025-06-10T00:45:16.479Z" },
    { url = "https://files.pythonhosted.org/packages/91/95/459ca62eb958381b342d94ab9a4b6aec1ddec1f7057c487e926f03c06d30/yarl-1.20.1-cp313-cp313t-musllinux_1_2_ppc64le.whl", hash = "sha256:c03bfebc4ae8d862f853a9757199677ab74ec25424d0ebd68a0027e9c639a390", size = 350693, upload-time = "2025-06-10T00:45:18.399Z" },
    { url = "https://files.pythonhosted.org/packages/a6/00/d393e82dd955ad20617abc546a8f1aee40534d599ff555ea053d0ec9bf03/yarl-1.20.1-cp313-cp313t-musllinux_1_2_s390x.whl", hash = "sha256:344d1103e9c1523f32a5ed704d576172d2cabed3122ea90b1d4e11fe17c66458", size = 355803, upload-time = "2025-06-10T00:45:20.677Z" },
    { url = "https://files.pythonhosted.org/packages/9e/ed/c5fb04869b99b717985e244fd93029c7a8e8febdfcffa06093e32d7d44e7/yarl-1.20.1-cp313-cp313t-musllinux_1_2_x86_64.whl", hash = "sha256:88cab98aa4e13e1ade8c141daeedd300a4603b7132819c484841bb7af3edce9e", size = 341709, upload-time = "2025-06-10T00:45:23.221Z" },
    { url = "https://files.pythonhosted.org/packages/24/fd/725b8e73ac2a50e78a4534ac43c6addf5c1c2d65380dd48a9169cc6739a9/yarl-1.20.1-cp313-cp313t-win32.whl", hash = "sha256:b121ff6a7cbd4abc28985b6028235491941b9fe8fe226e6fdc539c977ea1739d", size = 86591, upload-time = "2025-06-10T00:45:25.793Z" },
    { url = "https://files.pythonhosted.org/packages/94/c3/b2e9f38bc3e11191981d57ea08cab2166e74ea770024a646617c9cddd9f6/yarl-1.20.1-cp313-cp313t-win_amd64.whl", hash = "sha256:541d050a355bbbc27e55d906bc91cb6fe42f96c01413dd0f4ed5a5240513874f", size = 93003, upload-time = "2025-06-10T00:45:27.752Z" },
    { url = "https://files.pythonhosted.org/packages/b4/2d/2345fce04cfd4bee161bf1e7d9cdc702e3e16109021035dbb24db654a622/yarl-1.20.1-py3-none-any.whl", hash = "sha256:83b8eb083fe4683c6115795d9fc1cfaf2cbbefb19b3a1cb68f6527460f483a77", size = 46542, upload-time = "2025-06-10T00:46:07.521Z" },
]

[[package]]
name = "zipp"
version = "3.23.0"
source = { registry = "https://pypi.org/simple" }
sdist = { url = "https://files.pythonhosted.org/packages/e3/02/0f2892c661036d50ede074e376733dca2ae7c6eb617489437771209d4180/zipp-3.23.0.tar.gz", hash = "sha256:a07157588a12518c9d4034df3fbbee09c814741a33ff63c05fa29d26a2404166", size = 25547, upload-time = "2025-06-08T17:06:39.4Z" }
wheels = [
    { url = "https://files.pythonhosted.org/packages/2e/54/647ade08bf0db230bfea292f893923872fd20be6ac6f53b2b936ba839d75/zipp-3.23.0-py3-none-any.whl", hash = "sha256:071652d6115ed432f5ce1d34c336c0adfd6a884660d1e9712a256d3d3bd4b14e", size = 10276, upload-time = "2025-06-08T17:06:38.034Z" },
]<|MERGE_RESOLUTION|>--- conflicted
+++ resolved
@@ -690,11 +690,7 @@
 
 [[package]]
 name = "destiny-sdk"
-<<<<<<< HEAD
 version = "0.6.0"
-=======
-version = "0.5.2"
->>>>>>> 0f224962
 source = { editable = "libs/sdk" }
 dependencies = [
     { name = "cachetools" },
