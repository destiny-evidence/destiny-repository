"""
Tools for authorising requests.

Authentication assistance methods.

This module is based on the following references :

- https://learn.microsoft.com/en-us/entra/identity-platform/access-tokens#validate-tokens
- https://learn.microsoft.com/en-us/entra/identity-platform/claims-validation
- https://github.com/Azure-Samples/ms-identity-python-webapi-azurefunctions/blob/master/Function/secureFlaskApp/__init__.py
- https://github.com/425show/fastapi_microsoft_identity/blob/main/fastapi_microsoft_identity/auth_service.py
"""

import hmac
from collections.abc import Awaitable, Callable
from enum import StrEnum, auto
from typing import Annotated, Any, Protocol
from uuid import UUID

import destiny_sdk
from cachetools import TTLCache
from fastapi import Depends, Request, status
from fastapi.security import HTTPAuthorizationCredentials, HTTPBearer
from httpx import AsyncClient
from jose import exceptions, jwt
from opentelemetry import trace

from app.core.config import get_settings
from app.core.exceptions import NotFoundError
from app.core.telemetry.attributes import Attributes

CACHE_TTL = 60 * 60 * 24  # 24 hours

settings = get_settings()

# Dependency to get the token from the Authorization header
# `auto_error=False` allows us to provide a more meaningful error message
# when the token is missing.
# Also allows the ignoring bearer tokens when during testing
# or in development environments
security = HTTPBearer(auto_error=False)


class AuthScopes(StrEnum):
    """Enum describing the available auth scopes that we understand."""

    ADMINISTRATOR = "administrator"
    IMPORT = "import"
    REFERENCE_READER = "reference.reader"
    REFERENCE_WRITER = "reference.writer"
    ENHANCEMENT_REQUEST_WRITER = "enhancement_request.writer"
    ROBOT_WRITER = "robot.writer"


class HMACClientType(StrEnum):
    """
    Enum describing the type of HMAC client.

    This is only used for telemetry purposes.
    """

    ROBOT = auto()


class AuthMethod(Protocol):
    """

    Protocol for auth methods, enforcing the implementation of __call__().

    Inherit from this class when adding an auth implementation.

    This allows FastAPI to call class instances as dependencies in FastAPI routes,
    see https://fastapi.tiangolo.com/advanced/advanced-dependencies

        .. code-block:: python

            auth = AuthMethod()

            router = APIRouter(
                prefix="/imports", tags=["imports"], dependencies=[Depends(auth)]
            )

    """

    async def __call__(
        self,
        request: Request,
        credentials: HTTPAuthorizationCredentials | None,
    ) -> bool:
        """
        Callable interface to allow use as a dependency.

        :param credentials: The bearer token provided in the request (as a dependency)
        :type credentials: HTTPAuthorizationCredentials | None
        :raises NotImplementedError: __call__() method has not been implemented.
        :return: True if authorization is successful.
        :rtype: bool
        """
        raise NotImplementedError


class StrategyAuth(AuthMethod):
    """
    A meta-auth method which chooses the auth method at runtime.

    Calls the auth strategy selector every time the dependency is invoked.

        .. code-block:: python

            def auth_strategy():
                return AzureJwtAuth(
                    tenant_id=settings.tenant_id,
                    application_id=settings.application_id,
                    scope=AuthScopes.READ,
                )

            strategy_auth = StrategyAuth(selector=auth_strategy)

            router = APIRouter(
                prefix="/imports",
                tags=["imports"],
                dependencies=[Depends(strategy_auth)]
            )

    """

    _selector: Callable[[], AuthMethod]

    def __init__(
        self,
        selector: Callable[[], AuthMethod],
    ) -> None:
        """
        Initialise strategy.

        :param selector: A callable which returns the AuthMethod to be used.
        :type selector: Callable[[], AuthMethod]

        """
        self._selector = selector

    def _get_strategy(self) -> AuthMethod:
        return self._selector()

    async def __call__(
        self,
        request: Request,
        credentials: Annotated[HTTPAuthorizationCredentials | None, Depends(security)],
    ) -> bool:
        """Callable interface to allow use as a dependency."""
        return await self._get_strategy()(request=request, credentials=credentials)


class CachingStrategyAuth(StrategyAuth):
    """
    A subclass of StrategyAuth which caches the selected strategy across calls.

    .. code-block:: python

            def auth_strategy():
                return AzureJwtAuth(
                    tenant_id=settings.tenant_id,
                    application_id=settings.application_id,
                    scope=AuthScopes.READ,
                )

            caching_auth = CachingStrategyAuth(selector=auth_strategy)

            router = APIRouter(
                prefix="/imports",
                tags=["imports"],
                dependencies=[Depends(caching_auth)]
            )

    """

    _cached_strategy: AuthMethod | None

    def __init__(self, selector: Callable[[], AuthMethod]) -> None:
        """
        Initialise strategy.

        :param selector: A callable which returns the AuthMethod to be used.
        :type selector: Callable[[], AuthMethod]

        """
        super().__init__(selector)
        self._cached_strategy = None

    def _get_strategy(self) -> AuthMethod:
        if self._cached_strategy:
            return self._cached_strategy
        self._cached_strategy = super()._get_strategy()
        return self._cached_strategy

    def reset(self) -> None:
        """Reset the cached strategy so it is fetched at next call."""
        self._cached_strategy = None


class AzureJwtAuth(AuthMethod):
    """
    AuthMethod for authorizing requests using the JWT provided by Azure.

    When using AzureJwtAuth implement your auth scopes as a StrEnum

    To use AzureJwtAuth you will need to have an Entra Id application registration
    with app roles configured for your auth scopes.

    Any client communicating with your service requires assignment to the app role
    that matches the auth scope it wishes to use. Azure will provide these scopes
    back in the JWT.

        .. code-block:: python

            class AuthScopes(StrEnum):
                READ = "read"

            def auth_strategy():
                return AzureJwtAuth(
                    tenant_id=settings.tenant_id,
                    application_id=settings.application_id,
                    scope=AuthScopes.READ,
                )

            caching_auth = CachingStrategyAuth(selector=auth_strategy)

            router = APIRouter(
                prefix="/imports",
                tags=["imports"],
                dependencies=[Depends(caching_auth)]
            )

    """

    def __init__(
        self,
        tenant_id: str,
        application_id: str,
        scope: StrEnum,
        cache_ttl: int = 60 * 60 * 24,
    ) -> None:
        """
        Initialize the dependency.

        Args:
        tenant_id (str): The Azure AD tenant ID
        application_id (str): The Azure AD application ID
        scope (StrEnum): The authorization scope for the API
        cache_ttl (int): Time to live for cache entries, defaults to 24 hours.

        """
        self.tenant_id = tenant_id
        self.api_audience = f"api://{application_id}"
        self.scope = scope
        self.cache: TTLCache = TTLCache(maxsize=1, ttl=cache_ttl)

    async def verify_token(self, token: str) -> dict[str, Any]:
        """
        Verify the token using the JWKS fetched from the Microsoft Entra endpoint.

        Args:
        token (str): The JWT to be verified

        """
        try:
            jwks = self.cache.get("jwks")
            cached_jwks = bool(jwks)
            if not jwks:
                jwks = await self._get_microsoft_keys()
                self.cache["jwks"] = jwks

            unverified_header = jwt.get_unverified_header(token)
            rsa_key = {}
            for key in jwks["keys"]:
                if key["kid"] == unverified_header["kid"]:
                    rsa_key = {
                        "kty": key["kty"],
                        "kid": key["kid"],
                        "use": key["use"],
                        "n": key["n"],
                        "e": key["e"],
                    }
        except Exception as exc:
            raise destiny_sdk.auth.AuthException(
                status_code=status.HTTP_401_UNAUTHORIZED,
                detail="Unable to parse authentication token.",
            ) from exc

        if rsa_key:
            try:
                payload = jwt.decode(
                    token,
                    rsa_key,
                    algorithms=["RS256"],
                    audience=self.api_audience,
                    issuer=f"https://sts.windows.net/{self.tenant_id}/",
                )
            except exceptions.ExpiredSignatureError as exc:
                raise destiny_sdk.auth.AuthException(
                    status_code=status.HTTP_401_UNAUTHORIZED, detail="Token is expired."
                ) from exc
            except exceptions.JWTClaimsError as exc:
                raise destiny_sdk.auth.AuthException(
                    status_code=status.HTTP_401_UNAUTHORIZED,
                    detail="Incorrect claims, please check the audience and issuer.",
                ) from exc
            except Exception as exc:
                if cached_jwks:
                    self.cache.pop("jwks", None)
                    return await self.verify_token(token)
                raise destiny_sdk.auth.AuthException(
                    status_code=status.HTTP_401_UNAUTHORIZED,
                    detail="Unable to parse authentication token.",
                ) from exc
            else:
                return payload
        raise destiny_sdk.auth.AuthException(
            status_code=status.HTTP_401_UNAUTHORIZED,
            detail="Unable to find appropriate key.",
        )

    async def _get_microsoft_keys(self) -> Any:  # noqa: ANN401
        async with AsyncClient() as client:
            response = await client.get(
                f"https://login.microsoftonline.com/{self.tenant_id}/discovery/v2.0/keys"
            )
            return response.json()

    def _require_scope(
        self, required_scope: StrEnum, verified_claims: dict[str, Any]
    ) -> bool:
        if verified_claims.get("roles"):
            for scope in verified_claims["roles"]:
                if scope.lower() == required_scope.value.lower():
                    return True

            raise destiny_sdk.auth.AuthException(
                status_code=status.HTTP_403_FORBIDDEN,
                detail=f"IDW10203: The app permissions (role) claim does not contain the scope {required_scope.value}",  # noqa: E501
            )
        raise destiny_sdk.auth.AuthException(
            status_code=status.HTTP_403_FORBIDDEN,
            detail="IDW10201: No app permissions (role) claim was found in the bearer token",  # noqa: E501
        )

    async def __call__(
        self,
        request: Request,  # noqa: ARG002
        credentials: HTTPAuthorizationCredentials | None,
    ) -> bool:
        """Authenticate the request."""
        if not credentials:
            raise destiny_sdk.auth.AuthException(
                status_code=status.HTTP_401_UNAUTHORIZED,
                detail="Authorization HTTPBearer header missing.",
            )
        verified_claims = await self.verify_token(credentials.credentials)

        span = trace.get_current_span()
        span.set_attribute(Attributes.USER_AUTH_METHOD, "azure-jwt")
        if oid := verified_claims.get("oid"):
            span.set_attribute(Attributes.USER_ID, oid)
        if name := verified_claims.get("name"):
            span.set_attribute(Attributes.USER_FULL_NAME, name)
        if roles := verified_claims.get("roles"):
            span.set_attribute(Attributes.USER_ROLES, ",".join(roles))
        if email := verified_claims.get("email"):
            span.set_attribute(Attributes.USER_EMAIL, email)

        return self._require_scope(self.scope, verified_claims)


class SuccessAuth(AuthMethod):
    """
    A fake auth class that will always respond successfully.

    Intended for use in local environments and for testing.

    Not for production use!
    """

    _succeed: bool

    def __init__(self) -> None:
        """Initialize the fake auth callable."""

    async def __call__(
        self,
        request: Request,  # noqa: ARG002
        credentials: Annotated[  # noqa: ARG002
            HTTPAuthorizationCredentials | None,
            Depends(security),
        ],
    ) -> bool:
        """Return true."""
        span = trace.get_current_span()
        span.set_attribute(Attributes.USER_AUTH_METHOD, "bypass")

        return True


def choose_auth_strategy(
    tenant_id: str,
    application_id: str,
    auth_scope: AuthScopes,
    *,
    bypass_auth: bool,
) -> AuthMethod:
    """Choose a strategy for our authorization."""
    if bypass_auth:
        return SuccessAuth()

    return AzureJwtAuth(
        tenant_id=tenant_id,
        application_id=application_id,
        scope=auth_scope,
    )


class HMACMultiClientAuth(AuthMethod):
    """
    Adds HMAC auth that supports authenticating with multiple clients.

    Uses a client secret lookup function provided at initialisation,
    which is then called with the client_id provided in the request header.
    """

    def __init__(
        self,
        get_client_secret: Callable[[UUID], Awaitable[str]],
        client_type: HMACClientType,
    ) -> None:
        """
        Initialize with a client secret lookup callable.

        :param get_client_secret: Callable that will return the client secret an id.
        :type get_client_secret: Callable[[UUID], Awaitable[str]]
        :param client_type: The type of client this auth method is for.
            Only used for telemetry.
        :type client_type: HMACClientType
        """
        self.get_secret = get_client_secret
        self._type = client_type

    async def __call__(
        self,
        request: Request,
        credentials: HTTPAuthorizationCredentials | None = None,  # noqa: ARG002
    ) -> bool:
        """Perform Authorization check."""
        auth_headers = destiny_sdk.auth.HMACAuthorizationHeaders.from_request(request)

        span = trace.get_current_span()
        span.set_attribute(
            Attributes.USER_ID, f"{self._type.value}:{auth_headers.client_id}"
        )
        span.set_attribute(Attributes.USER_AUTH_METHOD, "hmac")

        request_body = await request.body()

        try:
            secret_key = await self.get_secret(auth_headers.client_id)
        except NotFoundError as exc:
            raise destiny_sdk.auth.AuthException(
                status_code=status.HTTP_401_UNAUTHORIZED,
                detail=(
                    f"{self._type} client {auth_headers.client_id} does not exist."
                ),
            ) from exc

        expected_signature = destiny_sdk.client.create_signature(
            secret_key=secret_key,
            request_body=request_body,
            client_id=auth_headers.client_id,
            timestamp=auth_headers.timestamp,
        )

        if not hmac.compare_digest(auth_headers.signature, expected_signature):
            raise destiny_sdk.auth.AuthException(
                status_code=status.HTTP_401_UNAUTHORIZED, detail="Signature is invalid."
            )

        return True


def choose_hmac_auth_strategy(
    get_client_secret: Callable[[UUID], Awaitable[str]],
<<<<<<< HEAD
    client_type: HMACClientType,
) -> destiny_sdk.auth.HMACAuthMethod:
=======
) -> AuthMethod:
>>>>>>> 2b2f82bc
    """Choose an HMAC auth method."""
    if settings.running_locally:
        return SuccessAuth()

    return HMACMultiClientAuth(get_client_secret=get_client_secret)


class HybridAuth(AuthMethod):
    """
    An auth method that accepts both JWT (Bearer token) and HMAC authentication.

    This class tries JWT authentication first (if Bearer token is present),
    then falls back to HMAC authentication if no Bearer token or JWT fails.

    Example:
        .. code-block:: python

            def hybrid_auth_dependency(
                request: Request,
                robot_service: Annotated[RobotService, Depends(robot_service)],
                credentials: Annotated[
                    HTTPAuthorizationCredentials | None,
                    Depends(security)
                ],
            ) -> bool:
                hybrid_auth = HybridAuth(
                    jwt_auth=AzureJwtAuth(
                        tenant_id=settings.tenant_id,
                        application_id=settings.application_id,
                        scope=AuthScopes.READ,
                    ),
                    hmac_auth=HMACMultiClientAuth(
                        get_client_secret=robot_service.get_robot_secret_standalone
                    ),
                )
                return await hybrid_auth.authenticate(request, credentials)

            @router.get("/", dependencies=[Depends(hybrid_auth_dependency)])
            async def get_data():
                pass

    """

    def __init__(
        self,
        jwt_auth: AzureJwtAuth,
        hmac_auth: HMACMultiClientAuth,
    ) -> None:
        """
        Initialize hybrid auth with both JWT and HMAC auth methods.

        Note both methods use the Authentication header, so we will never
        attempt to use both at the same time.

        :param jwt_auth: The JWT authentication method to use
        :param hmac_auth: The HMAC authentication method to use
        """
        self._jwt_auth = jwt_auth
        self._hmac_auth = hmac_auth

    async def __call__(
        self,
        request: Request,
        credentials: HTTPAuthorizationCredentials | None,
    ) -> bool:
        """Authenticate using either JWT or HMAC."""
        if credentials and credentials.credentials:
            return await self._jwt_auth(request=request, credentials=credentials)

        return await self._hmac_auth(request=request, credentials=credentials)


def choose_hybrid_auth_strategy(
    tenant_id: str,
    application_id: str,
    jwt_scope: AuthScopes,
    get_client_secret: Callable[[UUID], Awaitable[str]],
    *,
    bypass_auth: bool,
) -> AuthMethod:
    """
    Create a hybrid auth dependency function.

    :param tenant_id: Azure tenant ID for JWT validation
    :param application_id: Azure application ID for JWT validation
    :param jwt_scope: The required JWT scope/role
    :param get_client_secret: Function to get HMAC client secrets
    :param bypass_auth: Whether to bypass auth (for local development)
    :return: FastAPI dependency function
    """
    if bypass_auth:
        return SuccessAuth()

<<<<<<< HEAD
    return HMACMultiClientAuth(
        get_client_secret=get_client_secret, client_type=client_type
=======
    return HybridAuth(
        jwt_auth=AzureJwtAuth(
            tenant_id=tenant_id,
            application_id=application_id,
            scope=jwt_scope,
        ),
        hmac_auth=HMACMultiClientAuth(get_client_secret=get_client_secret),
>>>>>>> 2b2f82bc
    )<|MERGE_RESOLUTION|>--- conflicted
+++ resolved
@@ -486,17 +486,15 @@
 
 def choose_hmac_auth_strategy(
     get_client_secret: Callable[[UUID], Awaitable[str]],
-<<<<<<< HEAD
     client_type: HMACClientType,
-) -> destiny_sdk.auth.HMACAuthMethod:
-=======
 ) -> AuthMethod:
->>>>>>> 2b2f82bc
     """Choose an HMAC auth method."""
     if settings.running_locally:
         return SuccessAuth()
 
-    return HMACMultiClientAuth(get_client_secret=get_client_secret)
+    return HMACMultiClientAuth(
+        get_client_secret=get_client_secret, client_type=client_type
+    )
 
 
 class HybridAuth(AuthMethod):
@@ -564,11 +562,12 @@
         return await self._hmac_auth(request=request, credentials=credentials)
 
 
-def choose_hybrid_auth_strategy(
+def choose_hybrid_auth_strategy(  # noqa: PLR0913
     tenant_id: str,
     application_id: str,
     jwt_scope: AuthScopes,
     get_client_secret: Callable[[UUID], Awaitable[str]],
+    hmac_client_type: HMACClientType,
     *,
     bypass_auth: bool,
 ) -> AuthMethod:
@@ -585,16 +584,14 @@
     if bypass_auth:
         return SuccessAuth()
 
-<<<<<<< HEAD
-    return HMACMultiClientAuth(
-        get_client_secret=get_client_secret, client_type=client_type
-=======
     return HybridAuth(
         jwt_auth=AzureJwtAuth(
             tenant_id=tenant_id,
             application_id=application_id,
             scope=jwt_scope,
         ),
-        hmac_auth=HMACMultiClientAuth(get_client_secret=get_client_secret),
->>>>>>> 2b2f82bc
+        hmac_auth=HMACMultiClientAuth(
+            get_client_secret=get_client_secret,
+            client_type=hmac_client_type,
+        ),
     )