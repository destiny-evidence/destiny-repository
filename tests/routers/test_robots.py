"""Tests for the robot management router."""

import uuid
from collections.abc import AsyncGenerator

import pytest
from fastapi import FastAPI, status
from httpx import ASGITransport, AsyncClient
from sqlalchemy.ext.asyncio import AsyncSession

from app.core.exceptions import IntegrityError, NotFoundError
from app.domain.robots import routes as robots
from app.domain.robots.models.sql import Robot as SQLRobot
from app.main import integrity_exception_handler, not_found_exception_handler


@pytest.fixture
def app() -> FastAPI:
    """
    Create a FastAPI application instance for testing.

    Returns:
        FastAPI: FastAPI application instance.

    """
    app = FastAPI(
        exception_handlers={
            IntegrityError: integrity_exception_handler,
            NotFoundError: not_found_exception_handler,
        }
    )

    app.include_router(robots.router, prefix="/v1")

    return app


@pytest.fixture
async def client(app: FastAPI) -> AsyncGenerator[AsyncClient]:
    """
    Create a test client for the FastAPI application.

    Args:
        app (FastAPI): FastAPI application instance.

    Returns:
        TestClient: Test client for the FastAPI application.

    """
    async with AsyncClient(
        transport=ASGITransport(app=app),
        base_url="http://test",
    ) as client:
        yield client


@pytest.fixture
def robot_t_1000():
    """Return dictionary of basic robot fields."""
    return {
        "base_url": "http://www.mimetic-alloy.com",
        "name": "T-1000",
        "owner": "Skynet",
        "description": "Liquid metal android assassin.",
    }


@pytest.fixture
def robot_t_2000():
    """Return dictionary of basic robot fields."""
    return {
        "base_url": "http://www.mimetic-alloy.com.au",
        "name": "T-2000",
        "owner": "Skynet 2 Electric Boogaloo",
        "description": "Gas metal android assassin.",
    }


async def test_register_robot_happy_path(
    session: AsyncSession, client: AsyncClient, robot_t_1000: dict[str, str]
) -> None:
    """Test registering a robot."""
<<<<<<< HEAD
    response = await client.post("/robots/", json=robot_t_1000)
=======
    response = await client.post("/v1/robot/", json=robot_t_1000)
>>>>>>> c5287a34

    assert response.status_code == status.HTTP_201_CREATED
    data = await session.get(SQLRobot, response.json()["id"])
    assert data is not None


async def test_add_robot_fails_when_name_is_the_same(
    session: AsyncSession, client: AsyncClient, robot_t_1000: dict[str, str]
) -> None:
    """Test that registering a robot with the same name causes a 409 response."""
    existing_robot = SQLRobot(client_secret="secret-secret", **robot_t_1000)
    session.add(existing_robot)
    await session.commit()

<<<<<<< HEAD
    response = await client.post("/robots/", json=robot_t_1000)
=======
    response = await client.post("/v1/robot/", json=robot_t_1000)
>>>>>>> c5287a34
    assert response.status_code == status.HTTP_409_CONFLICT


async def test_update_robot_happy_path(
    session: AsyncSession, client: AsyncClient, robot_t_1000: dict[str, str]
) -> None:
    """Test that updating an existing robot succeeds."""
    existing_robot = SQLRobot(client_secret="secret-secret", **robot_t_1000)
    session.add(existing_robot)
    await session.commit()

    robot_update = robot_t_1000.copy()
    new_description = "Melted and decomissioned."
    robot_update["description"] = new_description

<<<<<<< HEAD
    response = await client.put(f"/robots/{existing_robot.id}/", json=robot_update)
=======
    response = await client.put("/v1/robot/", json=robot_update)
>>>>>>> c5287a34
    assert response.status_code == status.HTTP_200_OK
    assert response.json()["id"] == str(existing_robot.id)

    await session.refresh(existing_robot)
    assert existing_robot.description == new_description


async def test_update_robot_fails_if_name_is_the_same_as_other_robots(
    session: AsyncSession, client: AsyncClient, robot_t_1000: dict[str, str]
) -> None:
    """Test that trying to update the name of a robot to something non-unique fails."""
    robot_t_800 = {
        "base_url": "http://www.robotic-endoskeleton.com",
        "name": "T-800",
        "owner": "Skynet",
        "description": "Cyberdyne Systems Model 101",
    }

    robot_to_update = SQLRobot(client_secret="even-more-secret", **robot_t_800)

    session.add(SQLRobot(client_secret="secret-secret", **robot_t_1000))
    session.add(robot_to_update)
    await session.commit()

    robot_update = robot_t_800.copy()
    robot_update["name"] = robot_t_1000["name"]

<<<<<<< HEAD
    response = await client.put(f"/robots/{robot_to_update.id}/", json=robot_update)
=======
    response = await client.put("/v1/robot/", json=robot_update)
>>>>>>> c5287a34
    assert response.status_code == status.HTTP_409_CONFLICT


async def test_update_robot_fails_if_try_to_specify_client_secret(
    session: AsyncSession, client: AsyncClient, robot_t_1000: dict[str, str]
) -> None:
    """Test that trying to update the client secret fails."""
    robot = SQLRobot(client_secret="even-more-secret", **robot_t_1000)

    session.add(robot)
    await session.commit()

    robot_update = robot_t_1000.copy()
    robot_update["client_secret"] = "this isn't allowed!"

<<<<<<< HEAD
    response = await client.put(f"/robots/{robot.id}/", json=robot_update)
=======
    response = await client.put("/v1/robot/", json=robot_update)
>>>>>>> c5287a34
    assert response.status_code == status.HTTP_422_UNPROCESSABLE_ENTITY


async def test_get_robot_happy_path(
    session: AsyncSession, client: AsyncClient, robot_t_1000: dict[str, str]
) -> None:
    """Test we can get an existing robot."""
    robot = SQLRobot(client_secret="even-more-secret", **robot_t_1000)

    session.add(robot)
    await session.commit()

<<<<<<< HEAD
    response = await client.get(f"/robots/{robot.id}/")
=======
    response = await client.get(f"/v1/robot/{robot.id}/")
>>>>>>> c5287a34

    assert response.status_code == status.HTTP_200_OK
    assert response.json()["name"] == "T-1000"


async def test_get_robot_robot_does_not_exist(
    session: AsyncSession,  # noqa: ARG001
    client: AsyncClient,
) -> None:
    """Test returns 404 if the requested robot does not exist."""
<<<<<<< HEAD
    response = await client.get(f"/robots/{uuid.uuid4()}/")
=======
    response = await client.get(f"/v1/robot/{uuid.uuid4()}/")
>>>>>>> c5287a34
    assert response.status_code == status.HTTP_404_NOT_FOUND


async def test_cycle_robot_secret_happy_path(
    session: AsyncSession, client: AsyncClient, robot_t_1000: dict[str, str]
) -> None:
    """Test we can cycle the client secret for a robot."""
    initial_secret = "even-more-secret"
    robot = SQLRobot(client_secret=initial_secret, **robot_t_1000)

    session.add(robot)
    await session.commit()

<<<<<<< HEAD
    response = await client.post(f"/robots/{robot.id}/secret/")
=======
    response = await client.post(f"/v1/robot/{robot.id}/secret/")
>>>>>>> c5287a34
    assert response.status_code == status.HTTP_201_CREATED
    assert response.json()["client_secret"] != initial_secret

    await session.refresh(robot)
    assert response.json()["client_secret"] == robot.client_secret


async def test_cycle_secret_robot_does_not_exist(
    session: AsyncSession,  # noqa: ARG001
    client: AsyncClient,
) -> None:
    """Test returns 404 if robot does not exist."""
<<<<<<< HEAD
    response = await client.post(f"/robots/{uuid.uuid4()}/secret/")
    assert response.status_code == status.HTTP_404_NOT_FOUND


async def test_get_all_robots_happy_path(
    session: AsyncSession,
    client: AsyncClient,
    robot_t_1000: dict[str, str],
    robot_t_2000: dict[str, str],
) -> None:
    """Test we can get all robots."""
    robot_1 = SQLRobot(client_secret="even-more-secret", **robot_t_1000)
    robot_2 = SQLRobot(client_secret="even-more-secret", **robot_t_2000)
    session.add(robot_1)
    session.add(robot_2)
    await session.commit()

    response = await client.get("/robots/")

    assert response.status_code == status.HTTP_200_OK
    assert len(response.json()) == 2
    assert {
        response.json()[0]["id"],
        response.json()[1]["id"],
    } == {str(robot_1.id), str(robot_2.id)}
=======
    response = await client.post(f"/v1/robot/{uuid.uuid4()}/secret/")
    assert response.status_code == status.HTTP_404_NOT_FOUND
>>>>>>> c5287a34
<|MERGE_RESOLUTION|>--- conflicted
+++ resolved
@@ -80,11 +80,7 @@
     session: AsyncSession, client: AsyncClient, robot_t_1000: dict[str, str]
 ) -> None:
     """Test registering a robot."""
-<<<<<<< HEAD
-    response = await client.post("/robots/", json=robot_t_1000)
-=======
-    response = await client.post("/v1/robot/", json=robot_t_1000)
->>>>>>> c5287a34
+    response = await client.post("/v1/robots/", json=robot_t_1000)
 
     assert response.status_code == status.HTTP_201_CREATED
     data = await session.get(SQLRobot, response.json()["id"])
@@ -99,11 +95,7 @@
     session.add(existing_robot)
     await session.commit()
 
-<<<<<<< HEAD
-    response = await client.post("/robots/", json=robot_t_1000)
-=======
-    response = await client.post("/v1/robot/", json=robot_t_1000)
->>>>>>> c5287a34
+    response = await client.post("/v1/robots/", json=robot_t_1000)
     assert response.status_code == status.HTTP_409_CONFLICT
 
 
@@ -119,11 +111,7 @@
     new_description = "Melted and decomissioned."
     robot_update["description"] = new_description
 
-<<<<<<< HEAD
-    response = await client.put(f"/robots/{existing_robot.id}/", json=robot_update)
-=======
-    response = await client.put("/v1/robot/", json=robot_update)
->>>>>>> c5287a34
+    response = await client.put(f"/v1/robots/{existing_robot.id}/", json=robot_update)
     assert response.status_code == status.HTTP_200_OK
     assert response.json()["id"] == str(existing_robot.id)
 
@@ -151,11 +139,7 @@
     robot_update = robot_t_800.copy()
     robot_update["name"] = robot_t_1000["name"]
 
-<<<<<<< HEAD
-    response = await client.put(f"/robots/{robot_to_update.id}/", json=robot_update)
-=======
-    response = await client.put("/v1/robot/", json=robot_update)
->>>>>>> c5287a34
+    response = await client.put(f"/v1/robots/{robot_to_update.id}/", json=robot_update)
     assert response.status_code == status.HTTP_409_CONFLICT
 
 
@@ -171,11 +155,7 @@
     robot_update = robot_t_1000.copy()
     robot_update["client_secret"] = "this isn't allowed!"
 
-<<<<<<< HEAD
-    response = await client.put(f"/robots/{robot.id}/", json=robot_update)
-=======
-    response = await client.put("/v1/robot/", json=robot_update)
->>>>>>> c5287a34
+    response = await client.put(f"/v1/robots/{robot.id}/", json=robot_update)
     assert response.status_code == status.HTTP_422_UNPROCESSABLE_ENTITY
 
 
@@ -188,11 +168,7 @@
     session.add(robot)
     await session.commit()
 
-<<<<<<< HEAD
-    response = await client.get(f"/robots/{robot.id}/")
-=======
-    response = await client.get(f"/v1/robot/{robot.id}/")
->>>>>>> c5287a34
+    response = await client.get(f"/v1/robots/{robot.id}/")
 
     assert response.status_code == status.HTTP_200_OK
     assert response.json()["name"] == "T-1000"
@@ -203,11 +179,7 @@
     client: AsyncClient,
 ) -> None:
     """Test returns 404 if the requested robot does not exist."""
-<<<<<<< HEAD
-    response = await client.get(f"/robots/{uuid.uuid4()}/")
-=======
-    response = await client.get(f"/v1/robot/{uuid.uuid4()}/")
->>>>>>> c5287a34
+    response = await client.get(f"/v1/robots/{uuid.uuid4()}/")
     assert response.status_code == status.HTTP_404_NOT_FOUND
 
 
@@ -221,11 +193,7 @@
     session.add(robot)
     await session.commit()
 
-<<<<<<< HEAD
-    response = await client.post(f"/robots/{robot.id}/secret/")
-=======
-    response = await client.post(f"/v1/robot/{robot.id}/secret/")
->>>>>>> c5287a34
+    response = await client.post(f"/v1/robots/{robot.id}/secret/")
     assert response.status_code == status.HTTP_201_CREATED
     assert response.json()["client_secret"] != initial_secret
 
@@ -238,8 +206,7 @@
     client: AsyncClient,
 ) -> None:
     """Test returns 404 if robot does not exist."""
-<<<<<<< HEAD
-    response = await client.post(f"/robots/{uuid.uuid4()}/secret/")
+    response = await client.post(f"/v1/robots/{uuid.uuid4()}/secret/")
     assert response.status_code == status.HTTP_404_NOT_FOUND
 
 
@@ -263,8 +230,4 @@
     assert {
         response.json()[0]["id"],
         response.json()[1]["id"],
-    } == {str(robot_1.id), str(robot_2.id)}
-=======
-    response = await client.post(f"/v1/robot/{uuid.uuid4()}/secret/")
-    assert response.status_code == status.HTTP_404_NOT_FOUND
->>>>>>> c5287a34
+    } == {str(robot_1.id), str(robot_2.id)}