--- conflicted
+++ resolved
@@ -97,14 +97,8 @@
         self, import_batch_id: UUID4, status: ImportBatchStatus
     ) -> ImportBatch:
         """Update the status of an import batch."""
-<<<<<<< HEAD
-        return await self._update_import_batch_status(import_batch_id, status)
-
-    @unit_of_work
-=======
         return await self._update_import_batch_status(import_batch_id, status=status)
 
->>>>>>> 243aa860
     async def import_reference(
         self,
         import_batch_id: UUID4,
@@ -154,8 +148,11 @@
                 reference_id=reference_result.reference_id,
             )
 
-<<<<<<< HEAD
-    async def process_batch(self, import_batch: ImportBatch) -> None:
+    @unit_of_work
+    async def process_import_batch_file(
+        self,
+        import_batch: ImportBatch,
+    ) -> ImportBatchStatus:
         """
         Process an import batch.
 
@@ -165,20 +162,6 @@
         - Persist the file via the Reference service.
         - Hit the callback URL with the results.
         """
-        await self.update_import_batch_status(
-            import_batch.id, ImportBatchStatus.STARTED
-        )
-
-=======
-    @unit_of_work
-    async def process_import_batch_file(
-        self,
-        import_batch: ImportBatch,
-    ) -> ImportBatchStatus:
-        """Process an import batch."""
->>>>>>> 243aa860
-        # Note: if parallelised, you would need to create a different
-        # reference service with a new uow for each thread.
         try:
             reference_service = ReferenceService(self.sql_uow)
             logger.info("Processing batch", extra={"batch": import_batch})
@@ -197,17 +180,7 @@
                             reference_service,
                             entry_ref,
                         )
-<<<<<<< HEAD
                         entry_ref += 1
-        except Exception:
-            logger.exception("Failed to process batch", extra={"batch": import_batch})
-            await self.update_import_batch_status(
-                import_batch.id, ImportBatchStatus.FAILED
-            )
-            return
-
-=======
-                        i += 1
         except SQLIntegrityError as exc:
             # This handles the case where files loaded in parallel cause a conflict at
             # the persistence layer.
@@ -237,7 +210,7 @@
             logger.exception("Failed to process batch", extra={"batch": import_batch})
             return ImportBatchStatus.FAILED
         else:
-            return ImportBatchStatus.COMPLETED
+            return ImportBatchStatus.INDEXING
 
     async def process_batch(self, import_batch: ImportBatch) -> ImportBatchStatus:
         """
@@ -255,11 +228,14 @@
 
         import_batch_status = await self.process_import_batch_file(import_batch)
         await self.update_import_batch_status(import_batch.id, import_batch_status)
-
-        if (
-            import_batch.callback_url
-            and import_batch_status == ImportBatchStatus.COMPLETED
-        ):
+        return import_batch_status
+
+    async def dispatch_import_batch_callback(
+        self,
+        import_batch: ImportBatch,
+    ) -> None:
+        """Dispatch the callback for an import batch."""
+        if import_batch.callback_url:
             try:
                 async with httpx.AsyncClient(
                     transport=httpx.AsyncHTTPTransport(retries=2)
@@ -280,9 +256,6 @@
                     "Failed to send callback", extra={"batch": import_batch}
                 )
 
-        return import_batch_status
-
->>>>>>> 243aa860
     @unit_of_work
     async def add_batch_result(
         self,
