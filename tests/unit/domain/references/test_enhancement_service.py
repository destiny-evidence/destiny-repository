import uuid

import destiny_sdk
import pytest
from fastapi import status
from pydantic import HttpUrl

from app.core.exceptions import NotFoundError, WrongReferenceError
from app.domain.references.enhancement_service import EnhancementService
from app.domain.references.models.models import (
<<<<<<< HEAD
    EnhancementIn,
=======
    Enhancement,
>>>>>>> 3097cb4e
    EnhancementRequest,
    EnhancementRequestStatus,
    Reference,
    Visibility,
)
from app.domain.robots import Robots

ENHANCEMENT_DATA = {
    "source": "test_source",
    "visibility": "public",
    "content_version": uuid.uuid4(),
    "enhancement_type": "annotation",
    "content": {
        "enhancement_type": "annotation",
        "annotations": [
            {
                "annotation_type": "test_annotation",
                "label": "test_label",
                "data": {"foo": "bar"},
            }
        ],
    },
}


@pytest.mark.asyncio
<<<<<<< HEAD
async def test_add_enhancement_happy_path(fake_repository, fake_uow):
    dummy_id = uuid.uuid4()
    dummy_reference = Reference(id=dummy_id)
    repo_refs = fake_repository(init_entries=[dummy_reference])
    repo_enh = fake_repository()
    uow = fake_uow(references=repo_refs, enhancements=repo_enh)
    service = EnhancementService(uow, robots=Robots({}))
    enhancement_data = {
        "source": "test_source",
        "visibility": "public",
        "content_version": uuid.uuid4(),
        "enhancement_type": "annotation",
        "content": {
            "enhancement_type": "annotation",
            "annotations": [
                {
                    "annotation_type": "test_annotation",
                    "label": "test_label",
                    "data": {"foo": "bar"},
                }
            ],
        },
    }
    fake_enhancement_create = EnhancementIn(**enhancement_data)
    returned_enhancement = await service.add_enhancement(
        dummy_id, fake_enhancement_create
    )
    assert returned_enhancement.reference_id == dummy_id
    for k, v in enhancement_data.items():
        if k == "content":
            assert (
                returned_enhancement.content
                == destiny_sdk.enhancements.AnnotationEnhancement(**v)
            )
        else:
            assert getattr(returned_enhancement, k, None) == v


@pytest.mark.asyncio
async def test_add_enhancement_reference_not_found(fake_repository, fake_uow):
    repo_refs = fake_repository()
    repo_enh = fake_repository()
    uow = fake_uow(references=repo_refs, enhancements=repo_enh)
    service = EnhancementService(uow, robots=Robots({}))
    dummy_id = uuid.uuid4()
    fake_enhancement_create = EnhancementIn(
        source="test_source",
        visibility="public",
        content_version=uuid.uuid4(),
        enhancement_type="annotation",
        content={
            "enhancement_type": "annotation",
            "annotations": [
                {
                    "annotation_type": "test_annotation",
                    "label": "test_label",
                    "data": {"foo": "bar"},
                }
            ],
        },
    )
    with pytest.raises(RuntimeError, match=f"{dummy_id} does not exist"):
        await service.add_enhancement(dummy_id, fake_enhancement_create)

    assert True


@pytest.mark.asyncio
=======
>>>>>>> 3097cb4e
async def test_trigger_reference_enhancement_request_happy_path(
    fake_repository, fake_uow, httpx_mock
):
    # Mock the robot
    robot_url = "http://www.theres-a-robot-here.com/"
    robot_id = uuid.uuid4()
    httpx_mock.add_response(
        method="POST", url=robot_url, status_code=status.HTTP_202_ACCEPTED
    )

    reference_id = uuid.uuid4()
    fake_references = fake_repository(
        init_entries=[
            Reference(
                id=reference_id,
                visibility=Visibility.PUBLIC,
                identifiers=[],
            )
        ]
    )
    fake_enhancement_requests = fake_repository()

    uow = fake_uow(
        enhancement_requests=fake_enhancement_requests, references=fake_references
    )

    service = EnhancementService(
        uow, robots=Robots(known_robots={robot_id: HttpUrl(robot_url)})
    )

    received_enhancement_request = EnhancementRequest(
        reference_id=reference_id, robot_id=robot_id, enhancement_parameters={}
    )

    enhancement_request = await service.request_reference_enhancement(
        enhancement_request=received_enhancement_request
    )

    stored_request = fake_enhancement_requests.get_first_record()

    assert hasattr(enhancement_request, "id")
    assert enhancement_request == stored_request
    assert enhancement_request.request_status == EnhancementRequestStatus.ACCEPTED


@pytest.mark.asyncio
async def test_trigger_reference_enhancement_request_rejected(
    fake_uow, fake_repository, httpx_mock
):
    """
    A robot rejects a request to create an enhancement against a reference.
    """
    # Mock the robot
    robot_url = "http://www.theres-a-robot-here.com/"
    robot_id = uuid.uuid4()
    httpx_mock.add_response(
        method="POST",
        url=robot_url,
        status_code=status.HTTP_418_IM_A_TEAPOT,
        json={"message": "broken"},
    )

    reference_id = uuid.uuid4()
    fake_references = fake_repository(
        init_entries=[
            Reference(id=reference_id, visibility=Visibility.PUBLIC, identifiers=[])
        ]
    )
    fake_enhancement_requests = fake_repository()

    uow = fake_uow(
        enhancement_requests=fake_enhancement_requests, references=fake_references
    )

    service = EnhancementService(
        uow, robots=Robots(known_robots={robot_id: HttpUrl(robot_url)})
    )

    received_enhancement_request = EnhancementRequest(
        reference_id=reference_id, robot_id=robot_id, enhancement_parameters={}
    )

    enhancement_request = await service.request_reference_enhancement(
        enhancement_request=received_enhancement_request,
    )

    stored_request = fake_enhancement_requests.get_first_record()

    assert hasattr(enhancement_request, "id")
    assert enhancement_request == stored_request
    assert enhancement_request.request_status == EnhancementRequestStatus.REJECTED
    assert enhancement_request.error == "broken"


@pytest.mark.asyncio
async def test_trigger_reference_enhancement_nonexistent_reference(
    fake_uow, fake_repository
):
    """
    Enhancement requested against nonexistent reference
    """
    robot_id = uuid.uuid4()
    robot_url = "http://www.theres-a-robot-here.com/"

    unknown_reference_id = uuid.uuid4()

    uow = fake_uow(enhancement_requests=fake_repository(), references=fake_repository())

    service = EnhancementService(
        uow, robots=Robots(known_robots={robot_id: HttpUrl(robot_url)})
    )

    service = EnhancementService(uow, robots=Robots({}))

    received_enhancement_request = EnhancementRequest(
        reference_id=unknown_reference_id, robot_id=robot_id, enhancement_parameters={}
    )

    with pytest.raises(NotFoundError):
        await service.request_reference_enhancement(
            enhancement_request=received_enhancement_request,
        )


@pytest.mark.asyncio
async def test_trigger_reference_enhancement_nonexistent_robot(
    fake_uow, fake_repository
):
    """
    Enhancement requested against a robot that does not exist.
    """
    unknown_robot_id = uuid.uuid4()

    reference_id = uuid.uuid4()
    fake_references = fake_repository(
        init_entries=[
            Reference(id=reference_id, visibility=Visibility.PUBLIC, identifiers=[])
        ]
    )
    fake_enhancement_requests = fake_repository()

    uow = fake_uow(
        enhancement_requests=fake_enhancement_requests, references=fake_references
    )

    service = EnhancementService(uow, robots=Robots({}))

    received_enhancement_request = EnhancementRequest(
        reference_id=reference_id, robot_id=unknown_robot_id, enhancement_parameters={}
    )

    with pytest.raises(NotFoundError):
        await service.request_reference_enhancement(
            enhancement_request=received_enhancement_request,
        )


@pytest.mark.asyncio
async def test_get_enhancement_request_happy_path(fake_repository, fake_uow):
    enhancement_request_id = uuid.uuid4()
    existing_enhancement_request = EnhancementRequest(
        id=enhancement_request_id,
        reference_id=uuid.uuid4(),
        robot_id=uuid.uuid4(),
        request_status=EnhancementRequestStatus.ACCEPTED,
        enhancement_parameters={"some": "parameters"},
    )

    fake_enhancement_requests = fake_repository([existing_enhancement_request])
    uow = fake_uow(enhancement_requests=fake_enhancement_requests)
    service = EnhancementService(uow, robots=Robots({}))

    returned_enhancement_request = await service.get_enhancement_request(
        enhancement_request_id
    )

    assert returned_enhancement_request == existing_enhancement_request


@pytest.mark.asyncio
async def test_get_enhancement_request_doesnt_exist(fake_repository, fake_uow):
    enhancement_request_id = uuid.uuid4()

    fake_enhancement_requests = fake_repository()
    uow = fake_uow(enhancement_requests=fake_enhancement_requests)
    service = EnhancementService(uow, robots=Robots({}))

    with pytest.raises(
        NotFoundError,
        match=f"Enhancement request {enhancement_request_id} not found.",
    ):
        await service.get_enhancement_request(enhancement_request_id)


@pytest.mark.asyncio
async def test_create_reference_enhancement_happy_path(fake_repository, fake_uow):
    enhancement_request_id = uuid.uuid4()
    reference_id = uuid.uuid4()
    fake_enhancement_repo = fake_repository()

    existing_enhancement_request = EnhancementRequest(
        id=enhancement_request_id,
        reference_id=reference_id,
        robot_id=uuid.uuid4(),
        request_status=EnhancementRequestStatus.ACCEPTED,
    )

    fake_enhancement_requests = fake_repository([existing_enhancement_request])
    uow = fake_uow(
        enhancement_requests=fake_enhancement_requests,
        references=fake_repository([Reference(id=reference_id)]),
        enhancements=fake_enhancement_repo,
    )

    service = EnhancementService(uow, robots=Robots({}))

<<<<<<< HEAD
    enhancement = await service.create_reference_enhancement(
        enhancement_request_id=enhancement_request_id,
        enhancement=EnhancementIn(**ENHANCEMENT_DATA),
=======
    enhancement_request = await service.create_reference_enhancement(
        enhancement_request_id=existing_enhancement_request.id,
        enhancement=Enhancement(reference_id=reference_id, **ENHANCEMENT_DATA),
>>>>>>> 3097cb4e
    )

    created_enhancement = fake_enhancement_repo.get_first_record()

    assert enhancement_request.request_status == EnhancementRequestStatus.COMPLETED
    assert created_enhancement.source == ENHANCEMENT_DATA.get("source")


@pytest.mark.asyncio
async def test_create_reference_enhancement_reference_not_found(
    fake_repository, fake_uow
):
    enhancement_request_id = uuid.uuid4()
    non_existent_reference_id = uuid.uuid4()
    fake_enhancement_repo = fake_repository()

    existing_enhancement_request = EnhancementRequest(
        id=enhancement_request_id,
        reference_id=non_existent_reference_id,
        robot_id=uuid.uuid4(),
        request_status=EnhancementRequestStatus.ACCEPTED,
    )

    fake_enhancement_requests = fake_repository([existing_enhancement_request])
    uow = fake_uow(
        enhancement_requests=fake_enhancement_requests,
        references=fake_repository(),
        enhancements=fake_enhancement_repo,
    )

    service = EnhancementService(uow, robots=Robots({}))

    with pytest.raises(NotFoundError):
        await service.create_reference_enhancement(
            enhancement_request_id=existing_enhancement_request.id,
            enhancement=Enhancement(
                reference_id=non_existent_reference_id, **ENHANCEMENT_DATA
            ),
        )


@pytest.mark.asyncio
async def test_create_reference_enhancement_enhancement_request_not_found(
    fake_repository, fake_uow
):
    reference_id = uuid.uuid4()

    uow = fake_uow(
        enhancement_requests=fake_repository(),
        references=fake_repository([Reference(id=reference_id)]),
        enhancements=fake_repository(),
    )

    service = EnhancementService(uow, robots=Robots({}))

    with pytest.raises(NotFoundError):
        await service.create_reference_enhancement(
<<<<<<< HEAD
            enhancement_request_id=fake_enhancement_request_id,
            enhancement=EnhancementIn(**ENHANCEMENT_DATA),
=======
            enhancement_request_id=uuid.uuid4(),
            enhancement=Enhancement(reference_id=reference_id, **ENHANCEMENT_DATA),
        )


@pytest.mark.asyncio
async def test_create_reference_enhancement_enhancement_for_wrong_reference(
    fake_repository, fake_uow
):
    enhancement_request_id = uuid.uuid4()
    reference_id = uuid.uuid4()
    different_reference_id = uuid.uuid4()
    fake_enhancement_repo = fake_repository()

    existing_enhancement_request = EnhancementRequest(
        id=enhancement_request_id,
        reference_id=reference_id,
        robot_id=uuid.uuid4(),
        request_status=EnhancementRequestStatus.ACCEPTED,
    )

    fake_enhancement_requests = fake_repository([existing_enhancement_request])
    uow = fake_uow(
        enhancement_requests=fake_enhancement_requests,
        references=fake_repository(
            [Reference(id=reference_id), Reference(id=different_reference_id)]
        ),
        enhancements=fake_enhancement_repo,
    )

    service = EnhancementService(uow, robots=Robots({}))

    with pytest.raises(WrongReferenceError):
        await service.create_reference_enhancement(
            enhancement_request_id=existing_enhancement_request.id,
            enhancement=Enhancement(
                reference_id=different_reference_id, **ENHANCEMENT_DATA
            ),
>>>>>>> 3097cb4e
        )


@pytest.mark.asyncio
async def test_mark_enhancement_request_as_failed(fake_repository, fake_uow):
    enhancement_request_id = uuid.uuid4()

    existing_enhancement_request = EnhancementRequest(
        id=enhancement_request_id,
        reference_id=uuid.uuid4(),
        robot_id=uuid.uuid4(),
        request_status=EnhancementRequestStatus.ACCEPTED,
    )

    fake_enhancement_requests = fake_repository([existing_enhancement_request])
    uow = fake_uow(
        enhancement_requests=fake_enhancement_requests,
    )
    service = EnhancementService(uow, robots=Robots({}))

    returned_enhancement_request = await service.mark_enhancement_request_failed(
        enhancement_request_id=enhancement_request_id, error="it broke"
    )

    assert (
        returned_enhancement_request.request_status == EnhancementRequestStatus.FAILED
    )
    assert returned_enhancement_request.error == "it broke"


@pytest.mark.asyncio
async def test_mark_enhancement_request_as_failed_request_non_existent(
    fake_repository, fake_uow
):
    missing_enhancement_request_id = uuid.uuid4()

    uow = fake_uow(
        enhancement_requests=fake_repository(),
    )
    service = EnhancementService(uow, robots=Robots({}))

    with pytest.raises(NotFoundError):
        await service.mark_enhancement_request_failed(
            enhancement_request_id=missing_enhancement_request_id, error="it broke"
        )<|MERGE_RESOLUTION|>--- conflicted
+++ resolved
@@ -1,6 +1,5 @@
 import uuid
 
-import destiny_sdk
 import pytest
 from fastapi import status
 from pydantic import HttpUrl
@@ -8,11 +7,7 @@
 from app.core.exceptions import NotFoundError, WrongReferenceError
 from app.domain.references.enhancement_service import EnhancementService
 from app.domain.references.models.models import (
-<<<<<<< HEAD
-    EnhancementIn,
-=======
     Enhancement,
->>>>>>> 3097cb4e
     EnhancementRequest,
     EnhancementRequestStatus,
     Reference,
@@ -39,77 +34,6 @@
 
 
 @pytest.mark.asyncio
-<<<<<<< HEAD
-async def test_add_enhancement_happy_path(fake_repository, fake_uow):
-    dummy_id = uuid.uuid4()
-    dummy_reference = Reference(id=dummy_id)
-    repo_refs = fake_repository(init_entries=[dummy_reference])
-    repo_enh = fake_repository()
-    uow = fake_uow(references=repo_refs, enhancements=repo_enh)
-    service = EnhancementService(uow, robots=Robots({}))
-    enhancement_data = {
-        "source": "test_source",
-        "visibility": "public",
-        "content_version": uuid.uuid4(),
-        "enhancement_type": "annotation",
-        "content": {
-            "enhancement_type": "annotation",
-            "annotations": [
-                {
-                    "annotation_type": "test_annotation",
-                    "label": "test_label",
-                    "data": {"foo": "bar"},
-                }
-            ],
-        },
-    }
-    fake_enhancement_create = EnhancementIn(**enhancement_data)
-    returned_enhancement = await service.add_enhancement(
-        dummy_id, fake_enhancement_create
-    )
-    assert returned_enhancement.reference_id == dummy_id
-    for k, v in enhancement_data.items():
-        if k == "content":
-            assert (
-                returned_enhancement.content
-                == destiny_sdk.enhancements.AnnotationEnhancement(**v)
-            )
-        else:
-            assert getattr(returned_enhancement, k, None) == v
-
-
-@pytest.mark.asyncio
-async def test_add_enhancement_reference_not_found(fake_repository, fake_uow):
-    repo_refs = fake_repository()
-    repo_enh = fake_repository()
-    uow = fake_uow(references=repo_refs, enhancements=repo_enh)
-    service = EnhancementService(uow, robots=Robots({}))
-    dummy_id = uuid.uuid4()
-    fake_enhancement_create = EnhancementIn(
-        source="test_source",
-        visibility="public",
-        content_version=uuid.uuid4(),
-        enhancement_type="annotation",
-        content={
-            "enhancement_type": "annotation",
-            "annotations": [
-                {
-                    "annotation_type": "test_annotation",
-                    "label": "test_label",
-                    "data": {"foo": "bar"},
-                }
-            ],
-        },
-    )
-    with pytest.raises(RuntimeError, match=f"{dummy_id} does not exist"):
-        await service.add_enhancement(dummy_id, fake_enhancement_create)
-
-    assert True
-
-
-@pytest.mark.asyncio
-=======
->>>>>>> 3097cb4e
 async def test_trigger_reference_enhancement_request_happy_path(
     fake_repository, fake_uow, httpx_mock
 ):
@@ -326,15 +250,9 @@
 
     service = EnhancementService(uow, robots=Robots({}))
 
-<<<<<<< HEAD
-    enhancement = await service.create_reference_enhancement(
-        enhancement_request_id=enhancement_request_id,
-        enhancement=EnhancementIn(**ENHANCEMENT_DATA),
-=======
     enhancement_request = await service.create_reference_enhancement(
         enhancement_request_id=existing_enhancement_request.id,
         enhancement=Enhancement(reference_id=reference_id, **ENHANCEMENT_DATA),
->>>>>>> 3097cb4e
     )
 
     created_enhancement = fake_enhancement_repo.get_first_record()
@@ -392,10 +310,6 @@
 
     with pytest.raises(NotFoundError):
         await service.create_reference_enhancement(
-<<<<<<< HEAD
-            enhancement_request_id=fake_enhancement_request_id,
-            enhancement=EnhancementIn(**ENHANCEMENT_DATA),
-=======
             enhancement_request_id=uuid.uuid4(),
             enhancement=Enhancement(reference_id=reference_id, **ENHANCEMENT_DATA),
         )
@@ -434,7 +348,6 @@
             enhancement=Enhancement(
                 reference_id=different_reference_id, **ENHANCEMENT_DATA
             ),
->>>>>>> 3097cb4e
         )
 
 
