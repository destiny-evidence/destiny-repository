"""Unit tests for the ReferenceService class."""

import json
import uuid
from unittest.mock import AsyncMock, Mock, patch

import pytest
from destiny_sdk.enhancements import BibliographicMetadataEnhancement
from destiny_sdk.identifiers import DOIIdentifier
from destiny_sdk.references import ReferenceFileInput

from app.core.exceptions import (
    InvalidParentEnhancementError,
    RobotEnhancementError,
    RobotUnreachableError,
    SQLNotFoundError,
)
from app.domain.references.models.models import (
    DuplicateDetermination,
    Enhancement,
    EnhancementRequest,
    EnhancementRequestStatus,
    ExternalIdentifierAdapter,
<<<<<<< HEAD
    LinkedExternalIdentifier,
=======
    PendingEnhancement,
    PendingEnhancementStatus,
>>>>>>> c07cf1f4
    Reference,
    ReferenceDuplicateDecision,
    ReferenceWithChangeset,
    RobotAutomationPercolationResult,
    RobotEnhancementBatch,
)
from app.domain.references.models.validators import ReferenceCreateResult
from app.domain.references.service import ReferenceService
from app.domain.references.services.anti_corruption_service import (
    ReferenceAntiCorruptionService,
)
from app.domain.robots.models.models import Robot
from app.domain.robots.service import RobotService
from app.domain.robots.services.anti_corruption_service import (
    RobotAntiCorruptionService,
)
from app.persistence.blob.models import BlobStorageFile


@pytest.fixture
def test_robot():
    return Robot(
        base_url="http://127.0.0.1:8001",
        description="fake robot for unit test",
        name="Test Robot",
        owner="test",
    )


@pytest.mark.asyncio
async def test_get_reference_happy_path(fake_repository, fake_uow):
    dummy_id = uuid.uuid4()
    dummy_reference = Reference(id=dummy_id)
    repo = fake_repository(init_entries=[dummy_reference])
    uow = fake_uow(references=repo)
    service = ReferenceService(
        ReferenceAntiCorruptionService(fake_repository()), uow, fake_uow()
    )
    result = await service.get_reference(dummy_id)
    assert result.id == dummy_reference.id


@pytest.mark.asyncio
async def test_get_reference_not_found(fake_repository, fake_uow):
    repo = fake_repository()
    uow = fake_uow(references=repo)
    service = ReferenceService(
        ReferenceAntiCorruptionService(fake_repository()), uow, fake_uow()
    )
    dummy_id = uuid.uuid4()
    with pytest.raises(SQLNotFoundError):
        await service.get_reference(dummy_id)


@pytest.mark.asyncio
async def test_add_identifier_happy_path(fake_repository, fake_uow):
    dummy_id = uuid.uuid4()
    dummy_reference = Reference(id=dummy_id)
    repo_refs = fake_repository(init_entries=[dummy_reference])
    repo_ids = fake_repository()
    uow = fake_uow(references=repo_refs, external_identifiers=repo_ids)
    service = ReferenceService(
        ReferenceAntiCorruptionService(fake_repository()), uow, fake_uow()
    )
    identifier_data = {"identifier": "W1234", "identifier_type": "open_alex"}
    fake_identifier_create = ExternalIdentifierAdapter.validate_python(identifier_data)
    returned_identifier = await service.add_identifier(dummy_id, fake_identifier_create)
    assert getattr(returned_identifier, "reference_id", None) == dummy_id
    for k, v in identifier_data.items():
        assert getattr(returned_identifier.identifier, k, None) == v


@pytest.mark.asyncio
async def test_add_identifier_reference_not_found(fake_repository, fake_uow):
    repo_refs = fake_repository()
    repo_ids = fake_repository()
    uow = fake_uow(references=repo_refs, external_identifiers=repo_ids)
    service = ReferenceService(
        ReferenceAntiCorruptionService(fake_repository()), uow, fake_uow()
    )
    dummy_id = uuid.uuid4()
    fake_identifier_create = ExternalIdentifierAdapter.validate_python(
        {"identifier": "W1234", "identifier_type": "open_alex"}
    )
    with pytest.raises(SQLNotFoundError):
        await service.add_identifier(dummy_id, fake_identifier_create)


@pytest.mark.asyncio
async def test_add_enhancement_happy_path(
    fake_repository, fake_uow, fake_enhancement_data
):
    dummy_reference = Reference(id=uuid.uuid4())
    repo_refs = fake_repository(init_entries=[dummy_reference])
    uow = fake_uow(references=repo_refs)
    service = ReferenceService(
        ReferenceAntiCorruptionService(fake_repository()), uow, fake_uow()
    )

    enhancement_to_add = Enhancement(
        reference_id=dummy_reference.id, **fake_enhancement_data
    )

    await service.add_enhancement(enhancement_to_add)

    reference_enhancements = repo_refs.get_first_record().enhancements

    assert len(reference_enhancements) == 1
    assert Enhancement(**reference_enhancements[0]).id == enhancement_to_add.id


@pytest.mark.asyncio
async def test_add_enhancement_reference_does_not_exist(
    fake_repository, fake_uow, fake_enhancement_data
):
    uow = fake_uow(references=fake_repository())
    service = ReferenceService(
        ReferenceAntiCorruptionService(fake_repository()), uow, fake_uow()
    )

    enhancement_to_add = Enhancement(
        reference_id=uuid.uuid4(),  # Doesn't exist
        **fake_enhancement_data,
    )

    with pytest.raises(SQLNotFoundError):
        await service.add_enhancement(enhancement_to_add)


@pytest.mark.asyncio
async def test_add_enhancement_derived_from_does_not_exist(
    fake_repository, fake_uow, fake_enhancement_data
):
    dummy_reference = Reference(id=uuid.uuid4())
    repo_refs = fake_repository(init_entries=[dummy_reference])
    uow = fake_uow(references=repo_refs, enhancements=fake_repository())
    service = ReferenceService(
        ReferenceAntiCorruptionService(fake_repository()), uow, fake_uow()
    )

    enhancement_to_add = Enhancement(
        reference_id=dummy_reference.id,
        derived_from=[uuid.uuid4()],
        **fake_enhancement_data,
    )

    with pytest.raises(InvalidParentEnhancementError):
        await service.add_enhancement(enhancement_to_add)


@pytest.mark.asyncio
async def test_add_enhancement_derived_from_enhancement_for_different_reference(
    fake_repository, fake_uow, fake_enhancement_data
):
    dummy_reference = Reference(id=uuid.uuid4())
    repo_refs = fake_repository(init_entries=[dummy_reference])

    dummy_parent_enhancement = Enhancement(
        reference_id=uuid.uuid4(),  # Not the reference we'll enhance
        **fake_enhancement_data,
    )

    repo_enhs = fake_repository(init_entries=[dummy_parent_enhancement])
    uow = fake_uow(references=repo_refs, enhancements=repo_enhs)
    service = ReferenceService(
        ReferenceAntiCorruptionService(fake_repository()), uow, fake_uow()
    )

    enhancement_to_add = Enhancement(
        reference_id=dummy_reference.id,  # different reference id
        derived_from=[dummy_parent_enhancement.id],
        **fake_enhancement_data,
    )

    with pytest.raises(InvalidParentEnhancementError, match="same reference tree"):
        await service.add_enhancement(enhancement_to_add)


@pytest.mark.asyncio
async def test_add_enhancement_derived_from_enhancement_for_duplicate_reference(
    fake_repository, fake_uow, fake_enhancement_data
):
    dup_ref_id = uuid.uuid4()
    dummy_reference = Reference(
        id=uuid.uuid4(), duplicate_references=[Reference(id=dup_ref_id)]
    )
    repo_refs = fake_repository(init_entries=[dummy_reference])

    dummy_parent_enhancement = Enhancement(
        reference_id=dup_ref_id,  # Derived from an enhancement from a duplicate ref
        **fake_enhancement_data,
    )

    repo_enhs = fake_repository(init_entries=[dummy_parent_enhancement])
    uow = fake_uow(references=repo_refs, enhancements=repo_enhs)
    service = ReferenceService(
        ReferenceAntiCorruptionService(fake_repository()), uow, fake_uow()
    )

    enhancement_to_add = Enhancement(
        reference_id=dummy_reference.id,  # different reference id
        derived_from=[dummy_parent_enhancement.id],
        **fake_enhancement_data,
    )

    reference = await service.add_enhancement(enhancement_to_add)
    assert reference.enhancements[0]["id"] == enhancement_to_add.id


@pytest.mark.asyncio
async def test_register_reference_enhancement_request(fake_repository, fake_uow):
    """
    Test the happy path for registering an enhancement request.
    """
    reference_ids = [uuid.uuid4(), uuid.uuid4()]
    robot_id = uuid.uuid4()
    request_id = uuid.uuid4()
    enhancement_request = EnhancementRequest(
        id=request_id,
        reference_ids=reference_ids,
        robot_id=robot_id,
        enhancement_parameters={"param": "value"},
    )

    fake_requests = fake_repository()
    fake_references = fake_repository(
        init_entries=[Reference(id=ref_id) for ref_id in reference_ids]
    )
    fake_pending_enhancements = fake_repository()

    uow = fake_uow(
        enhancement_requests=fake_requests,
        references=fake_references,
        pending_enhancements=fake_pending_enhancements,
    )
    service = ReferenceService(
        ReferenceAntiCorruptionService(fake_repository()), uow, fake_uow()
    )

    created_request = await service.register_reference_enhancement_request(
        enhancement_request=enhancement_request
    )

    stored_request = fake_requests.get_first_record()

    assert created_request == stored_request
    assert created_request.reference_ids == reference_ids
    assert created_request.enhancement_parameters == {"param": "value"}

    pending_enhancements_records = await fake_pending_enhancements.get_all()
    assert len(pending_enhancements_records) == len(reference_ids)
    for pending_enhancement in pending_enhancements_records:
        assert pending_enhancement.robot_id == robot_id
        assert pending_enhancement.enhancement_request_id == request_id
        assert pending_enhancement.reference_id in reference_ids


@pytest.mark.asyncio
async def test_register_reference_enhancement_request_missing_pk(
    fake_repository, fake_uow
):
    """
    Test registering an enhancement request with a missing reference ID.
    """
    reference_ids = [uuid.uuid4(), uuid.uuid4()]
    missing_reference_id = uuid.uuid4()
    robot_id = uuid.uuid4()
    enhancement_request = EnhancementRequest(
        id=uuid.uuid4(),
        reference_ids=[*reference_ids, missing_reference_id],
        robot_id=robot_id,
        enhancement_parameters={"param": "value"},
    )

    fake_requests = fake_repository()
    fake_references = fake_repository(
        init_entries=[Reference(id=ref_id) for ref_id in reference_ids]
    )

    uow = fake_uow(
        enhancement_requests=fake_requests,
        references=fake_references,
    )
    service = ReferenceService(
        ReferenceAntiCorruptionService(fake_repository()), uow, fake_uow()
    )

    with pytest.raises(
        SQLNotFoundError, match=f"{{'{missing_reference_id}'}} not in repository"
    ):
        await service.register_reference_enhancement_request(
            enhancement_request=enhancement_request
        )


@pytest.mark.asyncio
async def test_collect_and_dispatch_references_for_enhancement_happy_path(
    fake_repository, fake_uow, test_robot
):
    """Test collecting and dispatching references for enhancement"""
    mock_blob_repository = AsyncMock()
    mock_blob_repository.get_signed_url.return_value = "http://127.0.0.1:8001"

    reference_ids = [uuid.uuid4() for _ in range(3)]

    enhancement_request = EnhancementRequest(
        reference_ids=reference_ids,
        robot_id=test_robot.id,
        request_status=EnhancementRequestStatus.RECEIVED,
        enhancement_parameters={"param": "value"},
    )

    fake_robots = fake_repository(init_entries=[test_robot])
    fake_references = fake_repository(
        init_entries=[Reference(id=ref_id) for ref_id in reference_ids]
    )
    fake_requests = fake_repository(init_entries=[enhancement_request])

    uow = fake_uow(
        enhancement_requests=fake_requests,
        robots=fake_robots,
        references=fake_references,
    )

    mock_robot_request_dispatcher = AsyncMock()

    service = ReferenceService(
        ReferenceAntiCorruptionService(mock_blob_repository), uow, fake_uow()
    )

    await service.collect_and_dispatch_references_for_enhancement(
        enhancement_request=enhancement_request,
        robot_service=RobotService(RobotAntiCorruptionService(), uow),
        robot_request_dispatcher=mock_robot_request_dispatcher,
        blob_repository=mock_blob_repository,
    )

    # Assert we've send a request to the robot
    mock_robot_request_dispatcher.send_enhancement_request_to_robot.assert_called_once()

    # Assert no errors thrown
    assert enhancement_request.request_status == EnhancementRequestStatus.ACCEPTED


@pytest.mark.asyncio
async def test_collect_and_dispatch_references_for_enhancement_robot_unreachable(
    fake_repository, fake_uow, test_robot
):
    """Test enhancement request is marked as failed if robot is unreachable."""
    mock_blob_repository = AsyncMock()
    mock_blob_repository.get_signed_url.return_value = "http://127.0.0.1:8001"

    reference_ids = [uuid.uuid4() for _ in range(3)]

    enhancement_request = EnhancementRequest(
        reference_ids=reference_ids,
        robot_id=test_robot.id,
        request_status=EnhancementRequestStatus.RECEIVED,
        enhancement_parameters={"param": "value"},
    )

    fake_robots = fake_repository(init_entries=[test_robot])
    fake_references = fake_repository(
        init_entries=[Reference(id=ref_id) for ref_id in reference_ids]
    )
    fake_requests = fake_repository(init_entries=[enhancement_request])

    uow = fake_uow(
        enhancement_requests=fake_requests,
        robots=fake_robots,
        references=fake_references,
    )

    mock_robot_request_dispatcher = AsyncMock()
    mock_robot_request_dispatcher.send_enhancement_request_to_robot.side_effect = (
        RobotUnreachableError("can't reach robot.")
    )

    service = ReferenceService(
        ReferenceAntiCorruptionService(mock_blob_repository), uow, fake_uow()
    )

    await service.collect_and_dispatch_references_for_enhancement(
        enhancement_request=enhancement_request,
        robot_service=RobotService(RobotAntiCorruptionService(), uow),
        robot_request_dispatcher=mock_robot_request_dispatcher,
        blob_repository=mock_blob_repository,
    )

    # Assert enhancement request has failed
    assert enhancement_request.request_status == EnhancementRequestStatus.FAILED


@pytest.mark.asyncio
async def test_collect_and_dispatch_references_for_enhancement_enhancement_not_possible(
    fake_repository, fake_uow, test_robot
):
    """Test enhancement request is marked as request as rejected if enhancement error"""
    mock_blob_repository = AsyncMock()
    mock_blob_repository.get_signed_url.return_value = "http://127.0.0.1:8001"

    reference_ids = [uuid.uuid4() for _ in range(3)]

    enhancement_request = EnhancementRequest(
        reference_ids=reference_ids,
        robot_id=test_robot.id,
        request_status=EnhancementRequestStatus.RECEIVED,
        enhancement_parameters={"param": "value"},
    )

    fake_robots = fake_repository(init_entries=[test_robot])
    fake_references = fake_repository(
        init_entries=[Reference(id=ref_id) for ref_id in reference_ids]
    )
    fake_requests = fake_repository(init_entries=[enhancement_request])

    uow = fake_uow(
        enhancement_requests=fake_requests,
        robots=fake_robots,
        references=fake_references,
    )

    mock_robot_request_dispatcher = AsyncMock()
    mock_robot_request_dispatcher.send_enhancement_request_to_robot.side_effect = (
        RobotEnhancementError("can't perform enhancement")
    )

    service = ReferenceService(
        ReferenceAntiCorruptionService(mock_blob_repository), uow, fake_uow()
    )

    await service.collect_and_dispatch_references_for_enhancement(
        enhancement_request=enhancement_request,
        robot_service=RobotService(RobotAntiCorruptionService(), uow),
        robot_request_dispatcher=mock_robot_request_dispatcher,
        blob_repository=mock_blob_repository,
    )

    # Assert enhancement request has failed
    assert enhancement_request.request_status == EnhancementRequestStatus.REJECTED


@pytest.mark.asyncio
@pytest.mark.deduplication_legacy
async def test_ingest_reference_calls_validation_and_merges_legacy(
    fake_repository, fake_uow, monkeypatch
):
    """Test ReferenceService.ingest_reference calls validation and merges reference."""

    monkeypatch.setattr(
        "app.domain.references.service.settings.feature_flags.deduplication", False
    )

    dummy_validation_result = AsyncMock()
    dummy_reference = AsyncMock()
    dummy_validation_result.reference = dummy_reference
    dummy_validation_result.errors = []
    dummy_validation_result.reference_id = "fake-id"

    repo = fake_repository()
    uow = fake_uow(references=repo)
    es_uow = fake_uow()
    service = ReferenceService(
        ReferenceAntiCorruptionService(fake_repository()), uow, es_uow
    )

    with (
        patch.object(
            service._ingestion_service,  # noqa: SLF001
            "validate_and_collide_reference",
            AsyncMock(return_value=(dummy_validation_result, dummy_reference)),
        ) as mock_validate,
        patch.object(service, "_merge_reference", AsyncMock()) as mock_merge,
    ):
        result = await service.ingest_reference("{}", 1, None)
        mock_validate.assert_awaited_once_with("{}", 1, None)
        mock_merge.assert_awaited_once_with(dummy_reference)
        assert result == dummy_validation_result


@pytest.mark.asyncio
@pytest.mark.parametrize(
    ("find_exact_duplicate_return", "should_merge", "expected_decision_id"),
    [
        (None, True, "decision-id"),
        (Mock(id="reference-id"), False, None),
    ],
)
async def test_ingest_reference_deduplication_enabled(
    fake_repository,
    fake_uow,
    find_exact_duplicate_return,
    should_merge,
    expected_decision_id,
):
    """Test ingestion pathing."""

    repo = fake_repository()
    uow = fake_uow(references=repo)
    es_uow = fake_uow()
    service = ReferenceService(
        ReferenceAntiCorruptionService(fake_repository()), uow, es_uow
    )

    dummy_decision = Mock()
    dummy_decision.id = "decision-id"

    # Create a minimal valid ReferenceFileInput instance
    dummy_reference_input = ReferenceFileInput(
        visibility="public",
        identifiers=[{"identifier": "W1234", "identifier_type": "open_alex"}],
        enhancements=[],
    )
    dummy_parsed = ReferenceCreateResult(reference=dummy_reference_input)

    mock_reference = Mock(id="reference-id")

    # Patch deduplication service methods
    with (
        patch.object(
            service._deduplication_service,  # noqa: SLF001
            "register_duplicate_decision_for_reference",
            AsyncMock(return_value=dummy_decision),
        ) as mock_register,
        patch.object(service, "_merge_reference", AsyncMock()) as mock_merge,
        patch.object(
            service._anti_corruption_service,  # noqa: SLF001
            "reference_from_sdk_file_input",
            Mock(return_value=mock_reference),
        ),
        patch.object(
            ReferenceCreateResult, "from_raw", Mock(return_value=dummy_parsed)
        ),
        patch.object(
            service._deduplication_service,  # noqa: SLF001
            "find_exact_duplicate",
            AsyncMock(return_value=find_exact_duplicate_return),
        ) as mock_find,
    ):
        result = await service.ingest_reference("{}", 1, None)
        mock_find.assert_awaited_once()
        mock_register.assert_awaited_once()
        if should_merge:
            mock_merge.assert_awaited_once_with(mock_reference)
        else:
            mock_merge.assert_not_awaited()
        assert getattr(result, "duplicate_decision_id", None) == expected_decision_id


@pytest.mark.asyncio
async def test_detect_robot_automations(
    fake_repository, fake_uow, fake_enhancement_data
):
    """Test the detection of robot automations for references."""
    reference_id = uuid.uuid4()
    robot_id = uuid.uuid4()

    enhancement = Enhancement(reference_id=reference_id, **fake_enhancement_data)
    reference = Reference(
        id=reference_id,
        visibility="public",
        enhancements=[enhancement],
        duplicate_references=[],
    )
    reference_2 = Reference(
        id=uuid.uuid4(),
        visibility="public",
        enhancements=[enhancement],
    )

    # Extend the fake repository with get_hydrated and percolation
    class FakeRepo(fake_repository):
        def __init__(self, init_entries=None):
            super().__init__(init_entries=init_entries)
            self.hydrated_references = init_entries

        async def percolate(self, documents):
            # Returns a match on all documents against one robot
            return [
                RobotAutomationPercolationResult(
                    robot_id=robot_id,
                    reference_ids={
                        getattr(document, "reference_id", getattr(document, "id", None))
                        for document in documents
                    },
                )
            ]

    fake_enhancements_repo = fake_repository([enhancement])
    fake_references_repo = FakeRepo([reference, reference_2])
    fake_robot_automations_repo = FakeRepo()

    sql_uow = fake_uow(
        references=fake_references_repo,
        enhancements=fake_enhancements_repo,
    )
    es_uow = fake_uow(robot_automations=fake_robot_automations_repo)

    service = ReferenceService(
        ReferenceAntiCorruptionService(fake_repository), sql_uow=sql_uow, es_uow=es_uow
    )
    results = await service.detect_robot_automations(
        reference=ReferenceWithChangeset(
            **reference_2.model_dump(), delta_reference=reference_2
        ),
        enhancement_ids=[enhancement.id],
    )
    assert len(results) == 1
    assert results[0].robot_id == robot_id
<<<<<<< HEAD
    assert len(results[0].reference_ids) == 2


@pytest.fixture
def canonical_reference():
    canonical_id = uuid.uuid4()
    content = BibliographicMetadataEnhancement(
        title="Test Title",
        authorship=[],
        publication_year=2024,
        publication_date=None,
    )
    enhancement = Enhancement(
        id=uuid.uuid4(),
        reference_id=canonical_id,
        source="unit-test",
        visibility="public",
        robot_version=None,
        derived_from=None,
        content=content,
    )
    return Reference(
        id=canonical_id,
        visibility="public",
        enhancements=[enhancement],
        identifiers=[],
        duplicate_decision=ReferenceDuplicateDecision(
            reference_id=canonical_id,
            duplicate_determination=DuplicateDetermination.CANONICAL,
        ),
        duplicate_references=[],
    )


@pytest.fixture
def get_duplicate_reference():
    def _make(canonical_id):
        duplicate_id = uuid.uuid4()
        return Reference(
            id=duplicate_id,
            visibility="public",
            enhancements=[],
            identifiers=[
                LinkedExternalIdentifier(
                    reference_id=duplicate_id,
                    identifier=DOIIdentifier(
                        identifier="10.1234/example.doi",
                    ),
                )
            ],
            duplicate_decision=ReferenceDuplicateDecision(
                reference_id=duplicate_id,
                duplicate_determination=DuplicateDetermination.DUPLICATE,
                canonical_reference_id=canonical_id,
            ),
            duplicate_references=[],
        )

    return _make


@pytest.mark.asyncio
async def test_get_deduplicated_reference_canonical(
    fake_repository, fake_uow, canonical_reference
):
    refs = fake_repository([canonical_reference])
    uow = fake_uow(references=refs)
    service = ReferenceService(
        ReferenceAntiCorruptionService(fake_repository()), uow, fake_uow()
    )
    canonical = await service._get_deduplicated_reference(canonical_reference.id)  # noqa: SLF001
    assert canonical.id == canonical_reference.id
    assert len(canonical.enhancements) == 1
    assert len(canonical.identifiers) == 0


@pytest.mark.asyncio
async def test_get_deduplicated_reference_with_duplicates(
    fake_repository, fake_uow, canonical_reference, get_duplicate_reference
):
    duplicate_reference = get_duplicate_reference(canonical_reference.id)
    canonical_reference.duplicate_references = [duplicate_reference]
    refs = fake_repository([canonical_reference, duplicate_reference])
    uow = fake_uow(references=refs)
    service = ReferenceService(
        ReferenceAntiCorruptionService(fake_repository()), uow, fake_uow()
    )
    canonical = await service._get_deduplicated_reference(canonical_reference.id)  # noqa: SLF001
    assert canonical.id == canonical_reference.id
    assert len(canonical.enhancements) == 1
    assert len(canonical.identifiers) == 1


@pytest.mark.asyncio
async def test_get_deduplicated_reference_duplicate_to_canonical(
    fake_repository, fake_uow, canonical_reference, get_duplicate_reference
):
    duplicate_reference = get_duplicate_reference(canonical_reference.id)
    canonical_reference.duplicate_references = [duplicate_reference]
    refs = fake_repository([canonical_reference, duplicate_reference])
    uow = fake_uow(references=refs)
    service = ReferenceService(
        ReferenceAntiCorruptionService(fake_repository()), uow, fake_uow()
    )
    canonical = await service._get_deduplicated_reference(duplicate_reference.id)  # noqa: SLF001
    assert canonical.id == canonical_reference.id
    assert len(canonical.enhancements) == 1
    assert len(canonical.identifiers) == 1

    duplicate = await service._get_deduplicated_reference(  # noqa: SLF001
        duplicate_reference.id, find_canonical=False
    )
    assert duplicate.id == duplicate_reference.id
    assert len(duplicate.enhancements) == 0
    assert len(duplicate.identifiers) == 1


@pytest.mark.asyncio
async def test_get_deduplicated_reference_duplicate_chain(
    fake_repository, fake_uow, canonical_reference, get_duplicate_reference
):
    intermediate_reference = get_duplicate_reference(canonical_reference.id)
    duplicate_reference = get_duplicate_reference(intermediate_reference.id)
    canonical_reference.duplicate_references = [intermediate_reference]
    intermediate_reference.duplicate_references = [duplicate_reference]
    refs = fake_repository(
        [canonical_reference, intermediate_reference, duplicate_reference]
    )
    uow = fake_uow(references=refs)
    service = ReferenceService(
        ReferenceAntiCorruptionService(fake_repository()), uow, fake_uow()
    )
    canonical = await service._get_deduplicated_reference(duplicate_reference.id)  # noqa: SLF001
    assert canonical.id == canonical_reference.id
    assert len(canonical.enhancements) == 1
    assert len(canonical.identifiers) == 2

    canonical = await service._get_deduplicated_reference(intermediate_reference.id)  # noqa: SLF001
    assert canonical.id == canonical_reference.id
    assert len(canonical.enhancements) == 1
    assert len(canonical.identifiers) == 2


async def test_get_canonical_reference_with_implied_changeset(
    fake_uow, fake_repository
):
    """Test getting canonical reference and implied changeset."""
    duplicate_id = uuid.uuid4()
    canonical_id = uuid.uuid4()
    duplicate_reference = Reference(
        id=duplicate_id,
        visibility="public",
        duplicate_decision=ReferenceDuplicateDecision(
            reference_id=duplicate_id,
            duplicate_determination=DuplicateDetermination.DUPLICATE,
            canonical_reference_id=canonical_id,
        ),
        duplicate_references=[],
    )
    canonical_reference = Reference(
        id=canonical_id,
        visibility="public",
        duplicate_decision=ReferenceDuplicateDecision(
            reference_id=duplicate_id,
            duplicate_determination=DuplicateDetermination.CANONICAL,
        ),
        duplicate_references=[duplicate_reference],
    )
    refs = fake_repository([canonical_reference, duplicate_reference])
    uow = fake_uow(references=refs)
    service = ReferenceService(
        ReferenceAntiCorruptionService(fake_repository()), uow, fake_uow()
    )
    canonical = await service._get_deduplicated_reference(duplicate_id)  # noqa: SLF001
    result = await service.get_canonical_reference_with_implied_changeset(duplicate_id)
    assert isinstance(result, ReferenceWithChangeset)
    assert result.delta_reference == duplicate_reference
    assert result.model_dump(exclude={"delta_reference"}) == canonical.model_dump()


async def test_get_reference_changesets_from_enhancements(fake_uow, fake_repository):
    """Test getting reference changesets from enhancements."""
    reference_1_id, reference_2_id = uuid.uuid4(), uuid.uuid4()
    enhancement_1 = Enhancement(
        id=uuid.uuid4(),
        reference_id=reference_1_id,
        source="unit-test",
        visibility="public",
        robot_version=None,
        derived_from=None,
        content=BibliographicMetadataEnhancement(
            title="Test Title 1",
            authorship=[],
            publication_year=2023,
            publication_date=None,
        ),
    )
    enhancement_2 = Enhancement(
        id=uuid.uuid4(),
        reference_id=reference_2_id,
        source="unit-test",
        visibility="public",
        robot_version=None,
        derived_from=None,
        content=BibliographicMetadataEnhancement(
            title="Test Title 2",
            authorship=[],
            publication_year=2024,
            publication_date=None,
        ),
    )
    fake_enhancements_repo = fake_repository([enhancement_1, enhancement_2])
    fake_references_repo = fake_repository(
        [
            Reference(
                id=reference_1_id,
                visibility="public",
                enhancements=[],
                duplicate_references=[],
            ),
            Reference(
                id=reference_2_id,
                visibility="public",
                enhancements=[],
                duplicate_references=[],
            ),
        ]
    )
    sql_uow = fake_uow(
        references=fake_references_repo,
        enhancements=fake_enhancements_repo,
    )
    es_uow = fake_uow()

    service = ReferenceService(
        ReferenceAntiCorruptionService(fake_repository), sql_uow=sql_uow, es_uow=es_uow
    )
    changesets = await service._get_reference_changesets_from_enhancements(  # noqa: SLF001
        [enhancement_1.id, enhancement_2.id]
    )
    assert len(changesets) == 2
    assert [cs.id for cs in changesets] == [reference_1_id, reference_2_id]
    assert [cs.delta_reference.enhancements[0].id for cs in changesets] == [
        enhancement_1.id,
        enhancement_2.id,
    ]
=======
    # Checks that the robot automations were marged (shared reference id on the
    # enhancement and a reference)
    assert len(results[0].reference_ids) == 3


@pytest.mark.asyncio
async def test_create_robot_enhancement_batch(fake_repository, fake_uow, test_robot):
    """Test the creation of a robot enhancement batch."""
    mock_blob_repository = AsyncMock()
    mock_blob_repository.upload_file_to_blob_storage.return_value = BlobStorageFile(
        location="minio",
        container="test",
        filename="test.jsonl",
        path="robot_enhancement_batch_reference_data",
    )

    references = [Reference(id=uuid.uuid4()) for _ in range(3)]
    pending_enhancements = [
        PendingEnhancement(
            reference_id=ref.id,
            robot_id=test_robot.id,
            enhancement_request_id=uuid.uuid4(),
        )
        for ref in references
    ]

    # Create a specialized fake references repository with get_hydrated method
    class FakeReferencesRepository(fake_repository):
        async def get_hydrated(
            self,
            reference_ids: list,
            enhancement_types: list | None = None,
            external_identifier_types: list | None = None,
        ) -> list:
            """Get hydrated references by IDs (simplified for testing)."""
            return await self.get_by_pks(reference_ids)

    uow = fake_uow(
        references=FakeReferencesRepository(init_entries=references),
        pending_enhancements=fake_repository(init_entries=pending_enhancements),
        robot_enhancement_batches=fake_repository(),
    )
    service = ReferenceService(
        ReferenceAntiCorruptionService(fake_repository()), uow, fake_uow()
    )

    created_batch = await service.create_robot_enhancement_batch(
        robot_id=test_robot.id,
        pending_enhancements=pending_enhancements,
        blob_repository=mock_blob_repository,
    )

    assert isinstance(created_batch, RobotEnhancementBatch)
    assert created_batch.robot_id == test_robot.id

    for pe in pending_enhancements:
        updated_pe = await uow.pending_enhancements.get_by_pk(pe.id)
        assert updated_pe.status == PendingEnhancementStatus.ACCEPTED
        assert updated_pe.robot_enhancement_batch_id == created_batch.id

    mock_blob_repository.upload_file_to_blob_storage.assert_awaited_once()

    args, kwargs = mock_blob_repository.upload_file_to_blob_storage.call_args
    filestream = kwargs["content"]
    file_content = await filestream.read()
    content_lines = file_content.getvalue().decode().strip().split("\n")

    # Verify we have the correct number of references and each has the expected ID
    assert len(content_lines) == len(references)
    for i, line in enumerate(content_lines):
        data = json.loads(line)
        assert data["id"] == str(references[i].id)

    assert created_batch.reference_data_file is not None
    assert created_batch.reference_data_file.endswith(".jsonl")
>>>>>>> c07cf1f4
<|MERGE_RESOLUTION|>--- conflicted
+++ resolved
@@ -21,12 +21,9 @@
     EnhancementRequest,
     EnhancementRequestStatus,
     ExternalIdentifierAdapter,
-<<<<<<< HEAD
     LinkedExternalIdentifier,
-=======
     PendingEnhancement,
     PendingEnhancementStatus,
->>>>>>> c07cf1f4
     Reference,
     ReferenceDuplicateDecision,
     ReferenceWithChangeset,
@@ -636,7 +633,6 @@
     )
     assert len(results) == 1
     assert results[0].robot_id == robot_id
-<<<<<<< HEAD
     assert len(results[0].reference_ids) == 2
 
 
@@ -883,10 +879,6 @@
         enhancement_1.id,
         enhancement_2.id,
     ]
-=======
-    # Checks that the robot automations were marged (shared reference id on the
-    # enhancement and a reference)
-    assert len(results[0].reference_ids) == 3
 
 
 @pytest.mark.asyncio
@@ -958,5 +950,4 @@
         assert data["id"] == str(references[i].id)
 
     assert created_batch.reference_data_file is not None
-    assert created_batch.reference_data_file.endswith(".jsonl")
->>>>>>> c07cf1f4
+    assert created_batch.reference_data_file.endswith(".jsonl")