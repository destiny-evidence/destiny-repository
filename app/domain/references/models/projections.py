--- conflicted
+++ resolved
@@ -5,13 +5,9 @@
 from app.core.exceptions import ProjectionError
 from app.domain.base import GenericProjection
 from app.domain.references.models.models import (
-<<<<<<< HEAD
     CandidateCanonicalSearchFields,
-=======
-    CandidateDuplicateSearchFields,
     EnhancementRequest,
     EnhancementRequestStatus,
->>>>>>> 141b030a
     EnhancementType,
     PendingEnhancementStatus,
     Reference,
