[build-system]
build-backend = "poetry.core.masonry.api"
requires = ["poetry-core"]

[tool.mypy]
explicit_package_bases = true
plugins = ["pydantic.mypy"]

[tool.poetry]
authors = [
    "Andrew Harvey <aharvey@futureevidence.org>",
    "Harry Moss <h.moss@ucl.ac.uk",
]
description = ""
name = "destiny-repository"
package-mode = false
readme = "README.md"

[tool.poetry.dependencies]
aiohttp = "^3.11.16"
alembic = "^1.14.1"
asyncpg = "^0.30.0"
azure-identity = "^1.21.0"
azure-servicebus = "^7.14.2"
azure-storage-blob = "^12.25.1"
cachetools = "^5.5.2"
<<<<<<< HEAD
destiny-sdk = {path = "libs/sdk"}
elasticsearch = {extras = ["async"], version = "^9.0.2"}
=======
destiny-sdk = {develop = true, path = "libs/sdk"}
>>>>>>> bd1432f7
fastapi = {extras = ["standard"], version = "^0.115.6"}
greenlet = "^3.1.1"
minio = "^7.2.15"
pydantic-settings = "^2.7.1"
pytest-env = "^1.1.5"
python = "^3.12"
python-jose = "^3.4.0"
sqlalchemy-utils = "^0.41.2"
structlog = "^25.1.0"
taskiq = {extras = ["reload"], version = "^0.11.16"}
taskiq-aio-pika = "^0.4.1"
uvloop = "^0.21.0"

[tool.poetry.group.dev.dependencies]
destiny-sdk = {develop = true, path = "libs/sdk"}
msal = "^1.31.1"
mypy = "^1.14.1"
pre-commit = "^4.2.0"
psycopg = "^3.2.6"
pytest = "^8.3.4"
pytest-asyncio = "^0.25.3"
pytest-httpx = "^0.35.0"
ruff = "^0.8.6"
types-cachetools = "^5.5.0.20240820"
types-python-jose = "^3.4.0.20250224"

[tool.poetry.group.docs.dependencies]
autodoc_pydantic = {extras = ["erdantic"], version = "^2.2.0"}
pydata-sphinx-theme = "^0.16.1"
sphinx = "^8.2.3"
sphinxcontrib-mermaid = "^1.0.0"

[tool.poetry.group.e2e.dependencies]
destiny-sdk = {develop = true, path = "libs/sdk"}
httpx = "^0.28.1"
psycopg = "^3.2.6"
pytest = "^8.3.4"
pytest-order = "^1.3.0"

[tool.pytest.ini_options]
addopts = ["--color=yes", "--import-mode=importlib", "--verbose"]
env = [
    "ENV=test",
]
norecursedirs = ["tests/e2e"]
pythonpath = "."
testpaths = ["tests"]

[tool.ruff]
extend-exclude = ["app/migrations/versions/*.py", "docs/*.py"]
fix = true
force-exclude = true
target-version = "py312"
lint.ignore = [
    "COM812", # trailing commas (ruff-format recommended)
    "D203", # no-blank-line-before-class
    "D212", # multi-line-summary-first-line
    "D407", # removed dashes lines under sections
    "D417", # argument description in docstring (unreliable)
    "FIX002", # implicit trust that TODOs are not trivial, or else they would be fixed
    "ISC001", # simplify implicit str concatenation (ruff-format recommended)
]
lint.per-file-ignores = {"app/migrations/env.py" = [
    "F401", # imported but not used
], "libs/samples*" = [
    "INP001", # Standalone scripts, not a module
], "tests*" = [
    "ANN201", # No return type annotation. It's always None for tests.
    "INP001", # File is part of an implicit namespace package.
    "PLR2004", # Magic value used in comparison
    "S101", # Use of `assert` detected
    "S105", # hardcoded tokens
    "S106", # hardcoded passwords
], "tests/unit*" = [
    "A002", # Mocking pydantic classes with built in classes causes shadows
    "ANN", # Relax type hinting constraints in unit tests
    "ARG002", # Unused arguments sometimes required for mocking
    "D", # Relax documentation constraints in unit tests
    "PLR0913", # Mocking pydantic classes can require many arguments
]}
lint.select = ["ALL"]
lint.mccabe.max-complexity = 18
lint.pep8-naming.classmethod-decorators = ["classmethod"]

[tool.tomlsort]
all = true
spaces_indent_inline_array = 4
trailing_comma_inline_array = true
overrides."project.classifiers".inline_arrays = false
overrides."tool.coverage.paths.source".inline_arrays = false<|MERGE_RESOLUTION|>--- conflicted
+++ resolved
@@ -24,12 +24,8 @@
 azure-servicebus = "^7.14.2"
 azure-storage-blob = "^12.25.1"
 cachetools = "^5.5.2"
-<<<<<<< HEAD
-destiny-sdk = {path = "libs/sdk"}
+destiny-sdk = {develop = true, path = "libs/sdk"}
 elasticsearch = {extras = ["async"], version = "^9.0.2"}
-=======
-destiny-sdk = {develop = true, path = "libs/sdk"}
->>>>>>> bd1432f7
 fastapi = {extras = ["standard"], version = "^0.115.6"}
 greenlet = "^3.1.1"
 minio = "^7.2.15"
