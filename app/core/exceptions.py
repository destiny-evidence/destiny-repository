--- conflicted
+++ resolved
@@ -522,21 +522,26 @@
         super().__init__(detail)
 
 
-<<<<<<< HEAD
 class ParseError(DestinyRepositoryError):
     """An exception for when we fail to parse some input."""
 
     def __init__(self, detail: str) -> None:
         """
         Initialize the ParseError exception.
-=======
+
+        Args:
+            detail (str): The detail message for the exception.
+
+        """
+        super().__init__(detail)
+
+
 class DuplicateEnhancementError(DestinyRepositoryError):
     """An exception for when an exact duplicate enhancement is detected."""
 
     def __init__(self, detail: str) -> None:
         """
         Initialize the DuplicateEnhancementError exception.
->>>>>>> ff463ae4
 
         Args:
             detail (str): The detail message for the exception.
