"""Objects used to interface with SQL implementations."""

import uuid
from typing import Any, Self

<<<<<<< HEAD
from sqlalchemy import (
    UUID,
    ForeignKey,
    Index,
    String,
    UniqueConstraint,
)
=======
from sqlalchemy import UUID, Enum, ForeignKey, Index, String, UniqueConstraint
>>>>>>> f74c6f28
from sqlalchemy.dialects.postgresql import ARRAY, ENUM, JSONB
from sqlalchemy.exc import MissingGreenlet
from sqlalchemy.orm import Mapped, mapped_column, relationship

from app.core.config import get_settings
from app.core.exceptions import SQLPreloadError
from app.domain.references.models.models import (
    DuplicateDetermination,
    EnhancementRequestStatus,
    EnhancementType,
    ExternalIdentifierAdapter,
    ExternalIdentifierType,
    PendingEnhancementStatus,
    Visibility,
)
from app.domain.references.models.models import (
    Enhancement as DomainEnhancement,
)
from app.domain.references.models.models import (
    EnhancementRequest as DomainEnhancementRequest,
)
from app.domain.references.models.models import (
    LinkedExternalIdentifier as DomainExternalIdentifier,
)
from app.domain.references.models.models import (
    PendingEnhancement as DomainPendingEnhancement,
)
from app.domain.references.models.models import (
    Reference as DomainReference,
)
from app.domain.references.models.models import (
    ReferenceDuplicateDecision as DomainReferenceDuplicateDecision,
)
from app.domain.references.models.models import (
    RobotAutomation as DomainRobotAutomation,
)
from app.domain.references.models.models import (
    RobotEnhancementBatch as DomainRobotEnhancementBatch,
)
from app.persistence.blob.models import BlobStorageFile
from app.persistence.sql.generics import GenericSQLPreloadableType
from app.persistence.sql.persistence import (
    GenericSQLPersistence,
    RelationshipInfo,
    RelationshipLoadType,
)

settings = get_settings()


class Reference(GenericSQLPersistence[DomainReference]):
    """
    SQL Persistence model for a Reference.

    This is used in the repository layer to pass data between the domain and the
    database.
    """

    __tablename__ = "reference"

    visibility: Mapped[Visibility] = mapped_column(
        ENUM(
            *[status.value for status in Visibility],
            name="visibility",
        ),
        nullable=False,
    )

    identifiers: Mapped[list["ExternalIdentifier"]] = relationship(
        "ExternalIdentifier",
        back_populates="reference",
        cascade="all, delete, delete-orphan",
    )
    enhancements: Mapped[list["Enhancement"]] = relationship(
        "Enhancement", back_populates="reference", cascade="all, delete, delete-orphan"
    )
    duplicate_decision: Mapped["ReferenceDuplicateDecision | None"] = relationship(
        "ReferenceDuplicateDecision",
        primaryjoin="and_("
        "Reference.id==foreign(ReferenceDuplicateDecision.reference_id), "
        "ReferenceDuplicateDecision.active_decision==True)",
        viewonly=True,
    )

    # When using a self-referential relationship, SQLAlchemy requires information
    # about how far to take the recursion (As it needs to perform n+1 joins for n-depth
    # searching, but doesn't know n).
    # Also see:
    # - https://docs.sqlalchemy.org/en/20/orm/self_referential.html#configuring-self-referential-eager-loading
    canonical_reference: Mapped["Reference | None"] = relationship(
        "Reference",
        secondary="reference_duplicate_decision",
        primaryjoin="and_("
        "Reference.id==ReferenceDuplicateDecision.reference_id, "
        "ReferenceDuplicateDecision.active_decision==True)",
        secondaryjoin="Reference.id==ReferenceDuplicateDecision.canonical_reference_id",
        uselist=False,
        viewonly=True,
        info=RelationshipInfo(
            max_recursion_depth=settings.max_reference_duplicate_depth - 1,
            load_type=RelationshipLoadType.SELECTIN,
            back_populates="duplicate_references",
        ).model_dump(),
    )
    duplicate_references: Mapped[list["Reference"] | None] = relationship(
        "Reference",
        secondary="reference_duplicate_decision",
        primaryjoin="Reference.id==ReferenceDuplicateDecision.canonical_reference_id",
        secondaryjoin="and_("
        "Reference.id==ReferenceDuplicateDecision.reference_id, "
        "ReferenceDuplicateDecision.active_decision==True)",
        viewonly=True,
        info=RelationshipInfo(
            max_recursion_depth=settings.max_reference_duplicate_depth - 1,
            load_type=RelationshipLoadType.SELECTIN,
            back_populates="canonical_reference",
        ).model_dump(),
    )

    @classmethod
    def from_domain(cls, domain_obj: DomainReference) -> Self:
        """Create a persistence model from a domain Reference object."""
        return cls(
            id=domain_obj.id,
            visibility=domain_obj.visibility,
            identifiers=[
                ExternalIdentifier.from_domain(identifier)
                for identifier in domain_obj.identifiers or []
            ],
            enhancements=[
                Enhancement.from_domain(enhancement)
                for enhancement in domain_obj.enhancements or []
            ],
        )

    def to_domain(
        self, preload: list[GenericSQLPreloadableType] | None = None
    ) -> DomainReference:
        """Convert the persistence model into a Domain Reference object."""
        try:
            return DomainReference(
                id=self.id,
                visibility=self.visibility,
                identifiers=[identifier.to_domain() for identifier in self.identifiers]
                if "identifiers" in (preload or [])
                else None,
                enhancements=[
                    enhancement.to_domain() for enhancement in self.enhancements
                ]
                if "enhancements" in (preload or [])
                else None,
                # Note we don't propagate the opposite side of the duplicate self-join
                # to avoid infinite recursion. Having both sides of the relationship in
                # preload will still return the tree on both sides but won't attempt to
                # double back.
                canonical_reference=self.canonical_reference.to_domain(
                    preload=[p for p in (preload or []) if p != "duplicate_references"]
                )
                if "canonical_reference" in (preload or []) and self.canonical_reference
                else None,
                duplicate_references=[
                    reference.to_domain(
                        preload=[
                            p for p in (preload or []) if p != "canonical_reference"
                        ]
                    )
                    for reference in self.duplicate_references
                ]
                if "duplicate_references" in (preload or [])
                and self.duplicate_references
                else None,
                duplicate_decision=self.duplicate_decision.to_domain()
                if "duplicate_decision" in (preload or []) and self.duplicate_decision
                else None,
            )
        except MissingGreenlet as exc:
            msg = (
                "Trying to preload a missing relationship. This may be due to "
                "a deeper reference duplicate depth than specified in settings."
            )
            raise SQLPreloadError(msg) from exc


class ExternalIdentifier(GenericSQLPersistence[DomainExternalIdentifier]):
    """
    SQL Persistence model for an ExternalIdentifier.

    This is used in the repository layer to pass data between the domain and the
    database.
    """

    __tablename__ = "external_identifier"

    reference_id: Mapped[uuid.UUID] = mapped_column(
        UUID, ForeignKey("reference.id"), nullable=False
    )
    identifier_type: Mapped[ExternalIdentifierType] = mapped_column(
        ENUM(
            *[identifier.value for identifier in ExternalIdentifierType],
            name="external_identifier_type",
        ),
        nullable=False,
    )
    other_identifier_name: Mapped[str] = mapped_column(
        String, nullable=True, default=None
    )
    identifier: Mapped[str] = mapped_column(String, nullable=False)

    reference: Mapped["Reference"] = relationship(
        "Reference", back_populates="identifiers"
    )

    __table_args__ = (
        UniqueConstraint(
            "identifier_type",
            "identifier",
            "other_identifier_name",
            name="uix_external_identifier",
            postgresql_nulls_not_distinct=True,
        ),
        Index("ix_external_identifier_reference_id", "reference_id"),
    )

    @classmethod
    def from_domain(cls, domain_obj: DomainExternalIdentifier) -> Self:
        """Create a persistence model from a domain ExternalIdentifier object."""
        return cls(
            id=domain_obj.id,
            reference_id=domain_obj.reference_id,
            identifier_type=domain_obj.identifier.identifier_type,
            identifier=str(domain_obj.identifier.identifier),
            other_identifier_name=domain_obj.identifier.other_identifier_name  # type: ignore[union-attr]
            if hasattr(domain_obj.identifier, "other_identifier_name")
            else None,
        )

    def to_domain(
        self, preload: list[GenericSQLPreloadableType] | None = None
    ) -> DomainExternalIdentifier:
        """Convert the persistence model into a Domain ExternalIdentifier object."""
        return DomainExternalIdentifier(
            id=self.id,
            reference_id=self.reference_id,
            identifier=ExternalIdentifierAdapter.validate_python(
                {
                    "identifier": self.identifier,
                    "identifier_type": self.identifier_type,
                    "other_identifier_name": self.other_identifier_name,
                }
            ),
            reference=self.reference.to_domain()
            if "reference" in (preload or [])
            else None,
        )


class Enhancement(GenericSQLPersistence[DomainEnhancement]):
    """
    SQL Persistence model for an Enhancement.

    This is used in the repository layer to pass data between the domain and the
    database.
    """

    __tablename__ = "enhancement"

    visibility: Mapped[Visibility] = mapped_column(
        ENUM(
            *[status.value for status in Visibility],
            name="visibility",
        ),
        nullable=False,
    )
    source: Mapped[str] = mapped_column(String, nullable=False)
    reference_id: Mapped[uuid.UUID] = mapped_column(
        UUID, ForeignKey("reference.id"), nullable=False
    )
    enhancement_type: Mapped[EnhancementType] = mapped_column(
        ENUM(
            *[enhancement.value for enhancement in EnhancementType],
            name="enhancement_type",
        ),
        nullable=False,
    )
    robot_version: Mapped[str] = mapped_column(String, nullable=True)
    derived_from: Mapped[list[uuid.UUID] | None] = mapped_column(
        ARRAY(UUID), nullable=True
    )
    content: Mapped[dict[str, Any]] = mapped_column(JSONB, nullable=False)

    reference: Mapped["Reference"] = relationship(
        "Reference", back_populates="enhancements"
    )

    __table_args__ = (
        Index("ix_enhancement_reference_id", "reference_id"),
        Index("ix_enhancement_enhancement_type", "enhancement_type"),
    )

    @classmethod
    def from_domain(cls, domain_obj: DomainEnhancement) -> Self:
        """Create a persistence model from a domain Enhancement object."""
        return cls(
            id=domain_obj.id,
            reference_id=domain_obj.reference_id,
            enhancement_type=domain_obj.content.enhancement_type,
            source=domain_obj.source,
            visibility=domain_obj.visibility,
            robot_version=domain_obj.robot_version,
            derived_from=domain_obj.derived_from,
            content=domain_obj.content.model_dump(mode="json"),
        )

    def to_domain(
        self, preload: list[GenericSQLPreloadableType] | None = None
    ) -> DomainEnhancement:
        """Convert the persistence model into a Domain Enhancement object."""
        return DomainEnhancement(
            id=self.id,
            source=self.source,
            visibility=self.visibility,
            reference_id=self.reference_id,
            robot_version=self.robot_version,
            derived_from=self.derived_from,
            content=self.content,
            reference=self.reference.to_domain()
            if "reference" in (preload or [])
            else None,
        )


class EnhancementRequest(GenericSQLPersistence[DomainEnhancementRequest]):
    """
    SQL Persistence model for a EnhancementRequest.

    This is used in the repository layer to pass data between the domain and the
    database.
    """

    __tablename__ = "enhancement_request"

    reference_ids: Mapped[list[uuid.UUID]] = mapped_column(ARRAY(UUID), nullable=False)

    robot_id: Mapped[uuid.UUID] = mapped_column(UUID, nullable=False)

    request_status: Mapped[EnhancementRequestStatus] = mapped_column(
        ENUM(
            *[status.value for status in EnhancementRequestStatus],
            name="enhancement_request_status",
        )
    )

    source: Mapped[str | None] = mapped_column(String, nullable=True)

    enhancement_parameters: Mapped[dict[str, Any] | None] = mapped_column(
        JSONB, nullable=True
    )

    reference_data_file: Mapped[str | None] = mapped_column(String, nullable=True)
    result_file: Mapped[str | None] = mapped_column(String, nullable=True)
    validation_result_file: Mapped[str | None] = mapped_column(String, nullable=True)

    pending_enhancements: Mapped[list["PendingEnhancement"]] = relationship(
        "PendingEnhancement",
        back_populates="enhancement_request",
    )

    error: Mapped[str | None] = mapped_column(String, nullable=True)

    @classmethod
    def from_domain(cls, domain_obj: DomainEnhancementRequest) -> Self:
        """Create a persistence model from a domain Enhancement object."""
        return cls(
            id=domain_obj.id,
            reference_ids=domain_obj.reference_ids,
            robot_id=domain_obj.robot_id,
            request_status=domain_obj.request_status,
            source=domain_obj.source,
            enhancement_parameters=domain_obj.enhancement_parameters
            if domain_obj.enhancement_parameters
            else None,
            error=domain_obj.error,
            reference_data_file=domain_obj.reference_data_file.to_sql()
            if domain_obj.reference_data_file
            else None,
            result_file=domain_obj.result_file.to_sql()
            if domain_obj.result_file
            else None,
            validation_result_file=domain_obj.validation_result_file.to_sql()
            if domain_obj.validation_result_file
            else None,
            pending_enhancements=[
                PendingEnhancement.from_domain(pe)
                for pe in (domain_obj.pending_enhancements or [])
            ],
        )

    def to_domain(
        self,
        preload: list[GenericSQLPreloadableType] | None = None,
    ) -> DomainEnhancementRequest:
        """Convert the persistence model into a Domain Enhancement object."""
        return DomainEnhancementRequest(
            id=self.id,
            reference_ids=self.reference_ids,
            robot_id=self.robot_id,
            request_status=self.request_status,
            source=self.source,
            enhancement_parameters=self.enhancement_parameters
            if self.enhancement_parameters
            else {},
            error=self.error,
            reference_data_file=BlobStorageFile.from_sql(self.reference_data_file)
            if self.reference_data_file
            else None,
            result_file=BlobStorageFile.from_sql(self.result_file)
            if self.result_file
            else None,
            validation_result_file=BlobStorageFile.from_sql(self.validation_result_file)
            if self.validation_result_file
            else None,
            pending_enhancements=[pe.to_domain() for pe in self.pending_enhancements]
            if "pending_enhancements" in (preload or [])
            else [],
        )


class RobotAutomation(GenericSQLPersistence[DomainRobotAutomation]):
    """
    SQL Persistence model for a Robot Automation.

    This is used in the repository layer to pass data between the domain and the
    database.
    """

    __tablename__ = "robot_automation"

    robot_id: Mapped[uuid.UUID] = mapped_column(
        UUID, ForeignKey("robot.id"), nullable=False
    )

    query: Mapped[dict[str, Any]] = mapped_column(JSONB, nullable=False)

    __table_args__ = (
        UniqueConstraint(
            "robot_id",
            "query",
            name="uix_robot_automation",
        ),
    )

    @classmethod
    def from_domain(cls, domain_obj: DomainRobotAutomation) -> Self:
        """Create a persistence model from a domain RobotAutomation object."""
        return cls(
            id=domain_obj.id,
            robot_id=domain_obj.robot_id,
            query=domain_obj.query,
        )

    def to_domain(
        self,
        preload: list[GenericSQLPreloadableType] | None = None,  # noqa: ARG002
    ) -> DomainRobotAutomation:
        """Convert the persistence model into a Domain RobotAutomation object."""
        return DomainRobotAutomation(
            id=self.id,
            robot_id=self.robot_id,
            query=self.query,
        )


<<<<<<< HEAD
class ReferenceDuplicateDecision(
    GenericSQLPersistence[DomainReferenceDuplicateDecision]
):
    """SQL Persistence model for a Reference Duplicate Decision."""

    __tablename__ = "reference_duplicate_decision"

    # NB not foreign keys as can also refer to a reference that is not
    # imported, for instance an exact duplicate.
    reference_id: Mapped[uuid.UUID] = mapped_column(UUID, nullable=False)
    enhancement_id: Mapped[uuid.UUID | None] = mapped_column(UUID, nullable=True)
    active_decision: Mapped[bool] = mapped_column(nullable=False, default=True)
    candidate_duplicate_ids: Mapped[list[uuid.UUID]] = mapped_column(
        ARRAY(UUID), nullable=True
    )
    duplicate_determination: Mapped[DuplicateDetermination] = mapped_column(
        ENUM(
            *[status.value for status in DuplicateDetermination],
            name="duplicate_determination",
        )
    )
    canonical_reference_id: Mapped[uuid.UUID | None] = mapped_column(
        UUID,
        ForeignKey("reference.id"),
        nullable=True,
    )
    detail: Mapped[str | None] = mapped_column(String, nullable=True)

    __table_args__ = (
        # Unique constraint to ensure only one active decision per reference
        Index(
            "uix_reference_one_active_decision_constraint",
            "reference_id",
            "active_decision",
            unique=True,
            postgresql_where=active_decision.is_(True),
        ),
        # For getting all decisions for a reference
        Index(
            "ix_reference_duplicate_decision_reference_id",
            "reference_id",
=======
class PendingEnhancement(GenericSQLPersistence[DomainPendingEnhancement]):
    """
    SQL Persistence model for a PendingEnhancement.

    This is used in the repository layer to pass data between the domain and the
    database.
    """

    __tablename__ = "pending_enhancement"

    reference_id: Mapped[uuid.UUID] = mapped_column(
        UUID, ForeignKey("reference.id"), nullable=False
    )
    robot_id: Mapped[uuid.UUID] = mapped_column(
        UUID, ForeignKey("robot.id"), nullable=False
    )
    enhancement_request_id: Mapped[uuid.UUID] = mapped_column(
        UUID, ForeignKey("enhancement_request.id"), nullable=False
    )
    robot_enhancement_batch_id: Mapped[uuid.UUID | None] = mapped_column(
        UUID, ForeignKey("robot_enhancement_batch.id"), nullable=True
    )
    status: Mapped[PendingEnhancementStatus] = mapped_column(
        Enum(PendingEnhancementStatus),
        nullable=False,
        default=PendingEnhancementStatus.PENDING,
    )

    robot_enhancement_batch: Mapped["RobotEnhancementBatch"] = relationship(
        "RobotEnhancementBatch", back_populates="pending_enhancements"
    )

    enhancement_request: Mapped["EnhancementRequest"] = relationship(
        "EnhancementRequest", back_populates="pending_enhancements"
    )

    __table_args__ = (
        Index("ix_pending_enhancement_robot_id_status", "robot_id", "status"),
        Index(
            "ix_pending_enhancement_enhancement_request_id_status",
            "enhancement_request_id",
            "status",
        ),
        Index(
            "ix_pending_enhancement_robot_polling",
            "robot_id",
            "robot_enhancement_batch_id",
            "status",
            "created_at",
        ),
        Index(
            "ix_pending_enhancement_robot_enhancement_batch_id",
            "robot_enhancement_batch_id",
>>>>>>> f74c6f28
        ),
    )

    @classmethod
<<<<<<< HEAD
    def from_domain(cls, domain_obj: DomainReferenceDuplicateDecision) -> Self:
        """Create a persistence model from a domain object."""
        return cls(
            id=domain_obj.id,
            reference_id=domain_obj.reference_id,
            enhancement_id=domain_obj.enhancement_id,
            active_decision=domain_obj.active_decision,
            candidate_duplicate_ids=domain_obj.candidate_duplicate_ids,
            canonical_reference_id=domain_obj.canonical_reference_id,
            duplicate_determination=domain_obj.duplicate_determination,
            detail=domain_obj.detail,
=======
    def from_domain(cls, domain_obj: DomainPendingEnhancement) -> Self:
        """Create a persistence model from a domain PendingEnhancement object."""
        return cls(
            id=domain_obj.id,
            reference_id=domain_obj.reference_id,
            robot_id=domain_obj.robot_id,
            enhancement_request_id=domain_obj.enhancement_request_id,
            robot_enhancement_batch_id=domain_obj.robot_enhancement_batch_id,
            status=domain_obj.status,
>>>>>>> f74c6f28
        )

    def to_domain(
        self,
        preload: list[GenericSQLPreloadableType] | None = None,  # noqa: ARG002
<<<<<<< HEAD
    ) -> DomainReferenceDuplicateDecision:
        """Convert the persistence model into a Domain object."""
        return DomainReferenceDuplicateDecision(
            id=self.id,
            reference_id=self.reference_id,
            enhancement_id=self.enhancement_id,
            active_decision=self.active_decision,
            candidate_duplicate_ids=self.candidate_duplicate_ids,
            canonical_reference_id=self.canonical_reference_id,
            duplicate_determination=self.duplicate_determination,
            detail=self.detail,
=======
    ) -> DomainPendingEnhancement:
        """Convert the persistence model into a Domain PendingEnhancement object."""
        return DomainPendingEnhancement(
            id=self.id,
            reference_id=self.reference_id,
            robot_id=self.robot_id,
            enhancement_request_id=self.enhancement_request_id,
            robot_enhancement_batch_id=self.robot_enhancement_batch_id,
            status=self.status,
        )


class RobotEnhancementBatch(GenericSQLPersistence[DomainRobotEnhancementBatch]):
    """
    SQL Persistence model for a RobotEnhancementBatch.

    This is used in the repository layer to pass data between the domain and the
    database.
    """

    __tablename__ = "robot_enhancement_batch"

    robot_id: Mapped[uuid.UUID] = mapped_column(
        UUID, ForeignKey("robot.id"), nullable=False
    )
    reference_data_file: Mapped[str | None] = mapped_column(String, nullable=True)
    result_file: Mapped[str | None] = mapped_column(String, nullable=True)
    validation_result_file: Mapped[str | None] = mapped_column(String, nullable=True)
    error: Mapped[str | None] = mapped_column(String, nullable=True)

    pending_enhancements: Mapped[list["PendingEnhancement"]] = relationship(
        "PendingEnhancement",
        back_populates="robot_enhancement_batch",
        cascade="save-update, merge",
    )

    @classmethod
    def from_domain(cls, domain_obj: DomainRobotEnhancementBatch) -> Self:
        """Create a persistence model from a domain RobotEnhancementBatch object."""
        return cls(
            id=domain_obj.id,
            robot_id=domain_obj.robot_id,
            reference_data_file=domain_obj.reference_data_file.to_sql()
            if domain_obj.reference_data_file
            else None,
            result_file=domain_obj.result_file.to_sql()
            if domain_obj.result_file
            else None,
            validation_result_file=domain_obj.validation_result_file.to_sql()
            if domain_obj.validation_result_file
            else None,
            error=domain_obj.error,
            pending_enhancements=[
                PendingEnhancement.from_domain(pe)
                for pe in domain_obj.pending_enhancements
            ]
            if domain_obj.pending_enhancements
            else [],
        )

    def to_domain(
        self,
        preload: list[GenericSQLPreloadableType] | None = None,
    ) -> DomainRobotEnhancementBatch:
        """Convert the persistence model into a Domain RobotEnhancementBatch object."""
        return DomainRobotEnhancementBatch(
            id=self.id,
            robot_id=self.robot_id,
            reference_data_file=BlobStorageFile.from_sql(self.reference_data_file)
            if self.reference_data_file
            else None,
            result_file=BlobStorageFile.from_sql(self.result_file)
            if self.result_file
            else None,
            validation_result_file=BlobStorageFile.from_sql(self.validation_result_file)
            if self.validation_result_file
            else None,
            error=self.error,
            pending_enhancements=[pe.to_domain() for pe in self.pending_enhancements]
            if "pending_enhancements" in (preload or [])
            else [],
>>>>>>> f74c6f28
        )<|MERGE_RESOLUTION|>--- conflicted
+++ resolved
@@ -3,17 +3,7 @@
 import uuid
 from typing import Any, Self
 
-<<<<<<< HEAD
-from sqlalchemy import (
-    UUID,
-    ForeignKey,
-    Index,
-    String,
-    UniqueConstraint,
-)
-=======
 from sqlalchemy import UUID, Enum, ForeignKey, Index, String, UniqueConstraint
->>>>>>> f74c6f28
 from sqlalchemy.dialects.postgresql import ARRAY, ENUM, JSONB
 from sqlalchemy.exc import MissingGreenlet
 from sqlalchemy.orm import Mapped, mapped_column, relationship
@@ -486,7 +476,6 @@
         )
 
 
-<<<<<<< HEAD
 class ReferenceDuplicateDecision(
     GenericSQLPersistence[DomainReferenceDuplicateDecision]
 ):
@@ -528,66 +517,10 @@
         Index(
             "ix_reference_duplicate_decision_reference_id",
             "reference_id",
-=======
-class PendingEnhancement(GenericSQLPersistence[DomainPendingEnhancement]):
-    """
-    SQL Persistence model for a PendingEnhancement.
-
-    This is used in the repository layer to pass data between the domain and the
-    database.
-    """
-
-    __tablename__ = "pending_enhancement"
-
-    reference_id: Mapped[uuid.UUID] = mapped_column(
-        UUID, ForeignKey("reference.id"), nullable=False
-    )
-    robot_id: Mapped[uuid.UUID] = mapped_column(
-        UUID, ForeignKey("robot.id"), nullable=False
-    )
-    enhancement_request_id: Mapped[uuid.UUID] = mapped_column(
-        UUID, ForeignKey("enhancement_request.id"), nullable=False
-    )
-    robot_enhancement_batch_id: Mapped[uuid.UUID | None] = mapped_column(
-        UUID, ForeignKey("robot_enhancement_batch.id"), nullable=True
-    )
-    status: Mapped[PendingEnhancementStatus] = mapped_column(
-        Enum(PendingEnhancementStatus),
-        nullable=False,
-        default=PendingEnhancementStatus.PENDING,
-    )
-
-    robot_enhancement_batch: Mapped["RobotEnhancementBatch"] = relationship(
-        "RobotEnhancementBatch", back_populates="pending_enhancements"
-    )
-
-    enhancement_request: Mapped["EnhancementRequest"] = relationship(
-        "EnhancementRequest", back_populates="pending_enhancements"
-    )
-
-    __table_args__ = (
-        Index("ix_pending_enhancement_robot_id_status", "robot_id", "status"),
-        Index(
-            "ix_pending_enhancement_enhancement_request_id_status",
-            "enhancement_request_id",
-            "status",
-        ),
-        Index(
-            "ix_pending_enhancement_robot_polling",
-            "robot_id",
-            "robot_enhancement_batch_id",
-            "status",
-            "created_at",
-        ),
-        Index(
-            "ix_pending_enhancement_robot_enhancement_batch_id",
-            "robot_enhancement_batch_id",
->>>>>>> f74c6f28
         ),
     )
 
     @classmethod
-<<<<<<< HEAD
     def from_domain(cls, domain_obj: DomainReferenceDuplicateDecision) -> Self:
         """Create a persistence model from a domain object."""
         return cls(
@@ -599,23 +532,11 @@
             canonical_reference_id=domain_obj.canonical_reference_id,
             duplicate_determination=domain_obj.duplicate_determination,
             detail=domain_obj.detail,
-=======
-    def from_domain(cls, domain_obj: DomainPendingEnhancement) -> Self:
-        """Create a persistence model from a domain PendingEnhancement object."""
-        return cls(
-            id=domain_obj.id,
-            reference_id=domain_obj.reference_id,
-            robot_id=domain_obj.robot_id,
-            enhancement_request_id=domain_obj.enhancement_request_id,
-            robot_enhancement_batch_id=domain_obj.robot_enhancement_batch_id,
-            status=domain_obj.status,
->>>>>>> f74c6f28
         )
 
     def to_domain(
         self,
         preload: list[GenericSQLPreloadableType] | None = None,  # noqa: ARG002
-<<<<<<< HEAD
     ) -> DomainReferenceDuplicateDecision:
         """Convert the persistence model into a Domain object."""
         return DomainReferenceDuplicateDecision(
@@ -627,7 +548,80 @@
             canonical_reference_id=self.canonical_reference_id,
             duplicate_determination=self.duplicate_determination,
             detail=self.detail,
-=======
+        )
+
+
+class PendingEnhancement(GenericSQLPersistence[DomainPendingEnhancement]):
+    """
+    SQL Persistence model for a PendingEnhancement.
+
+    This is used in the repository layer to pass data between the domain and the
+    database.
+    """
+
+    __tablename__ = "pending_enhancement"
+
+    reference_id: Mapped[uuid.UUID] = mapped_column(
+        UUID, ForeignKey("reference.id"), nullable=False
+    )
+    robot_id: Mapped[uuid.UUID] = mapped_column(
+        UUID, ForeignKey("robot.id"), nullable=False
+    )
+    enhancement_request_id: Mapped[uuid.UUID] = mapped_column(
+        UUID, ForeignKey("enhancement_request.id"), nullable=False
+    )
+    robot_enhancement_batch_id: Mapped[uuid.UUID | None] = mapped_column(
+        UUID, ForeignKey("robot_enhancement_batch.id"), nullable=True
+    )
+    status: Mapped[PendingEnhancementStatus] = mapped_column(
+        Enum(PendingEnhancementStatus),
+        nullable=False,
+        default=PendingEnhancementStatus.PENDING,
+    )
+
+    robot_enhancement_batch: Mapped["RobotEnhancementBatch"] = relationship(
+        "RobotEnhancementBatch", back_populates="pending_enhancements"
+    )
+
+    enhancement_request: Mapped["EnhancementRequest"] = relationship(
+        "EnhancementRequest", back_populates="pending_enhancements"
+    )
+
+    __table_args__ = (
+        Index("ix_pending_enhancement_robot_id_status", "robot_id", "status"),
+        Index(
+            "ix_pending_enhancement_enhancement_request_id_status",
+            "enhancement_request_id",
+            "status",
+        ),
+        Index(
+            "ix_pending_enhancement_robot_polling",
+            "robot_id",
+            "robot_enhancement_batch_id",
+            "status",
+            "created_at",
+        ),
+        Index(
+            "ix_pending_enhancement_robot_enhancement_batch_id",
+            "robot_enhancement_batch_id",
+        ),
+    )
+
+    @classmethod
+    def from_domain(cls, domain_obj: DomainPendingEnhancement) -> Self:
+        """Create a persistence model from a domain PendingEnhancement object."""
+        return cls(
+            id=domain_obj.id,
+            reference_id=domain_obj.reference_id,
+            robot_id=domain_obj.robot_id,
+            enhancement_request_id=domain_obj.enhancement_request_id,
+            robot_enhancement_batch_id=domain_obj.robot_enhancement_batch_id,
+            status=domain_obj.status,
+        )
+
+    def to_domain(
+        self,
+        preload: list[GenericSQLPreloadableType] | None = None,  # noqa: ARG002
     ) -> DomainPendingEnhancement:
         """Convert the persistence model into a Domain PendingEnhancement object."""
         return DomainPendingEnhancement(
@@ -709,5 +703,4 @@
             pending_enhancements=[pe.to_domain() for pe in self.pending_enhancements]
             if "pending_enhancements" in (preload or [])
             else [],
->>>>>>> f74c6f28
         )