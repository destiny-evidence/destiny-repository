"""Models used by the `Import` domain."""

import datetime
import uuid
from enum import StrEnum, auto
from typing import Self

import destiny_sdk
from pydantic import Field, HttpUrl, PastDatetime, ValidationError

from app.core.exceptions import SDKToDomainError
from app.domain.base import DomainBaseModel, SQLAttributeMixin


class ImportRecordStatus(StrEnum):
    """
    Describes the status of an import record.

    - `created`: Created, but no processing has started.
    - `started`: Processing has started on the batch.
    - `completed`: Processing has been completed.
    - `cancelled`: Processing was cancelled by calling the API.
    """

    CREATED = auto()
    STARTED = auto()
    COMPLETED = auto()
    CANCELLED = auto()


class ImportBatchStatus(StrEnum):
    """
    Describes the status of an import batch.

    - `created`: Created, but no processing has started.
    - `started`: Processing has started on the batch.
<<<<<<< HEAD
    - `failed`: Processing has failed.
    - `indexing`: The imports have been saved and are being indexed.
    - `indexing_failed`: The imports have been saved but were not indexed.
=======
    - `retrying`: Processing has failed, but is being retried.
    - `failed`: Processing has failed, and may or may not be solved with a retry.
>>>>>>> 243aa860
    - `completed`: Processing has been completed.
    - `cancelled`: Processing was cancelled by calling the API.
    """

    CREATED = auto()
    STARTED = auto()
    RETRYING = auto()
    FAILED = auto()
    INDEXING = auto()
    INDEXING_FAILED = auto()
    COMPLETED = auto()
    CANCELLED = auto()


class CollisionStrategy(StrEnum):
    """
    The strategy to use when an identifier collision is detected.

    Identifier collisions are detected on ``identifier_type`` and ``identifier``
    (and ``other_identifier_name`` where relevant) already present in the database.

    Enhancement collisions are detected on an entry with matching ``enhancement_type``
    and ``source`` already being present on the collided reference.

    - `discard`: Do nothing with the incoming reference.
    - `fail`: Do nothing with the incoming reference and mark it as failed. This
      allows the importing process to "follow up" on the failure.
    - `merge_aggressive`: Prioritize the incoming reference's identifiers and
      enhancements in the merge.
    - `merge_defensive`: Prioritize the existing reference's identifiers and
      enhancements in the merge.
    - `append`: Performs an aggressive merge of identifiers, and an append of
      enhancements.
    - `overwrite`: Performs an aggressive merge of identifiers, and an overwrite of
      enhancements (deleting existing and recreating what is imported). This should
      be used sparingly and carefully.
    """

    DISCARD = auto()
    FAIL = auto()
    MERGE_AGGRESSIVE = auto()
    MERGE_DEFENSIVE = auto()
    APPEND = auto()
    OVERWRITE = auto()


class ImportResultStatus(StrEnum):
    """
    Describes the status of an import result.

    - `created`: Created, but no processing has started.
    - `started`: The reference is currently being processed.
    - `completed`: The reference has been created.
    - `partially_failed`: The reference was created but one or more enhancements or
      identifiers failed to be added. See the result's `failure_details` field for
      more information.
    - `failed`: The reference failed to be created. See the result's `failure_details`
      field for more information.
    - `cancelled`: Processing was cancelled by calling the API.
    """

    CREATED = auto()
    STARTED = auto()
    COMPLETED = auto()
    CANCELLED = auto()
    PARTIALLY_FAILED = auto()
    FAILED = auto()


class ImportRecord(DomainBaseModel, SQLAttributeMixin):
    """Core import record model with database and internal attributes included."""

    search_string: str | None = Field(
        default=None,
        description="The search string used to produce this import",
    )
    searched_at: PastDatetime = Field(
        default_factory=lambda: datetime.datetime.now(tz=datetime.UTC),
        description="""
The timestamp (including timezone) at which the search which produced
this import was conducted. If no timezone is included, the timestamp
is assumed to be in UTC.
        """,
    )
    processor_name: str = Field(
        description="The name of the processor that is importing the data."
    )
    processor_version: str = Field(
        description="The version of the processor that is importing the data."
    )
    notes: str | None = Field(
        default=None,
        description="""
Any additional notes regarding the import (eg. reason for importing, known
issues).
        """,
    )
    expected_reference_count: int = Field(
        description="""
The number of references expected to be included in this import.
-1 is accepted if the number is unknown.
""",
        ge=-1,
    )
    source_name: str = Field(
        description="The source of the reference being imported (eg. Open Alex)"
    )

    status: ImportRecordStatus = Field(
        default=ImportRecordStatus.CREATED,
        description="The status of the upload.",
    )
    batches: list["ImportBatch"] | None = Field(
        default=None, description="The batches associated with this import."
    )

    @classmethod
    async def from_sdk(cls, data: destiny_sdk.imports.ImportRecordIn) -> Self:
        """Create an ImportRecord from the SDK input model."""
        try:
            c = cls.model_validate(data.model_dump())
            c.check_serializability()
        except ValidationError as exception:
            raise SDKToDomainError(errors=exception.errors()) from exception
        else:
            return c

    async def to_sdk(self) -> destiny_sdk.imports.ImportRecordRead:
        """Convert the ImportRecord to the SDK model."""
        try:
            return destiny_sdk.imports.ImportRecordRead.model_validate(
                self.model_dump()
            )
        except ValidationError as exception:
            raise SDKToDomainError(errors=exception.errors()) from exception


class ImportBatch(DomainBaseModel, SQLAttributeMixin):
    """Core import batch model with database and internal attributes included."""

    collision_strategy: CollisionStrategy = Field(
        default=CollisionStrategy.FAIL,
        description="""
The strategy to use for each reference when an identifier collision occurs.
Default is `fail`, which allows the importing process to "follow up" on the collision.
        """,
    )
    storage_url: HttpUrl = Field(
        description="""
The URL at which the set of references for this batch are stored.
    """,
    )
    callback_url: HttpUrl | None = Field(
        default=None,
        description="""
The URL to which the processor should send a callback when the batch has been processed.
        """,
    )
    status: ImportBatchStatus = Field(
        default=ImportBatchStatus.CREATED, description="The status of the batch."
    )
    import_record_id: uuid.UUID = Field(
        description="The ID of the parent import record."
    )
    import_record: ImportRecord | None = Field(
        default=None, description="The parent import record."
    )
    import_results: list["ImportResult"] | None = Field(
        default=None, description="The results from processing the batch."
    )

    @classmethod
    async def from_sdk(
        cls, data: destiny_sdk.imports.ImportBatchIn, import_record_id: uuid.UUID
    ) -> Self:
        """Create an ImportBatch from the SDK input model."""
        try:
            c = cls.model_validate(
                data.model_dump() | {"import_record_id": import_record_id}
            )
            c.check_serializability()
        except ValidationError as exception:
            raise SDKToDomainError(errors=exception.errors()) from exception
        else:
            return c

    async def to_sdk(self) -> destiny_sdk.imports.ImportBatchRead:
        """Convert the ImportBatch to the SDK model."""
        try:
            return destiny_sdk.imports.ImportBatchRead.model_validate(self.model_dump())
        except ValidationError as exception:
            raise SDKToDomainError(errors=exception.errors()) from exception

    async def to_sdk_summary(self) -> destiny_sdk.imports.ImportBatchSummary:
        """Convert the ImportBatch to the SDK summary model."""
        try:
            result_summary: dict[ImportResultStatus, int] = dict.fromkeys(
                ImportResultStatus, 0
            )
            failure_details: list[str] = []
            for result in self.import_results or []:
                result_summary[result.status] += 1
                if (
                    result.status
                    in (
                        ImportResultStatus.FAILED,
                        ImportResultStatus.PARTIALLY_FAILED,
                    )
                    and result.failure_details
                ):
                    failure_details.append(result.failure_details)
            return destiny_sdk.imports.ImportBatchSummary.model_validate(
                self.model_dump()
                | {
                    "import_batch_id": self.id,
                    "import_batch_status": self.status,
                    "results": result_summary,
                    "failure_details": failure_details,
                }
            )
        except ValidationError as exception:
            raise SDKToDomainError(errors=exception.errors()) from exception


class ImportResult(DomainBaseModel, SQLAttributeMixin):
    """Core import result model with database attributes included."""

    import_batch_id: uuid.UUID = Field(description="The ID of the parent import batch.")
    status: ImportResultStatus = Field(
        default=ImportResultStatus.CREATED, description="The status of the result."
    )
    import_batch: ImportBatch | None = Field(
        default=None, description="The parent import batch."
    )
    reference_id: uuid.UUID | None = Field(
        default=None, description="The ID of the created reference."
    )
    failure_details: str | None = Field(
        default=None,
        description="Details of any failure that occurred during processing.",
    )

    async def to_sdk(self) -> destiny_sdk.imports.ImportResultRead:
        """Convert the ImportResult to the SDK model."""
        try:
            return destiny_sdk.imports.ImportResultRead.model_validate(
                self.model_dump()
            )
        except ValidationError as exception:
            raise SDKToDomainError(errors=exception.errors()) from exception<|MERGE_RESOLUTION|>--- conflicted
+++ resolved
@@ -34,14 +34,10 @@
 
     - `created`: Created, but no processing has started.
     - `started`: Processing has started on the batch.
-<<<<<<< HEAD
     - `failed`: Processing has failed.
+    - `retrying`: Processing has failed, but is being retried.
     - `indexing`: The imports have been saved and are being indexed.
     - `indexing_failed`: The imports have been saved but were not indexed.
-=======
-    - `retrying`: Processing has failed, but is being retried.
-    - `failed`: Processing has failed, and may or may not be solved with a retry.
->>>>>>> 243aa860
     - `completed`: Processing has been completed.
     - `cancelled`: Processing was cancelled by calling the API.
     """
