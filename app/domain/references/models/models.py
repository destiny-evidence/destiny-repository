"""Models associated with references."""

import uuid
from enum import StrEnum, auto
from typing import Any, Literal, Self

import destiny_sdk

# Explicitly import these models for easy use in the rest of the codebase
from destiny_sdk.enhancements import EnhancementContent, EnhancementType  # noqa: F401
from destiny_sdk.identifiers import ExternalIdentifier, ExternalIdentifierType
from pydantic import (
    UUID4,
    BaseModel,
    Field,
    TypeAdapter,
    model_validator,
)

from app.core.telemetry.logger import get_logger
from app.domain.base import DomainBaseModel, ProjectedBaseModel, SQLAttributeMixin
from app.domain.imports.models.models import CollisionStrategy
from app.persistence.blob.models import BlobStorageFile

logger = get_logger(__name__)

ExternalIdentifierAdapter: TypeAdapter[ExternalIdentifier] = TypeAdapter(
    ExternalIdentifier,
)


class EnhancementRequestStatus(StrEnum):
    """
    The status of an enhancement request.

    **Allowed values**:
    - `received`: Enhancement request has been received by the repo.
    - `accepted`: Enhancement request has been accepted by the robot.
    - `processing`: Enhancement request is being processed by the robot.
    - `rejected`: Enhancement request has been rejected by the robot.
    - `partial_failed`: Some enhancements failed to create.
    - `failed`: All enhancements failed to create.
    - `importing`: Enhancements have been received by the repo and are being imported.
    - `indexing`: Enhancements have been imported and are being indexed.
    - `indexing_failed`: Enhancements have been imported but indexing failed.
    - `completed`: All enhancements have been created.
    """

    RECEIVED = auto()
    ACCEPTED = auto()
    PROCESSING = auto()
    REJECTED = auto()
    PARTIAL_FAILED = auto()
    FAILED = auto()
    IMPORTING = auto()
    INDEXING = auto()
    INDEXING_FAILED = auto()
    COMPLETED = auto()


class Visibility(StrEnum):
    """
    The visibility of a data element in the repository.

    This is used to manage whether information should be publicly available or
    restricted (generally due to copyright constraints from publishers).

    TODO: Implement data governance layer to manage this.

    **Allowed values**:

    - `public`: Visible to the general public without authentication.
    - `restricted`: Requires authentication to be visible.
    - `hidden`: Is not visible, but may be passed to data mining processes.
    """

    PUBLIC = auto()
    RESTRICTED = auto()
    HIDDEN = auto()


class DuplicateDetermination(StrEnum):
    """
    The determination of whether a reference is a duplicate.

    This encodes both a status and a determination.

    **Allowed values**:
    - `pending`: The duplicate status is still being determined.
    - `nominated`: Candidate duplicates have been identified for the reference and
        it is being further deduplicated.
    - `duplicate`: The reference is a duplicate of another reference.
    - `exact_duplicate`: The reference is an identical subset of another reference
        and has been removed. This is rare and generally occurs in repeated imports.
    - `canonical`: The reference is not a duplicate of another reference.
    - `unresolved`: Automatic attempts to resolve the duplicate were unsuccessful.
    - `unsearchable`: The reference does not have sufficient metadata to be
        automatically matched to other references.
    - `decoupled`: A decision has been made, but needs further attention. This could be
        due to a change in the canonical mapping, or a chain of duplicates longer
        than allowed.
    """

    PENDING = auto()
    NOMINATED = auto()
    DUPLICATE = auto()
    EXACT_DUPLICATE = auto()
    CANONICAL = auto()
    UNRESOLVED = auto()
    UNSEARCHABLE = auto()
    DECOUPLED = auto()

    @classmethod
    def get_terminal_states(cls) -> set["DuplicateDetermination"]:
        """Return the set of terminal DuplicateDetermination states."""
        return {
            cls.DUPLICATE,
            cls.EXACT_DUPLICATE,
            cls.CANONICAL,
            cls.UNSEARCHABLE,
        }


class Reference(
    DomainBaseModel,
    ProjectedBaseModel,  # References can self-project to the same structure
    SQLAttributeMixin,
):
    """Core reference model with database attributes included."""

    visibility: Visibility = Field(
        default=Visibility.PUBLIC,
        description="The level of visibility of the reference",
    )
    identifiers: list["LinkedExternalIdentifier"] | None = Field(
        default=None,
        description="A list of `LinkedExternalIdentifiers` for the Reference",
    )
    enhancements: list["Enhancement"] | None = Field(
        default=None,
        description="A list of enhancements for the reference",
    )

    duplicate_decision: "ReferenceDuplicateDecision | None" = Field(
        default=None,
        description="The current active duplicate decision for this reference. If None,"
        " either duplicate_decision has not been preloaded or the duplicate status"
        " is pending.",
    )

    canonical_reference: "Reference | None" = Field(
        default=None,
        description="The canonical reference that this reference is a duplicate of",
    )
    duplicate_references: list["Reference"] | None = Field(
        default=None,
        description="A list of references that this reference duplicates",
    )

    async def merge(  # noqa: PLR0912
        self,
        incoming_reference: Self,
        collision_strategy: CollisionStrategy,
    ) -> None:
        """
        Merge an incoming reference into this one.

        Args:
            - existing_reference (Reference): The existing reference.
            - incoming_reference (Reference): The incoming reference.
            - collision_strategy (CollisionStrategy): The strategy to use for
                handling collisions.

        Returns:
            - Reference: The final reference to be persisted.

        """

        def _get_identifier_key(
            identifier: ExternalIdentifier,
        ) -> tuple[str, str | None]:
            """
            Get the key for an identifier.

            Args:
                - identifier (LinkedExternalIdentifier)

            Returns:
                - tuple[str, str | None]: The key for the identifier.

            """
            return (
                identifier.identifier_type,
                identifier.other_identifier_name
                if hasattr(identifier, "other_identifier_name")
                else None,
            )

        # Graft matching IDs from self to incoming
        for identifier in incoming_reference.identifiers or []:
            for existing_identifier in self.identifiers or []:
                if _get_identifier_key(identifier.identifier) == _get_identifier_key(
                    existing_identifier.identifier
                ):
                    identifier.id = existing_identifier.id
        for enhancement in incoming_reference.enhancements or []:
            for existing_enhancement in self.enhancements or []:
                if (enhancement.content.enhancement_type, enhancement.source) == (
                    existing_enhancement.content.enhancement_type,
                    existing_enhancement.source,
                ):
                    enhancement.id = existing_enhancement.id

        if not self.identifiers or not incoming_reference.identifiers:
            msg = "No identifiers found in merge. This should not happen."
            raise RuntimeError(msg)

        self.enhancements = self.enhancements or []
        incoming_reference.enhancements = incoming_reference.enhancements or []

        # Merge identifiers
        if collision_strategy == CollisionStrategy.MERGE_DEFENSIVE:
            self.identifiers.extend(
                [
                    identifier
                    for identifier in incoming_reference.identifiers
                    if _get_identifier_key(identifier.identifier)
                    not in {
                        _get_identifier_key(identifier.identifier)
                        for identifier in self.identifiers
                    }
                ]
            )
        elif collision_strategy in (
            CollisionStrategy.MERGE_AGGRESSIVE,
            CollisionStrategy.OVERWRITE,
            CollisionStrategy.APPEND,
        ):
            self.identifiers = [
                identifier
                for identifier in self.identifiers
                if _get_identifier_key(identifier.identifier)
                not in {
                    _get_identifier_key(identifier.identifier)
                    for identifier in incoming_reference.identifiers
                }
            ] + incoming_reference.identifiers

        # On an overwrite, we don't preserve the existing enhancements, only identifiers
        if collision_strategy == CollisionStrategy.OVERWRITE:
            self.enhancements = incoming_reference.enhancements.copy()
            return

        # Otherwise, merge enhancements
        if collision_strategy == CollisionStrategy.APPEND:
            self.enhancements += incoming_reference.enhancements
        elif collision_strategy == CollisionStrategy.MERGE_DEFENSIVE:
            self.enhancements.extend(
                [
                    enhancement
                    for enhancement in incoming_reference.enhancements
                    if (enhancement.content.enhancement_type, enhancement.source)
                    not in {
                        (enhancement.content.enhancement_type, enhancement.source)
                        for enhancement in self.enhancements
                    }
                ]
            )
        elif collision_strategy == CollisionStrategy.MERGE_AGGRESSIVE:
            self.enhancements = [
                enhancement
                for enhancement in self.enhancements
                if (enhancement.content.enhancement_type, enhancement.source)
                not in {
                    (enhancement.content.enhancement_type, enhancement.source)
                    for enhancement in incoming_reference.enhancements
                }
            ] + incoming_reference.enhancements

        return

    @property
    def canonical(self) -> bool | None:
        """
        Pessimistically check if this reference is the canonical version.

        Returns None if no duplicate decision is present, either due to not being
        preloaded or still pending.
        """
        if not self.duplicate_decision:
            return None
        return (
            self.duplicate_decision.duplicate_determination
            == DuplicateDetermination.CANONICAL
        )

    @property
    def canonical_like(self) -> bool:
        """
        Optimistically check if this reference is the canonical version.

        Only returns False if the reference is a determined duplicate. Pending,
        unresolved and not-preloaded duplicate decisions are treated as canonical-like.
        """
        if not self.duplicate_decision:
            return True
        return (
            self.duplicate_decision.duplicate_determination
            != DuplicateDetermination.DUPLICATE
        )

    @property
    def canonical_chain_length(self) -> int:
        """
        Get the length of the canonical chain for this reference.

        This is the number of references in the chain from this reference to
        the root canonical reference, including this reference.

        Requires canonical_reference to be preloaded, will always return 1 if not.
        """
        return 1 + (
            self.canonical_reference.canonical_chain_length
            if self.canonical_reference
            else 0
        )

    def is_superset(
        self,
        reference: "Reference",
    ) -> bool:
        """
        Check if this Reference is a superset of the given Reference.

        This compares enhancements, identifiers and visibility, removing
        contextual differences (eg database ids), to verify if the content
        is identical.

        :param reference: The reference to compare against.
        :type reference: Reference
        :return: True if the given Reference is a subset of this Reference, else False.
        :rtype: bool
        """

        def _create_hash_set(
            objs: list[Enhancement] | list[LinkedExternalIdentifier] | None,
        ) -> set[int]:
            return {obj.hash_data() for obj in (objs or [])}

        # Find anything in the reference that is not in self
        return (
            reference.visibility == self.visibility
            and _create_hash_set(reference.enhancements)
            == _create_hash_set(self.enhancements)
            and _create_hash_set(reference.identifiers)
            == _create_hash_set(self.identifiers)
        )


class LinkedExternalIdentifier(DomainBaseModel, SQLAttributeMixin):
    """External identifier model with database attributes included."""

    identifier: destiny_sdk.identifiers.ExternalIdentifier = Field(
        description="The identifier itself.", discriminator="identifier_type"
    )
    reference_id: uuid.UUID = Field(
        description="The ID of the reference this identifier identifies."
    )
    reference: Reference | None = Field(
        default=None,
        description="The reference this identifier identifies.",
    )

    def hash_data(self) -> int:
        """Contentwise hash of the identifier, excluding relationships."""
        return hash(self.identifier.model_dump_json(exclude_none=True))


class GenericExternalIdentifier(DomainBaseModel):
    """
    Generic external identifier model for all subtypes.

    The identifier is casted to a string for all inheriters.
    """

    identifier: str = Field(
        description="The identifier itself.",
    )
    identifier_type: ExternalIdentifierType = Field(
        description="The type of the identifier.",
    )
    other_identifier_name: str | None = Field(
        None,
        description="The name of the other identifier.",
    )

    @classmethod
    def from_specific(
        cls,
        external_identifier: ExternalIdentifier,
    ) -> Self:
        """Create a generic external identifier from a specific implementation."""
        return cls(
            identifier=str(external_identifier.identifier),
            identifier_type=external_identifier.identifier_type,
            other_identifier_name=external_identifier.other_identifier_name
            if hasattr(external_identifier, "other_identifier_name")
            else None,
        )


class ExternalIdentifierSearch(GenericExternalIdentifier):
    """Model to search for an external identifier."""


class Enhancement(DomainBaseModel, SQLAttributeMixin):
    """Core enhancement model with database attributes included."""

    source: str = Field(
        description="The enhancement source for tracking provenance.",
    )
    visibility: Visibility = Field(
        description="The level of visibility of the enhancement"
    )
    robot_version: str | None = Field(
        default=None,
        description="The version of the robot that generated the content.",
    )
    derived_from: list[uuid.UUID] | None = Field(
        default=None,
        description="List of enhancement IDs that this enhancement was derived from.",
    )
    content: EnhancementContent = Field(
        discriminator="enhancement_type",
        description="The content of the enhancement.",
    )
    reference_id: uuid.UUID = Field(
        description="The ID of the reference this enhancement is associated with."
    )

    reference: Reference | None = Field(
        None,
        description="The reference this enhancement is associated with.",
    )

    def hash_data(self) -> int:
        """Contentwise hash of the enhancement, excluding relationships."""
        return hash(
            self.model_dump_json(
                exclude={"id", "reference_id", "reference"}, exclude_none=True
            )
        )


class EnhancementRequest(DomainBaseModel, ProjectedBaseModel, SQLAttributeMixin):
    """Request to add enhancements to a list of references."""

    reference_ids: list[uuid.UUID] = Field(
        description="The IDs of the references these enhancements are associated with."
    )
    robot_id: uuid.UUID = Field(
        description="The robot to request the enhancement from."
    )
    request_status: EnhancementRequestStatus = Field(
        default=EnhancementRequestStatus.RECEIVED,
        description="The status of the request to create an enhancement.",
    )
    source: str | None = Field(
        default=None,
        description="The source of the batch enhancement request.",
    )
    enhancement_parameters: dict | None = Field(
        default=None,
        description="Additional optional parameters to pass through to the robot.",
    )
    error: str | None = Field(
        default=None,
        description="""
Procedural error affecting all references encountered during the enhancement process.
Errors for individual references are provided <TBC>.
""",
    )
    reference_data_file: BlobStorageFile | None = Field(
        default=None,
        description="The file containing the reference data for the robot.",
    )
    result_file: BlobStorageFile | None = Field(
        default=None,
        description="The file containing the result data from the robot.",
    )
    validation_result_file: BlobStorageFile | None = Field(
        default=None,
        description="The file containing the validation result data from the robot.",
    )
    pending_enhancements: list["PendingEnhancement"] | None = Field(
        default=None,
        description="List of pending enhancements for the request.",
    )

    @property
    def n_references(self) -> int:
        """The number of references in the request."""
        return len(self.reference_ids)


class RobotResultValidationEntry(DomainBaseModel):
    """A single entry in the validation result file for a enhancement request."""

    reference_id: uuid.UUID | None = Field(
        default=None,
        description=(
            "The ID of the reference which was enhanced. "
            "If this is empty, the EnhancementResultEntry could not be parsed."
        ),
    )
    error: str | None = Field(
        default=None,
        description=(
            "Error encountered during the enhancement process for this reference. "
            "If this is empty, the enhancement was successfully created."
        ),
    )


class RobotAutomation(DomainBaseModel, SQLAttributeMixin):
    """
    Automation model for a robot.

    This is used as a source of truth for an Elasticsearch index that percolates
    references or enhancements against the queries. If a query matches, a request
    is sent to the specified robot to perform the enhancement.
    """

    robot_id: UUID4 = Field(
        description="The ID of the robot that will be used to enhance the reference."
    )
    query: dict[str, Any] = Field(
        description="The query that will be used to match references against."
    )


class RobotAutomationPercolationResult(BaseModel):
    """Result of a percolation query against RobotAutomations."""

    robot_id: UUID4
    reference_ids: set[UUID4]


class CandidateDuplicateSearchFields(ProjectedBaseModel):
    """Model representing fields used for candidate selection."""

    publication_year: int | None = Field(
        default=None,
        description="The publication year of the reference.",
    )
    authors: list[str] = Field(
        default_factory=list, description="The authors of the reference."
    )
    title: str | None = Field(
        default=None,
        description="The title of the reference.",
    )

    @property
    def searchable(self) -> bool:
        """Whether the projection has the minimum fields required for matching."""
        return all((self.publication_year, self.authors, self.title))


class ReferenceDuplicateDeterminationResult(BaseModel):
    """Model representing the result of a duplicate determination."""

    duplicate_determination: Literal[
        DuplicateDetermination.CANONICAL,
        DuplicateDetermination.DUPLICATE,
        DuplicateDetermination.UNRESOLVED,
    ]
    canonical_reference_id: UUID4 | None = Field(
        default=None,
        description="The ID of the determined canonical reference.",
    )
    detail: str | None = Field(
        default=None,
        description="Optional detail about the determination process, particularly"
        " where the determination is UNRESOLVED.",
    )

    @model_validator(mode="after")
    def check_canonical_reference_id_populated_iff_canonical(self) -> Self:
        """Assert that canonical must exist if and only if decision is duplicate."""
        if (
            self.canonical_reference_id
            is not None
            == (self.duplicate_determination == DuplicateDetermination.DUPLICATE)
        ):
            msg = (
                "canonical_reference_id must be populated if and only if "
                "duplicate_determination is DUPLICATE"
            )
            raise ValueError(msg)

        return self


class ReferenceDuplicateDecision(DomainBaseModel, SQLAttributeMixin):
    """Model representing a decision on whether a reference is a duplicate."""

    reference_id: UUID4 = Field(description="The ID of the reference being evaluated.")
    enhancement_id: UUID4 | None = Field(
        default=None,
        description=(
            "The ID of the enhancement that triggered this duplicate decision, if any."
        ),
    )
    active_decision: bool = Field(
        default=False,
        description="Whether this is the active decision for the reference.",
    )
    candidate_duplicate_ids: list[UUID4] = Field(
        default_factory=list,
        description="A list of candidate duplicate IDs for the reference.",
    )
    duplicate_determination: DuplicateDetermination = Field(
        default=DuplicateDetermination.PENDING,
        description="The duplicate status of the reference.",
    )
    canonical_reference_id: UUID4 | None = Field(
        default=None,
        description="The ID of the canonical reference this reference duplicates.",
    )
    detail: str | None = Field(
        default=None,
        description="Optional additional detail about the decision.",
    )

    @model_validator(mode="after")
    def check_canonical_reference_id_populated_iff_duplicate(self) -> Self:
        """Assert that canonical must exist if and only if decision is duplicate."""
        if (self.canonical_reference_id is not None) != (
            self.duplicate_determination
            in (
                DuplicateDetermination.DUPLICATE,
                DuplicateDetermination.EXACT_DUPLICATE,
            )
        ):
            msg = (
                "canonical_reference_id must be populated if and only if "
                "duplicate_determination is DUPLICATE or EXACT_DUPLICATE"
            )
            raise ValueError(msg)

        return self

<<<<<<< HEAD
    @model_validator(mode="after")
    def check_active_decision_is_terminal(self) -> Self:
        """Assert that active decisions are only set for terminal states."""
        if (
            self.active_decision
            and self.duplicate_determination
            not in DuplicateDetermination.get_terminal_states()
        ):
            msg = (
                "Decision can only be active if terminal: "
                f"{self.duplicate_determination}"
            )
            raise ValueError(msg)

        return self
=======

class PendingEnhancementStatus(StrEnum):
    """
    The status of a pending enhancement.

    **Allowed values**:
    - `pending`: Enhancement is waiting to be processed.
    - `accepted`: Enhancement has been accepted for processing.
    - `importing`: Enhancement is currently being imported.
    - `indexing`: Enhancement is currently being indexed.
    - `indexing_failed`: Enhancement indexing has failed.
    - `completed`: Enhancement has been processed successfully.
    - `failed`: Enhancement processing has failed.
    """

    PENDING = auto()
    ACCEPTED = auto()
    IMPORTING = auto()
    INDEXING = auto()
    INDEXING_FAILED = auto()
    COMPLETED = auto()
    FAILED = auto()


class PendingEnhancement(DomainBaseModel, SQLAttributeMixin):
    """A pending enhancement."""

    reference_id: UUID4 = Field(
        ...,
        description="The ID of the reference to be enhanced.",
    )
    robot_id: UUID4 = Field(
        ...,
        description="The ID of the robot that will perform the enhancement.",
    )
    enhancement_request_id: UUID4 = Field(
        ...,
        description=(
            "The ID of the batch enhancement request that this pending enhancement"
            " belongs to."
        ),
    )
    robot_enhancement_batch_id: UUID4 | None = Field(
        default=None,
        description=(
            "The ID of the robot enhancement batch that this pending enhancement"
            " belongs to."
        ),
    )
    status: PendingEnhancementStatus = Field(
        default=PendingEnhancementStatus.PENDING,
        description="The status of the pending enhancement.",
    )


class RobotEnhancementBatch(DomainBaseModel, SQLAttributeMixin):
    """A batch of references to be enhanced by a robot."""

    robot_id: UUID4 = Field(
        ...,
        description="The ID of the robot that will perform the enhancement.",
    )
    reference_data_file: BlobStorageFile | None = Field(
        None,
        description="The file containing the references to be enhanced.",
    )
    result_file: BlobStorageFile | None = Field(
        None,
        description="The file containing the enhancement results.",
    )
    validation_result_file: BlobStorageFile | None = Field(
        default=None,
        description="The file containing validation result data from the repository.",
    )
    error: str | None = Field(
        default=None,
        description="Error encountered during the enhancement batch process.",
    )
    pending_enhancements: list[PendingEnhancement] | None = Field(
        default=None,
        description="The pending enhancements in this batch.",
    )
>>>>>>> 3c305f86
<|MERGE_RESOLUTION|>--- conflicted
+++ resolved
@@ -651,7 +651,6 @@
 
         return self
 
-<<<<<<< HEAD
     @model_validator(mode="after")
     def check_active_decision_is_terminal(self) -> Self:
         """Assert that active decisions are only set for terminal states."""
@@ -667,7 +666,7 @@
             raise ValueError(msg)
 
         return self
-=======
+
 
 class PendingEnhancementStatus(StrEnum):
     """
@@ -749,5 +748,4 @@
     pending_enhancements: list[PendingEnhancement] | None = Field(
         default=None,
         description="The pending enhancements in this batch.",
-    )
->>>>>>> 3c305f86
+    )