--- conflicted
+++ resolved
@@ -17,12 +17,8 @@
 
 from app.core.config import get_settings
 from app.domain.references.models.models import (
-<<<<<<< HEAD
-    CandidateDuplicateSearchFields,
+    CandidateCanonicalSearchFields,
     DuplicateDetermination,
-=======
-    CandidateCanonicalSearchFields,
->>>>>>> 570b15fe
     Enhancement,
     EnhancementType,
     ExternalIdentifierAdapter,
