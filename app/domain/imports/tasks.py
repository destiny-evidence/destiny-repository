"""Import tasks module for the DESTINY Climate and Health Repository API."""

from elasticsearch import AsyncElasticsearch
from pydantic import UUID4
from sqlalchemy.ext.asyncio import AsyncSession

from app.core.exceptions import ESError, TaskError
from app.core.logger import get_logger
<<<<<<< HEAD
from app.core.telemetry.taskiq import TaskiqTracingMiddleware
=======
from app.core.telemetry.taskiq import queue_task_with_trace
>>>>>>> 4b382c1f
from app.domain.imports.models.models import ImportBatchStatus
from app.domain.imports.service import ImportService
from app.domain.imports.services.anti_corruption_service import (
    ImportAntiCorruptionService,
)
from app.domain.references.service import ReferenceService
from app.domain.references.services.anti_corruption_service import (
    ReferenceAntiCorruptionService,
)
from app.domain.references.tasks import (
    detect_and_dispatch_robot_automations,
    get_blob_repository,
)
from app.persistence.es.client import es_manager
from app.persistence.es.uow import AsyncESUnitOfWork
from app.persistence.sql.session import db_manager
from app.persistence.sql.uow import AsyncSqlUnitOfWork
from app.tasks import broker

logger = get_logger()


async def get_sql_unit_of_work(
    session: AsyncSession | None = None,
) -> AsyncSqlUnitOfWork:
    """Return the unit of work for operating on imports in SQL."""
    if session is None:
        async with db_manager.session() as s:
            return AsyncSqlUnitOfWork(session=s)

    return AsyncSqlUnitOfWork(session=session)


async def get_es_unit_of_work(
    client: AsyncElasticsearch | None = None,
) -> AsyncESUnitOfWork:
    """Return the unit of work for operating on references in ES."""
    if client is None:
        async with es_manager.client() as c:
            return AsyncESUnitOfWork(client=c)

    return AsyncESUnitOfWork(client=client)


async def get_import_service(
    import_anti_corruption_service: ImportAntiCorruptionService | None = None,
    sql_uow: AsyncSqlUnitOfWork | None = None,
) -> ImportService:
    """Return the import service using the provided unit of work dependencies."""
    if sql_uow is None:
        sql_uow = await get_sql_unit_of_work()

    if import_anti_corruption_service is None:
        import_anti_corruption_service = ImportAntiCorruptionService()
    return ImportService(
        sql_uow=sql_uow, anti_corruption_service=import_anti_corruption_service
    )


async def get_reference_service(
    reference_anti_corruption_service: ReferenceAntiCorruptionService | None = None,
    sql_uow: AsyncSqlUnitOfWork | None = None,
    es_uow: AsyncESUnitOfWork | None = None,
) -> ReferenceService:
    """Return the reference service using the provided unit of work dependencies."""
    if sql_uow is None:
        sql_uow = await get_sql_unit_of_work()
    if es_uow is None:
        es_uow = await get_es_unit_of_work()
    if reference_anti_corruption_service is None:
        blob_repository = await get_blob_repository()
        reference_anti_corruption_service = ReferenceAntiCorruptionService(
            blob_repository=blob_repository
        )
    return ReferenceService(
        sql_uow=sql_uow,
        es_uow=es_uow,
        anti_corruption_service=reference_anti_corruption_service,
    )


@broker.task
async def process_import_batch(import_batch_id: UUID4, remaining_retries: int) -> None:
    """Async logic for processing an import batch."""
    logger.info(
        "Processing import batch",
        extra={
            "import_batch_id": import_batch_id,
            "remaining_retries": remaining_retries,
        },
    )
    sql_uow = await get_sql_unit_of_work()
    import_service = await get_import_service(sql_uow=sql_uow)
    reference_service = await get_reference_service(sql_uow=sql_uow)

    import_batch = await import_service.get_import_batch(import_batch_id)
    if not import_batch:
        raise TaskError(detail=f"Import batch with ID {import_batch_id} not found.")
    if import_batch.status in (
        ImportBatchStatus.FAILED,
        ImportBatchStatus.INDEXING_FAILED,
        ImportBatchStatus.COMPLETED,
        ImportBatchStatus.CANCELLED,
    ):
        logger.info(
            "Terminal task received for import batch, not processing.",
            extra={"import_batch_id": import_batch_id, "status": import_batch.status},
        )
        return

    # Import into database
    status = await import_service.process_batch(import_batch, reference_service)

    if status == ImportBatchStatus.RETRYING:
        if remaining_retries:
            logger.info(
                "Retrying import batch.",
                extra={
                    "import_batch_id": import_batch_id,
                    "remaining_retries": remaining_retries,
                },
            )
<<<<<<< HEAD
            await TaskiqTracingMiddleware.kiq(
=======
            await queue_task_with_trace(
>>>>>>> 4b382c1f
                process_import_batch, import_batch.id, remaining_retries - 1
            )
        else:
            logger.info(
                "No remaining retries for import batch, marking as failed.",
                extra={
                    "import_batch_id": import_batch_id,
                    "remaining_retries": remaining_retries,
                },
            )
            await import_service.update_import_batch_status(
                import_batch.id, ImportBatchStatus.FAILED
            )
        return

    # Update elasticsearch index
    if status != ImportBatchStatus.INDEXING:
        logger.error(
            "Import batch processing stopped, "
            "elasticsearch indexing and automatic enhancements will not proceed.",
            extra={
                "import_batch_id": import_batch.id,
                "import_batch_status": import_batch.status,
            },
        )
        return

    imported_references = await import_service.get_imported_references_from_batch(
        import_batch_id=import_batch.id
    )
    try:
        await reference_service.index_references(
            reference_ids=imported_references,
        )

    except ESError:
        logger.exception(
            "Error indexing references in Elasticsearch",
            extra={
                "import_batch_id": import_batch.id,
            },
        )
        import_batch_status = ImportBatchStatus.INDEXING_FAILED
    except Exception:
        logger.exception(
            "Unexpected error indexing references in Elasticsearch",
            extra={
                "import_batch_id": import_batch.id,
            },
        )
        import_batch_status = ImportBatchStatus.INDEXING_FAILED

    else:
        import_batch_status = ImportBatchStatus.COMPLETED

    await import_service.update_import_batch_status(
        import_batch.id, import_batch_status
    )
    await import_service.dispatch_import_batch_callback(import_batch)

    # Perform automatic enhancements on imported references
    logger.info("Creating automatic enhancements for imported references")
    requests = await detect_and_dispatch_robot_automations(
        reference_service=reference_service,
        reference_ids=imported_references,
        source_str=f"ImportBatch:{import_batch.id}",
    )
    for request in requests:
        logger.info(
            "Created automatic enhancement request", extra={"request_id": request.id}
        )<|MERGE_RESOLUTION|>--- conflicted
+++ resolved
@@ -6,11 +6,7 @@
 
 from app.core.exceptions import ESError, TaskError
 from app.core.logger import get_logger
-<<<<<<< HEAD
-from app.core.telemetry.taskiq import TaskiqTracingMiddleware
-=======
 from app.core.telemetry.taskiq import queue_task_with_trace
->>>>>>> 4b382c1f
 from app.domain.imports.models.models import ImportBatchStatus
 from app.domain.imports.service import ImportService
 from app.domain.imports.services.anti_corruption_service import (
@@ -133,11 +129,7 @@
                     "remaining_retries": remaining_retries,
                 },
             )
-<<<<<<< HEAD
-            await TaskiqTracingMiddleware.kiq(
-=======
             await queue_task_with_trace(
->>>>>>> 4b382c1f
                 process_import_batch, import_batch.id, remaining_retries - 1
             )
         else:
