"""Objects used to interface with Elasticsearch implementations."""

from typing import Any, Self
from uuid import UUID

from elasticsearch.dsl import (
    Boolean,
    InnerDoc,
    Integer,
    Keyword,
    Nested,
    Object,
    Percolator,
    Text,
    mapped_field,
)

from app.core.config import get_settings
from app.domain.references.models.models import (
    CandidateCanonicalSearchFields,
    DuplicateDetermination,
    Enhancement,
    EnhancementType,
    ExternalIdentifierAdapter,
    ExternalIdentifierType,
    LinkedExternalIdentifier,
    Reference,
    ReferenceWithChangeset,
    RobotAutomation,
    Visibility,
)
from app.domain.references.models.projections import (
    CandidateCanonicalSearchFieldsProjection,
)
from app.persistence.es.persistence import (
    GenericESPersistence,
)

settings = get_settings()


class ExternalIdentifierDocument(InnerDoc):
    """Persistence model for external identifiers in Elasticsearch."""

    reference_id: UUID = mapped_field(Keyword(required=True))
    identifier: str = mapped_field(Text(required=True))
    identifier_type: ExternalIdentifierType = mapped_field(Keyword(required=True))
    other_identifier_name: str | None = mapped_field(Keyword())

    @classmethod
    def from_domain(cls, domain_obj: LinkedExternalIdentifier) -> Self:
        """Create a persistence model from a domain ExternalIdentifier object."""
        return cls(
            reference_id=domain_obj.reference_id,
            identifier_type=domain_obj.identifier.identifier_type,
            identifier=str(domain_obj.identifier.identifier),
            other_identifier_name=getattr(
                domain_obj.identifier, "other_identifier_name", None
            ),
        )

    def to_domain(self, reference_id: UUID) -> LinkedExternalIdentifier:
        """Convert the persistence model into a Domain ExternalIdentifier object."""
        return LinkedExternalIdentifier(
            reference_id=self.reference_id or reference_id,
            identifier=ExternalIdentifierAdapter.validate_python(
                {
                    "identifier": self.identifier,
                    "identifier_type": self.identifier_type,
                    "other_identifier_name": self.other_identifier_name,
                }
            ),
        )


class AnnotationDocument(InnerDoc):
    """Persistence model for useful annotation fields in Elasticsearch."""

    scheme: str = mapped_field(Keyword())
    label: str = mapped_field(Keyword())
    annotation_type: str = mapped_field(Keyword())
    value: bool | None = mapped_field(Boolean(required=False))

    class Meta:
        """Allow unmapped fields in the document."""

        dynamic = True


class EnhancementContentDocument(InnerDoc):
    """
    Persistence model for enhancement content in Elasticsearch.

    We define anything we want to explicitly index here and map as dynamic in the
    parent document.
    """

    enhancement_type: EnhancementType = mapped_field(Keyword(required=True, index=True))
    annotations: list[AnnotationDocument] | None = mapped_field(
        Nested(AnnotationDocument, required=False)
    )

    class Meta:
        """Allow unmapped fields in the document."""

        dynamic = True


class EnhancementDocument(InnerDoc):
    """Persistence model for enhancements in Elasticsearch."""

    id: UUID = mapped_field(Keyword(required=True, index=True))
    reference_id: UUID = mapped_field(Keyword(required=True))
    visibility: Visibility = mapped_field(Keyword(required=True))
    source: str = mapped_field(Keyword(required=True))
    robot_version: str | None = mapped_field(Keyword())
    content: EnhancementContentDocument = mapped_field(
        Object(EnhancementContentDocument, required=True)
    )

    @classmethod
    def from_domain(cls, domain_obj: Enhancement) -> Self:
        """Create a persistence model from a domain model."""
        return cls(
            id=domain_obj.id,
            reference_id=domain_obj.reference_id,
            visibility=domain_obj.visibility,
            source=domain_obj.source,
            robot_version=domain_obj.robot_version,
            content=EnhancementContentDocument(
                **domain_obj.content.model_dump(mode="json")
            ),
        )

    def to_domain(self, reference_id: UUID) -> Enhancement:
        """Create a domain model from this persistence model."""
        return Enhancement(
            id=self.id,
            reference_id=self.reference_id or reference_id,
            visibility=self.visibility,
            source=self.source,
            enhancement_type=self.content.enhancement_type,
            robot_version=self.robot_version,
            content=self.content.to_dict(),
        )


class ReferenceDomainMixin(InnerDoc):
    """Mapping of Reference domain model to Elasticsearch document."""

    visibility: Visibility = mapped_field(Keyword(required=True))
    identifiers: list[ExternalIdentifierDocument] = mapped_field(
        Nested(ExternalIdentifierDocument)
    )
    enhancements: list[EnhancementDocument] = mapped_field(Nested(EnhancementDocument))
    # Active duplicate determination, if any. This will only ever present a terminal
    # state or None
    duplicate_determination: DuplicateDetermination | None = mapped_field(
        Keyword(required=False),
    )

    @classmethod
    def from_domain(cls, reference: Reference) -> Self:
        """Create a ReferenceDomainMixin from a Reference domain model."""
        return cls(
            visibility=reference.visibility,
            identifiers=[
                ExternalIdentifierDocument.from_domain(identifier)
                for identifier in reference.identifiers or []
            ],
            enhancements=[
                EnhancementDocument.from_domain(enhancement)
                for enhancement in reference.enhancements or []
            ],
            duplicate_determination=reference.duplicate_decision.duplicate_determination
            if reference.duplicate_decision
            else None,
        )

    def to_domain(self) -> Reference:
        """Create a domain model from a ReferenceDomainMixin."""
        # Passing in reference_id for back-compatibility with existing data
        # Once all references have been re-indexed, this can be removed
        reference_id = UUID(self.meta.id)
        return Reference(
            id=reference_id,
            visibility=self.visibility,
            identifiers=[
                identifier.to_domain(reference_id) for identifier in self.identifiers
            ],
            enhancements=[
                enhancement.to_domain(reference_id) for enhancement in self.enhancements
            ],
        )


class ReferenceCandidateCanonicalMixin(InnerDoc):
    """Mixin to project Reference fields relevant to deduplication."""

    title: str | None = mapped_field(Text(required=False), default=None)
    authors: list[str] | None = mapped_field(
        Text(required=False),
        default=None,
    )
    publication_year: int | None = mapped_field(
        Integer(required=False),
        default=None,
    )

    @classmethod
    def from_projection(cls, projection: CandidateCanonicalSearchFields) -> Self:
        """Create a ReferenceCandidateCanonicalMixin from the search projection."""
        return cls(
            title=projection.title,
            authors=projection.authors,
            publication_year=projection.publication_year,
        )

    @classmethod
    def from_domain(cls, reference: Reference) -> Self:
        """Create the ES ReferenceDeduplicationMixin."""
        return cls.from_projection(
            CandidateCanonicalSearchFieldsProjection.get_from_reference(reference)
        )


class ReferenceDocument(
    GenericESPersistence[Reference],
    ReferenceDomainMixin,
    ReferenceCandidateCanonicalMixin,
):
    """Persistence model for references in Elasticsearch."""

    class Index:
        """Index metadata for the persistence model."""

        name = f"{settings.es_config.index_prefix}reference"

    @classmethod
    def from_domain(cls, domain_obj: Reference) -> Self:
        """Create a persistence model from a domain model."""
        return cls(
            # Parent's parent does accept meta, but mypy doesn't like it here.
            # Ignoring easier than chaining __init__ methods IMO.
            meta={"id": domain_obj.id},  # type: ignore[call-arg]
            **ReferenceDomainMixin.from_domain(domain_obj).to_dict(),
            **ReferenceCandidateCanonicalMixin.from_domain(domain_obj).to_dict(),
        )

    def to_domain(self) -> Reference:
        """Create a domain model from this persistence model."""
        return ReferenceDomainMixin.to_domain(self)


class RobotAutomationPercolationDocument(GenericESPersistence[RobotAutomation]):
    """
    Persistence model for robot automation percolation in Elasticsearch.

    This model serves two purposes in order to fully define the index: a persistence
    layer for queries that dictate robot automation, and a percolator layer to convert
    domain models to queryable documents that run against said queries.
    """

    class Index:
        """Index metadata for the persistence model."""

        name = f"{settings.es_config.index_prefix}robot-automation-percolation"

    query: dict[str, Any] | None = mapped_field(
        Percolator(required=False),
    )
    robot_id: UUID | None = mapped_field(
        Keyword(required=False),
    )
    reference: ReferenceDomainMixin | None = mapped_field(
        Object(ReferenceDomainMixin, required=False),
    )
    changeset: ReferenceDomainMixin | None = mapped_field(
        Object(ReferenceDomainMixin, required=False),
    )

    @classmethod
    def from_domain(cls, domain_obj: RobotAutomation) -> Self:
        """Create a percolator query from a domain model."""
        return cls(
            # Parent's parent does accept meta, but mypy doesn't like it here.
            # Ignoring easier than chaining __init__ methods IMO.
            meta={"id": domain_obj.id},  # type: ignore[call-arg]
            query=domain_obj.query,
            robot_id=domain_obj.robot_id,
        )

    def to_domain(self) -> RobotAutomation:
        """Create a domain model from this persistence model."""
        return RobotAutomation(
            id=self.meta.id, robot_id=self.robot_id, query=self.query
        )

    @classmethod
    def percolatable_document_from_domain(
        cls,
        percolatable: ReferenceWithChangeset,
    ) -> Self:
        """
        Create a percolatable document from a domain model.

        :param percolatable: The percolatable document to convert.
        :type percolatable: ReferenceWithChangeset
        :return: The persistence model.
        :rtype: RobotAutomationPercolationDocument
        """
        return cls(
            query=None,
            robot_id=None,
<<<<<<< HEAD
            reference=(
                ReferenceInnerDocument.from_domain(percolatable)
                if isinstance(percolatable, Reference)
                else None
            ),
            enhancement=(
                EnhancementDocument.from_domain(percolatable)
                if isinstance(percolatable, Enhancement)
                else None
            ),
=======
            reference=ReferenceDomainMixin.from_domain(percolatable),
            changeset=ReferenceDomainMixin.from_domain(percolatable.changeset),
>>>>>>> a2d1dfb0
        )<|MERGE_RESOLUTION|>--- conflicted
+++ resolved
@@ -312,19 +312,6 @@
         return cls(
             query=None,
             robot_id=None,
-<<<<<<< HEAD
-            reference=(
-                ReferenceInnerDocument.from_domain(percolatable)
-                if isinstance(percolatable, Reference)
-                else None
-            ),
-            enhancement=(
-                EnhancementDocument.from_domain(percolatable)
-                if isinstance(percolatable, Enhancement)
-                else None
-            ),
-=======
             reference=ReferenceDomainMixin.from_domain(percolatable),
             changeset=ReferenceDomainMixin.from_domain(percolatable.changeset),
->>>>>>> a2d1dfb0
         )