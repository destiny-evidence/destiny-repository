--- conflicted
+++ resolved
@@ -25,7 +25,6 @@
     PendingEnhancementStatus,
     Reference,
 )
-<<<<<<< HEAD
 from app.domain.references.models.sql import (
     Reference as SQLReference,
 )
@@ -33,12 +32,16 @@
     ReferenceDuplicateDecision as SQLReferenceDuplicateDecision,
 )
 from app.domain.robots.models.models import Robot
-from tests.e2e.factories import (
+from tests.e2e.utils import (
+    TestPollingExhaustedError,
+    import_references,
+    poll_duplicate_process,
+    poll_pending_enhancement,
+    refresh_reference_index,
+    refresh_robot_automation_index,
+)
+from tests.factories import (
     AnnotationEnhancementFactory,
-=======
-from tests.e2e.utils import import_references, poll_duplicate_process
-from tests.factories import (
->>>>>>> bacf7e36
     BibliographicMetadataEnhancementFactory,
     BooleanAnnotationFactory,
     DOIIdentifierFactory,
@@ -46,16 +49,6 @@
     LinkedExternalIdentifierFactory,
     ReferenceFactory,
 )
-<<<<<<< HEAD
-from tests.e2e.utils import (
-    TestPollingExhaustedError,
-    import_references,
-    poll_duplicate_process,
-    poll_pending_enhancement,
-    refresh_reference_index,
-)
-=======
->>>>>>> bacf7e36
 
 
 @pytest.fixture
@@ -195,7 +188,7 @@
         },
     )
     assert response.status_code == 201
-    await refresh_reference_index(es_client)
+    await refresh_robot_automation_index(es_client)
     return robot.id
 
 
