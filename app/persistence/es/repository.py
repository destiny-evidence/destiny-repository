"""Generic repositories define expected functionality."""

import contextlib
from abc import ABC
from collections.abc import AsyncGenerator
from typing import Generic, Never
from uuid import UUID

from elasticsearch import AsyncElasticsearch, NotFoundError
from elasticsearch.dsl.exceptions import UnknownDslObject
from elasticsearch.exceptions import BadRequestError
from opentelemetry import trace

from app.core.exceptions import ESError, ESMalformedDocumentError, ESNotFoundError
from app.core.telemetry.attributes import Attributes, trace_attribute
from app.core.telemetry.repository import trace_repository_method
from app.persistence.es.generics import GenericESPersistenceType
from app.persistence.generics import GenericDomainModelType
from app.persistence.repository import GenericAsyncRepository

tracer = trace.get_tracer(__name__)


class GenericAsyncESRepository(
    Generic[GenericDomainModelType, GenericESPersistenceType],
    GenericAsyncRepository[GenericDomainModelType, GenericESPersistenceType],  # type:ignore[type-var]
    ABC,
):
    """A generic implementation of a repository backed by SQLAlchemy."""

    _client: AsyncElasticsearch

    def __init__(
        self,
        client: AsyncElasticsearch,
        domain_cls: type[GenericDomainModelType],
        persistence_cls: type[GenericESPersistenceType],
    ) -> None:
        """
        Initialize the repository with the Elasticsearch client and model classes.

        :param client: The Elasticsearch client.
        :type client: AsyncElasticsearch
        :param domain_cls: The domain class of the model.
        :type domain_cls: type[GenericDomainModelType]
        :param persistence_cls: The Elasticsearch model class.
        :type persistence_cls: type[GenericESPersistenceType]
        """
        self._client = client
        self._persistence_cls = persistence_cls
        self._domain_cls = domain_cls
        self.system = "ES"

    @trace_repository_method(tracer)
    async def get_by_pk(
        self, pk: UUID, preload: list[Never] | None = None
    ) -> GenericDomainModelType:
        """
        Get a record using its primary key.

        :param pk: The primary key of the record to retrieve.
        :type pk: UUID4
        :return: The retrieved record.
        :rtype: GenericDomainModelType
        """
        trace_attribute(Attributes.DB_PK, str(pk))
        if preload:
            msg = "Preloading is not supported in Elasticsearch repositories."
            raise ESError(msg)

        result = None
        with contextlib.suppress(NotFoundError):
            result = await self._persistence_cls.get(
                id=str(pk),
                using=self._client,
            )

        if not result:
            detail = f"Unable to find {self._persistence_cls.__name__} with pk {pk}"
            raise ESNotFoundError(
                detail=detail,
                lookup_model=self._persistence_cls.__name__,
                lookup_type="id",
                lookup_value=pk,
            )
        return result.to_domain()

    @trace_repository_method(tracer)
    async def add(self, record: GenericDomainModelType) -> GenericDomainModelType:
        """
        Add a record to the repository. If it already exists, it will be updated.

        :param record: The record to be persisted.
        :type record: GenericDomainModelType
        :return: The persisted record.
        :rtype: GenericDomainModelType
        """
        es_record = self._persistence_cls.from_domain(record)
        try:
            await es_record.save(using=self._client)
        except (BadRequestError, UnknownDslObject) as exc:
            # This is usually raised on incorrect percolation queries but
            # we raise it more generally.
            msg = f"Malformed Elasticsearch document: {record}. Error: {exc}."
            raise ESMalformedDocumentError(msg) from exc
        return record

    @trace_repository_method(tracer)
    async def add_bulk(
        self,
        get_records: AsyncGenerator[GenericDomainModelType, None],
    ) -> int:
        """
        Add multiple records to the repository in bulk, memory-efficiently.

        :param records: A generator of lists of records to be persisted.
        :type records: AsyncGenerator[GenericDomainModelType, None]
        """

        async def es_record_translation_generator() -> (
            AsyncGenerator[GenericESPersistenceType, None]
        ):
            """Translate domain records to Elasticsearch records."""
            async for record in get_records:
                yield self._persistence_cls.from_domain(record)

        added, _ = await self._persistence_cls.bulk(
            es_record_translation_generator(), using=self._client
        )
        return added

    @trace_repository_method(tracer)
    async def delete_by_pk(self, pk: UUID) -> None:
        """
        Delete a record using its primary key.

        :param pk: The primary key of the record to delete.
        :type pk: UUID4
<<<<<<< HEAD
        """
        trace_attribute(Attributes.DB_PK, str(pk))
        record = await self._persistence_cls.get(id=str(pk), using=self._client)
        if record:
            await record.delete(using=self._client)
=======
        :return: None
        :rtype: None

        :raises ESNotFoundError: If the record does not exist.
        """
        trace_attribute(Attributes.DB_PK, str(pk))
        record = await self._persistence_cls.get(id=str(pk), using=self._client)
        if not record:
            raise ESNotFoundError(
                detail=f"Unable to find {self._persistence_cls.__name__} with pk {pk}",
                lookup_model=self._persistence_cls.__name__,
                lookup_type="id",
                lookup_value=pk,
            )
        await record.delete(using=self._client)
>>>>>>> bf27a42d
<|MERGE_RESOLUTION|>--- conflicted
+++ resolved
@@ -136,13 +136,6 @@
 
         :param pk: The primary key of the record to delete.
         :type pk: UUID4
-<<<<<<< HEAD
-        """
-        trace_attribute(Attributes.DB_PK, str(pk))
-        record = await self._persistence_cls.get(id=str(pk), using=self._client)
-        if record:
-            await record.delete(using=self._client)
-=======
         :return: None
         :rtype: None
 
@@ -157,5 +150,4 @@
                 lookup_type="id",
                 lookup_value=pk,
             )
-        await record.delete(using=self._client)
->>>>>>> bf27a42d
+        await record.delete(using=self._client)