"""The service for interacting with and managing references."""

from collections import defaultdict
from collections.abc import Iterable
from uuid import UUID

from app.core.config import (
    ESPercolationOperation,
    UploadFile,
    get_settings,
)
from app.core.exceptions import (
    InvalidParentEnhancementError,
    RobotEnhancementError,
    RobotUnreachableError,
    SQLNotFoundError,
)
from app.core.telemetry.logger import get_logger
from app.domain.imports.models.models import CollisionStrategy
from app.domain.references.models.models import (
    DuplicateDetermination,
    Enhancement,
    EnhancementRequest,
    EnhancementRequestStatus,
    EnhancementType,
    ExternalIdentifier,
    ExternalIdentifierSearch,
    ExternalIdentifierType,
    LinkedExternalIdentifier,
    Reference,
    ReferenceDuplicateDecision,
    RobotAutomation,
    RobotAutomationPercolationResult,
)
from app.domain.references.models.validators import ReferenceCreateResult
from app.domain.references.services.anti_corruption_service import (
    ReferenceAntiCorruptionService,
)
from app.domain.references.services.deduplication_service import DeduplicationService
from app.domain.references.services.enhancement_service import (
    EnhancementService,
)
from app.domain.references.services.ingestion_service import (
    IngestionService,
)
from app.domain.references.services.synchronizer_service import (
    Synchronizer,
)
from app.domain.robots.robot_request_dispatcher import RobotRequestDispatcher
from app.domain.robots.service import RobotService
from app.domain.service import GenericService
from app.persistence.blob.repository import BlobRepository
from app.persistence.blob.stream import FileStream
from app.persistence.es.uow import AsyncESUnitOfWork
from app.persistence.es.uow import unit_of_work as es_unit_of_work
from app.persistence.sql.uow import AsyncSqlUnitOfWork
from app.persistence.sql.uow import unit_of_work as sql_unit_of_work
from app.utils.lists import list_chunker

logger = get_logger(__name__)
settings = get_settings()


class ReferenceService(GenericService[ReferenceAntiCorruptionService]):
    """The service which manages our references."""

    def __init__(
        self,
        anti_corruption_service: ReferenceAntiCorruptionService,
        sql_uow: AsyncSqlUnitOfWork,
        es_uow: AsyncESUnitOfWork,
    ) -> None:
        """Initialize the service with a unit of work."""
        super().__init__(anti_corruption_service, sql_uow, es_uow)
        self._ingestion_service = IngestionService(anti_corruption_service, sql_uow)
        self._enhancement_service = EnhancementService(anti_corruption_service, sql_uow)
        self._deduplication_service = DeduplicationService(
            anti_corruption_service, sql_uow
        )
        self._synchronizer = Synchronizer(sql_uow, es_uow)

    @sql_unit_of_work
    async def get_reference(self, reference_id: UUID) -> Reference:
        """Get a single reference by id."""
        return await self._get_reference(reference_id)

    async def _get_reference(self, reference_id: UUID) -> Reference:
        """Get a single reference by id without using the unit of work."""
        # This method is used internally and does not use the unit of work.
        return await self.sql_uow.references.get_by_pk(
            reference_id, preload=["identifiers", "enhancements"]
        )

<<<<<<< HEAD
    async def _sync_reference_to_es(self, reference_id: UUID) -> Reference:
        """Upsert a single reference to Elasticsearch from SQL."""
        return await self.es_uow.references.add(await self._get_reference(reference_id))
=======
    async def _merge_reference(self, reference: Reference) -> Reference:
        """Persist a reference with an existing SQL & ES UOW."""
        db_reference = await self.sql_uow.references.merge(reference)
        await self._synchronizer.references.sql_to_es(db_reference.id)
        return db_reference

    @sql_unit_of_work
    @es_unit_of_work
    async def merge_reference(self, reference: Reference) -> Reference:
        """Persist a reference."""
        return await self._merge_reference(reference)
>>>>>>> 16d79066

    async def _merge_reference(self, reference: Reference) -> Reference:
        """Persist a reference with an existing SQL & ES UOW."""
        db_reference = await self.sql_uow.references.merge(reference)
        await self._sync_reference_to_es(db_reference.id)
        return db_reference

    @sql_unit_of_work
    @es_unit_of_work
    async def merge_reference(self, reference: Reference) -> Reference:
        """Persist a reference."""
        return await self._merge_reference(reference)

    async def _add_enhancement(
        self, enhancement: Enhancement, *, enforce_enhancement_tree: bool = True
    ) -> Reference:
        """
        Add an enhancement to a reference.

        :param enhancement: The enhancement to add
        :type enhancement: Enhancement
        :param enforce_enhancement_tree: Whether the enhancement's parents must be
        from the same reference. If False, will still verify the enhancement's
        parents exist without the ownership check. This should be True unless you have
        a good reason not to. An example of a good reason is duplicating an enhancement
        to another reference, which should point back at the source enhancement.
        :type enforce_enhancement_tree: bool
        """
        reference = await self.sql_uow.references.get_by_pk(
            enhancement.reference_id, preload=["enhancements", "identifiers"]
        )

        if enhancement.derived_from:
            try:
                if enforce_enhancement_tree:
                    parent_enhancements = await self.sql_uow.enhancements.get_by_pks(
                        enhancement.derived_from
                    )

                    invalid_derived_from_ids = [
                        str(parent.id)
                        for parent in parent_enhancements
                        if parent.reference_id != enhancement.reference_id
                    ]

                    if invalid_derived_from_ids:
                        detail = (
                            f"Parent enhancements {",".join(invalid_derived_from_ids)} "
                            "are for a different parent reference"
                        )
                        raise InvalidParentEnhancementError(detail=detail)
                else:
                    await self.sql_uow.enhancements.verify_pk_existence(
                        enhancement.derived_from
                    )

            except SQLNotFoundError as e:
                detail = f"Enhancements with ids {e.lookup_value} do not exist."
                raise InvalidParentEnhancementError(detail) from e

        # This uses SQLAlchemy to treat References as an aggregate of enhancements.
        # All considered this is a naive implementation, but it works for now.
        reference.enhancements = [*(reference.enhancements or []), *[enhancement]]
        return await self.sql_uow.references.merge(reference)

    @sql_unit_of_work
    async def add_enhancement(self, enhancement: Enhancement) -> Reference:
        """Add an enhancement to a reference."""
        return await self._add_enhancement(enhancement, enforce_enhancement_tree=True)

    async def _get_hydrated_references(
        self,
        reference_ids: list[UUID],
        enhancement_types: list[EnhancementType] | None = None,
        external_identifier_types: list[ExternalIdentifierType] | None = None,
    ) -> list[Reference]:
        """Get a list of references with enhancements and identifiers by id."""
        return await self.sql_uow.references.get_hydrated(
            reference_ids,
            enhancement_types=[
                enhancement_type.value for enhancement_type in enhancement_types
            ]
            if enhancement_types
            else None,
            external_identifier_types=[
                external_identifier_type.value
                for external_identifier_type in external_identifier_types
            ]
            if external_identifier_types
            else None,
        )

    async def _get_jsonl_hydrated_references(
        self,
        reference_ids: list[UUID],
    ) -> list[str]:
        """Get a list of JSONL strings for hydrated references by id."""
        return [
            self._anti_corruption_service.reference_to_sdk(ref).to_jsonl()
            for ref in await self._get_hydrated_references(reference_ids)
        ]

    @sql_unit_of_work
    async def get_all_reference_ids(self) -> list[UUID]:
        """Get all reference IDs from the database."""
        return await self.sql_uow.references.get_all_pks()

    @sql_unit_of_work
    async def get_reference_from_identifier(
        self, identifier: ExternalIdentifierSearch
    ) -> Reference:
        """Get a single reference by identifier."""
        db_identifier = (
            await self.sql_uow.external_identifiers.get_by_type_and_identifier(
                identifier.identifier_type,
                identifier.identifier,
                identifier.other_identifier_name,
            )
        )
        return await self.sql_uow.references.get_by_pk(
            db_identifier.reference_id, preload=["identifiers", "enhancements"]
        )

    @sql_unit_of_work
    async def add_identifier(
        self, reference_id: UUID, identifier: ExternalIdentifier
    ) -> LinkedExternalIdentifier:
        """Register an identifier, persisting it to the database."""
        reference = await self.sql_uow.references.get_by_pk(reference_id)
        db_identifier = LinkedExternalIdentifier(
            reference_id=reference.id,
            identifier=identifier,
        )
        return await self.sql_uow.external_identifiers.add(db_identifier)

    @sql_unit_of_work
    @es_unit_of_work
    async def ingest_reference(
        self, record_str: str, entry_ref: int, collision_strategy: CollisionStrategy
    ) -> ReferenceCreateResult | None:
        """Ingest a reference from a file."""
<<<<<<< HEAD
        if not settings.feature_flags.deduplication:
            # Back-compatible merging on simple collision and merge strategy
            # Removing this can also remove IngestionService entirely
            (
                validation_result,
                reference,
            ) = await self._ingestion_service.validate_and_collide_reference(
                record_str, entry_ref, collision_strategy
            )
            if reference:
                await self._merge_reference(reference)
            return validation_result

        # Full deduplication flow
        reference_create_result = ReferenceCreateResult.from_raw(record_str, entry_ref)
        if not reference_create_result.reference:
            return reference_create_result
        reference = self._anti_corruption_service.reference_from_sdk_file_input(
            reference_create_result.reference
=======
        (
            validation_result,
            reference,
        ) = await self._ingestion_service.validate_and_collide_reference(
            record_str, entry_ref, collision_strategy
>>>>>>> 16d79066
        )
        if reference:
            await self._merge_reference(reference)
        return validation_result

        canonical_reference = await self._deduplication_service.find_exact_duplicate(
            reference
        )
        if canonical_reference:
            logger.info(
                "Exact duplicate found during ingestion",
                reference_id=str(reference.id),
                canonical_reference_id=str(canonical_reference.id),
            )
            await self._deduplication_service.register_duplicate_decision_for_reference(
                reference=reference,
                duplicate_determination=DuplicateDetermination.EXACT_DUPLICATE,
                canonical_reference_id=canonical_reference.id,
            )
            return reference_create_result

        duplicate_decision = (
            await self._deduplication_service.register_duplicate_decision_for_reference(
                reference=reference
            )
        )
        await self._merge_reference(reference)
        reference_create_result.duplicate_decision_id = duplicate_decision.id

        return reference_create_result

    @sql_unit_of_work
    async def register_reference_enhancement_request(
        self,
        enhancement_request: EnhancementRequest,
    ) -> EnhancementRequest:
        """Create an enhancement request."""
        await self.sql_uow.references.verify_pk_existence(
            enhancement_request.reference_ids
        )

        # Add any extra parameters here!

        return await self.sql_uow.enhancement_requests.add(enhancement_request)

    @sql_unit_of_work
    async def get_enhancement_request(
        self,
        enhancement_request_id: UUID,
    ) -> EnhancementRequest:
        """Get a batch enhancement request by request id."""
        return await self.sql_uow.enhancement_requests.get_by_pk(enhancement_request_id)

    @sql_unit_of_work
    async def collect_and_dispatch_references_for_enhancement(
        self,
        enhancement_request: EnhancementRequest,
        robot_service: RobotService,
        robot_request_dispatcher: RobotRequestDispatcher,
        blob_repository: BlobRepository,
    ) -> None:
        """Collect and dispatch references for batch enhancement."""
        robot = await robot_service.get_robot(enhancement_request.robot_id)
        file_stream = FileStream(
            self._get_jsonl_hydrated_references,
            [
                {
                    "reference_ids": reference_id_chunk,
                }
                for reference_id_chunk in list_chunker(
                    enhancement_request.reference_ids,
                    settings.upload_file_chunk_size_override.get(
                        UploadFile.ENHANCEMENT_REQUEST_REFERENCE_DATA,
                        settings.default_upload_file_chunk_size,
                    ),
                )
            ],
        )

        robot_request = await self._enhancement_service.build_robot_request(
            blob_repository, file_stream, enhancement_request
        )

        try:
            await robot_request_dispatcher.send_enhancement_request_to_robot(
                endpoint="/batch/",
                robot=robot,
                robot_request=robot_request,
            )
        except RobotUnreachableError as exception:
            await self.sql_uow.enhancement_requests.update_by_pk(
                enhancement_request.id,
                request_status=EnhancementRequestStatus.FAILED,
                error=exception.detail,
            )
        except RobotEnhancementError as exception:
            await self.sql_uow.enhancement_requests.update_by_pk(
                enhancement_request.id,
                request_status=EnhancementRequestStatus.REJECTED,
                error=exception.detail,
            )
        else:
            await self.sql_uow.enhancement_requests.update_by_pk(
                enhancement_request.id,
                request_status=EnhancementRequestStatus.ACCEPTED,
            )

    @sql_unit_of_work
    async def validate_and_import_enhancement_result(
        self,
        enhancement_request: EnhancementRequest,
        blob_repository: BlobRepository,
    ) -> tuple[EnhancementRequestStatus, set[UUID]]:
        """
        Validate and import the result of a enhancement request.

        This process:
        - streams the result of the enhancement request line-by-line
        - adds the enhancement to the database
        - streams the validation result to the blob storage service line-by-line
        - does some final validation of missing references and updates the request
        """
        # Mutable set to track imported enhancement IDs
        imported_enhancement_ids: set[UUID] = set()
        validation_result_file = await blob_repository.upload_file_to_blob_storage(
            content=FileStream(
                generator=self._enhancement_service.process_enhancement_result(
                    blob_repository=blob_repository,
                    enhancement_request=enhancement_request,
                    add_enhancement=self.handle_enhancement_result_entry,
                    imported_enhancement_ids=imported_enhancement_ids,
                )
            ),
            path="enhancement_result",
            filename=f"{enhancement_request.id}_repo.jsonl",
        )

        await (
            self._enhancement_service.add_validation_result_file_to_enhancement_request(
                enhancement_request.id, validation_result_file
            )
        )

        # This is a bit hacky - we retrieve the terminal status from the import,
        # and then set to indexing. Essentially using the SQL UOW as a transport
        # from the blob generator to this layer.
        enhancement_request = await self.sql_uow.enhancement_requests.get_by_pk(
            enhancement_request.id
        )
        terminal_status = enhancement_request.request_status

        await self.sql_uow.enhancement_requests.update_by_pk(
            enhancement_request.id,
            request_status=EnhancementRequestStatus.INDEXING,
        )
        return terminal_status, imported_enhancement_ids

    async def handle_enhancement_result_entry(
        self,
        enhancement: Enhancement,
    ) -> tuple[bool, str]:
        """Handle the import of a single batch enhancement result entry."""
        try:
            await self._add_enhancement(enhancement, enforce_enhancement_tree=True)
        except SQLNotFoundError:
            return (
                False,
                "Reference does not exist.",
            )
        except Exception:
            logger.exception(
                "Failed to add enhancement to reference.",
                reference_id=enhancement.reference_id,
                enhancement=enhancement,
            )
            return (
                False,
                "Failed to add enhancement to reference.",
            )

        return (
            True,
            "Enhancement added.",
        )

    @sql_unit_of_work
    async def mark_enhancement_request_failed(
        self,
        enhancement_request_id: UUID,
        error: str,
    ) -> EnhancementRequest:
        """Mark a batch enhancement request as failed and supply error message."""
        return await self._enhancement_service.mark_enhancement_request_failed(
            enhancement_request_id, error
        )

    @sql_unit_of_work
    async def update_enhancement_request_status(
        self,
        enhancement_request_id: UUID,
        status: EnhancementRequestStatus,
    ) -> EnhancementRequest:
        """Update a batch enhancement request."""
        return await self._enhancement_service.update_enhancement_request_status(
            enhancement_request_id, status
        )

    @sql_unit_of_work
    @es_unit_of_work
    async def index_references(
        self,
        reference_ids: Iterable[UUID],
    ) -> None:
        """Index references in Elasticsearch."""
        await self._synchronizer.references.bulk_sql_to_es(reference_ids)

    async def repopulate_reference_index(self) -> None:
        """Index ALL references in Elasticsearch."""
        reference_ids = await self.get_all_reference_ids()
        await self.index_references(reference_ids)

    @es_unit_of_work
    async def _detect_robot_automations(
        self,
        reference_ids: Iterable[UUID] | None = None,
        enhancement_ids: Iterable[UUID] | None = None,
    ) -> list[RobotAutomationPercolationResult]:
        """Detect and dispatch robot automations for an added reference/enhancement."""
        robot_automations: list[RobotAutomationPercolationResult] = []

        if reference_ids:
            for reference_id_chunk in list_chunker(
                list(reference_ids),
                settings.es_percolation_chunk_size_override.get(
                    ESPercolationOperation.ROBOT_AUTOMATION,
                    settings.default_es_percolation_chunk_size,
                ),
            ):
                references = await self.sql_uow.references.get_by_pks(
                    reference_id_chunk, preload=["identifiers", "enhancements"]
                )
                robot_automations.extend(
                    await self.es_uow.robot_automations.percolate(references)
                )
        if enhancement_ids:
            for enhancement_id_chunk in list_chunker(
                list(enhancement_ids),
                settings.es_percolation_chunk_size_override.get(
                    ESPercolationOperation.ROBOT_AUTOMATION,
                    settings.default_es_percolation_chunk_size,
                ),
            ):
                enhancements = await self.sql_uow.enhancements.get_by_pks(
                    enhancement_id_chunk,
                )
                robot_automations.extend(
                    await self.es_uow.robot_automations.percolate(enhancements)
                )

        # Merge robot_automations on robot_id
        robot_automations_dict: dict[UUID, set[UUID]] = defaultdict(set)
        for automation in robot_automations:
            robot_automations_dict[automation.robot_id] |= automation.reference_ids

        return [
            RobotAutomationPercolationResult(
                robot_id=robot_id,
                reference_ids=list(reference_ids),
            )
            for robot_id, reference_ids in robot_automations_dict.items()
        ]

    @sql_unit_of_work
    async def detect_robot_automations(
        self,
        reference_ids: Iterable[UUID] | None = None,
        enhancement_ids: Iterable[UUID] | None = None,
    ) -> list[RobotAutomationPercolationResult]:
        """Detect robot automations for a set of references or enhancements."""
        return await self._detect_robot_automations(
            reference_ids=reference_ids, enhancement_ids=enhancement_ids
        )

    @sql_unit_of_work
    @es_unit_of_work
    async def repopulate_robot_automation_percolation_index(
        self,
    ) -> None:
        """
        Repopulate the robot automation percolation index.

        We assume the scale is small enough that we can do this naively.
        """
        for robot_automation in await self.sql_uow.robot_automations.get_all():
            await self._synchronizer.robot_automations.sql_to_es(robot_automation.id)

    @sql_unit_of_work
    async def get_robot_automations(self) -> list[RobotAutomation]:
        """Get all robot automations."""
        return await self.sql_uow.robot_automations.get_all()

    @sql_unit_of_work
    async def get_robot_automation(self, automation_id: UUID) -> RobotAutomation:
        """Get a robot automation by id."""
        return await self.sql_uow.robot_automations.get_by_pk(automation_id)

    @sql_unit_of_work
    @es_unit_of_work
    async def add_robot_automation(
        self, robot_service: RobotService, automation: RobotAutomation
    ) -> RobotAutomation:
        """Add a robot automation."""
        # Check existence first
        await robot_service.get_robot(automation.robot_id)

        # We do the indexing inside the SQL UoW as the ES indexing actually provides
        # some handy validation against the index itself. This is caught with an API-
        # level exception handler, so we don't need to handle it here.
        await self.sql_uow.robot_automations.add(automation)
        return await self._synchronizer.robot_automations.sql_to_es(automation.id)

    @sql_unit_of_work
    @es_unit_of_work
    async def update_robot_automation(
        self,
        automation: RobotAutomation,
        robot_service: RobotService,
    ) -> RobotAutomation:
        """Update a robot automation."""
        # Check existence first
        await self.sql_uow.robot_automations.get_by_pk(automation.id)
        await robot_service.get_robot(automation.robot_id)

        # We do the indexing inside the SQL UoW as the ES indexing actually provides
        # some handy validation against the index itself. This is caught with an API-
        # level exception handler, so we don't need to handle it here.
        automation = await self.sql_uow.robot_automations.merge(automation)
        return await self._synchronizer.robot_automations.sql_to_es(automation.id)

    @sql_unit_of_work
    async def get_reference_duplicate_decision(
        self,
        reference_duplicate_decision_id: UUID,
    ) -> ReferenceDuplicateDecision:
        """Get a reference duplicate decision by id."""
        return await self.sql_uow.reference_duplicate_decisions.get_by_pk(
            reference_duplicate_decision_id
        )

    @sql_unit_of_work
    @es_unit_of_work
    async def process_reference_duplicate_decision(
        self,
        reference_duplicate_decision: ReferenceDuplicateDecision,
    ) -> ReferenceDuplicateDecision:
        """Process a reference duplicate decision."""
        reference_duplicate_decision = (
            await self._deduplication_service.nominate_candidate_duplicates(
                reference_duplicate_decision
            )
        )

        if (
            reference_duplicate_decision.duplicate_determination
            != DuplicateDetermination.NOMINATED
        ):
            return reference_duplicate_decision

        reference_duplicate_decision = (
            await self._deduplication_service.determine_and_map_duplicate(
                reference_duplicate_decision
            )
        )

        if reference_duplicate_decision.active_decision:
            await self._synchronizer.references.sql_to_es(
                reference_duplicate_decision.reference_id
            )

        return reference_duplicate_decision<|MERGE_RESOLUTION|>--- conflicted
+++ resolved
@@ -91,28 +91,10 @@
             reference_id, preload=["identifiers", "enhancements"]
         )
 
-<<<<<<< HEAD
-    async def _sync_reference_to_es(self, reference_id: UUID) -> Reference:
-        """Upsert a single reference to Elasticsearch from SQL."""
-        return await self.es_uow.references.add(await self._get_reference(reference_id))
-=======
     async def _merge_reference(self, reference: Reference) -> Reference:
         """Persist a reference with an existing SQL & ES UOW."""
         db_reference = await self.sql_uow.references.merge(reference)
         await self._synchronizer.references.sql_to_es(db_reference.id)
-        return db_reference
-
-    @sql_unit_of_work
-    @es_unit_of_work
-    async def merge_reference(self, reference: Reference) -> Reference:
-        """Persist a reference."""
-        return await self._merge_reference(reference)
->>>>>>> 16d79066
-
-    async def _merge_reference(self, reference: Reference) -> Reference:
-        """Persist a reference with an existing SQL & ES UOW."""
-        db_reference = await self.sql_uow.references.merge(reference)
-        await self._sync_reference_to_es(db_reference.id)
         return db_reference
 
     @sql_unit_of_work
@@ -249,7 +231,6 @@
         self, record_str: str, entry_ref: int, collision_strategy: CollisionStrategy
     ) -> ReferenceCreateResult | None:
         """Ingest a reference from a file."""
-<<<<<<< HEAD
         if not settings.feature_flags.deduplication:
             # Back-compatible merging on simple collision and merge strategy
             # Removing this can also remove IngestionService entirely
@@ -269,17 +250,9 @@
             return reference_create_result
         reference = self._anti_corruption_service.reference_from_sdk_file_input(
             reference_create_result.reference
-=======
-        (
-            validation_result,
-            reference,
-        ) = await self._ingestion_service.validate_and_collide_reference(
-            record_str, entry_ref, collision_strategy
->>>>>>> 16d79066
         )
         if reference:
             await self._merge_reference(reference)
-        return validation_result
 
         canonical_reference = await self._deduplication_service.find_exact_duplicate(
             reference
