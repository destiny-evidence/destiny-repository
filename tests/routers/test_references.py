--- conflicted
+++ resolved
@@ -135,18 +135,6 @@
     }
 
 
-<<<<<<< HEAD
-=======
-async def test_register_reference(session: AsyncSession, client: AsyncClient) -> None:
-    """Test registering a reference."""
-    response = await client.post("/v1/references/")
-
-    assert response.status_code == status.HTTP_201_CREATED
-    data = await session.get(SQLReference, response.json()["id"])
-    assert data is not None
-
-
->>>>>>> c5287a34
 async def test_request_reference_enhancement_happy_path(
     session: AsyncSession, client: AsyncClient, httpx_mock: HTTPXMock
 ) -> None:
