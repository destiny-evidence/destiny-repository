"""Generic repositories define expected functionality."""

from abc import ABC
from typing import Generic

from pydantic import UUID4
from sqlalchemy import select
from sqlalchemy.exc import IntegrityError
from sqlalchemy.ext.asyncio import AsyncSession
from sqlalchemy.orm import joinedload

from app.core.exceptions import SQLIntegrityError, SQLNotFoundError
from app.persistence.generics import GenericDomainModelType
from app.persistence.repository import GenericAsyncRepository
from app.persistence.sql.generics import GenericSQLPersistenceType


class GenericAsyncSqlRepository(
    Generic[GenericDomainModelType, GenericSQLPersistenceType],
    GenericAsyncRepository[GenericDomainModelType, GenericSQLPersistenceType],  # type:ignore[type-var]
    ABC,
):
    """A generic implementation of a repository backed by SQLAlchemy."""

    _session: AsyncSession

    def __init__(
        self,
        session: AsyncSession,
        domain_cls: type[GenericDomainModelType],
        persistence_cls: type[GenericSQLPersistenceType],
    ) -> None:
        """
        Initialize the repository.

        Args:
        - session (AsyncSession): The current active database session.
        - _persistence_cls (type[GenericSQLPersistenceType]):
            The SQL model which will be persisted.
        - _domain_cls (type[GenericDomainModelType]):
            The domain class of model which will be persisted.

        """
        self._session = session
        self._persistence_cls = persistence_cls
        self._domain_cls = domain_cls

    async def get_by_pk(
        self, pk: UUID4, preload: list[str] | None = None
    ) -> GenericDomainModelType:
        """
        Get a record using its primary key.

        Args:
        - pk (UUID4): The primary key to use to look up the record.
        - preload (list[str]): A list of attributes to preload using a join.

        Raises:
        - NotFoundError: If the record is not found.

        """
        options = []
        if preload:
            for p in preload:
                relationship = getattr(self._persistence_cls, p)
                options.append(joinedload(relationship))
        result = await self._session.get(self._persistence_cls, pk, options=options)
        if not result:
            detail = f"Unable to find {self._persistence_cls.__name__} with pk {pk}"
            raise SQLNotFoundError(
                detail=detail,
                lookup_model=self._persistence_cls.__name__,
                lookup_type="id",
                lookup_value=pk,
            )
        return await result.to_domain(preload=preload)

    async def verify_pk_existence(self, pks: list[UUID4]) -> None:
        """
        Check if every pk exists in the database.

        Args:
            pks (list[UUID4]): List of primary keys to check.

        Raises:
            SQLNotFoundError: If any of the references do not exist.

        """
        query = select(self._persistence_cls).where(self._persistence_cls.id.in_(pks))
        result = await self._session.execute(query)
        db_references = result.scalars().all()

        if len(db_references) != len(pks):
            missing_pks = set(pks) - {ref.id for ref in db_references}
            detail = (
                f"Unable to find {self._persistence_cls.__name__}"
                f" with pks {missing_pks}"
            )
            raise SQLNotFoundError(
                detail=detail,
                lookup_model=self._persistence_cls.__name__,
                lookup_type="id",
                lookup_value=missing_pks,
            )

    async def update_by_pk(self, pk: UUID4, **kwargs: object) -> GenericDomainModelType:
        """
        Update a record using its primary key.

        Args:
        - pk (UUID4): The primary key to use to look up the record.
        - kwargs (object): The attributes to update.

        Raises:
        - NotFoundError: If the record is not found.

        """
        persistence = await self._session.get(self._persistence_cls, pk)
        if not persistence:
            detail = f"Unable to find {self._persistence_cls.__name__} with pk {pk}"
            raise SQLNotFoundError(
                detail=detail,
                lookup_model=self._persistence_cls.__name__,
                lookup_type="id",
                lookup_value=pk,
            )

        # Check if key is in the persistence model.
        for key, value in kwargs.items():
            setattr(persistence, key, value)

        try:
            await self._session.flush()
        except IntegrityError as e:
<<<<<<< HEAD
            detail = f"Unable to update {self._persistence_cls.__name__}: duplicate."
            raise SQLDuplicateError(
                detail=detail,
                lookup_model=self._persistence_cls.__name__,
                collision=str(e.orig),
=======
            raise SQLIntegrityError.from_sqlacademy_integrity_error(
                e, self._persistence_cls.__name__
>>>>>>> 9fada344
            ) from e

        await self._session.refresh(persistence)
        return await persistence.to_domain()

    async def delete_by_pk(self, pk: UUID4) -> None:
        """
        Delete a record using its primary key.

        Args:
        - pk (UUID4): The primary key to use to look up the record.

        """
        persistence = await self._session.get(self._persistence_cls, pk)
        if not persistence:
            detail = f"Unable to find {self._persistence_cls.__name__} with pk {pk}"
            raise SQLNotFoundError(
                detail=detail,
                lookup_model=self._persistence_cls.__name__,
                lookup_type="id",
                lookup_value=pk,
            )

        await self._session.delete(persistence)
        await self._session.flush()

    async def add(self, record: GenericDomainModelType) -> GenericDomainModelType:
        """
        Add a record to the repository.

        Args:
        - record (T): The record to be persisted.

        Note:
        This only adds a record to the session and flushes it. To persist the
        record after this transaction you will need to commit the session
        (generally through the unit of work).

        Note:
        If the record already exists in the database per its PK, it will be updated
        instead of added. Consider renaming to upsert().

        """
        persistence = await self._persistence_cls.from_domain(record)
        try:
            self._session.add(persistence)
            await self._session.flush()
        except IntegrityError as e:
            raise SQLIntegrityError.from_sqlacademy_integrity_error(
                e, self._persistence_cls.__name__
            ) from e

        await self._session.refresh(persistence)
        return await persistence.to_domain()

    async def merge(self, record: GenericDomainModelType) -> GenericDomainModelType:
        """
        Merge a record into the repository.

        If the record already exists in the database based on the PK, it will be
        updated. If it does not exist, it will be added.
        See also: https://docs.sqlalchemy.org/en/20/orm/session_state_management.html#merge-tips

        Args:
        - record (T): The record to be persisted.

        Raises:
        - SQLIntegrityError: If the record or any dependents already exists in the
        database and violate a unique constraint.

        """
        persistence = await self._persistence_cls.from_domain(record)
        try:
            persistence = await self._session.merge(persistence)
            await self._session.flush()
        except IntegrityError as e:
            raise SQLIntegrityError.from_sqlacademy_integrity_error(
                e, self._persistence_cls.__name__
            ) from e
<<<<<<< HEAD
=======

>>>>>>> 9fada344
        await self._session.refresh(persistence)
        return await persistence.to_domain()

    async def get_all_pks(self) -> list[UUID4]:
        """
        Get all primary keys in the repository.

        Generally used as a convenience method before calling another bulk
        method that requires primary keys.

        Returns:
        - list[UUID4]: A list of all primary keys in the repository.

        """
        query = select(self._persistence_cls.id)
        result = await self._session.execute(query)
        return [row[0] for row in result.fetchall()]<|MERGE_RESOLUTION|>--- conflicted
+++ resolved
@@ -132,16 +132,8 @@
         try:
             await self._session.flush()
         except IntegrityError as e:
-<<<<<<< HEAD
-            detail = f"Unable to update {self._persistence_cls.__name__}: duplicate."
-            raise SQLDuplicateError(
-                detail=detail,
-                lookup_model=self._persistence_cls.__name__,
-                collision=str(e.orig),
-=======
             raise SQLIntegrityError.from_sqlacademy_integrity_error(
                 e, self._persistence_cls.__name__
->>>>>>> 9fada344
             ) from e
 
         await self._session.refresh(persistence)
@@ -221,10 +213,7 @@
             raise SQLIntegrityError.from_sqlacademy_integrity_error(
                 e, self._persistence_cls.__name__
             ) from e
-<<<<<<< HEAD
-=======
-
->>>>>>> 9fada344
+
         await self._session.refresh(persistence)
         return await persistence.to_domain()
 
