"""Defines tests for the references router."""

import uuid
from collections.abc import AsyncGenerator
from unittest.mock import AsyncMock

import pytest
from elasticsearch import AsyncElasticsearch
from fastapi import FastAPI, status
from httpx import ASGITransport, AsyncClient
from pydantic import UUID4
from pytest_httpx import HTTPXMock
from sqlalchemy.ext.asyncio import AsyncSession
from taskiq import InMemoryBroker

from app.api.exception_handlers import (
    es_malformed_exception_handler,
    invalid_payload_exception_handler,
    not_found_exception_handler,
    sdk_to_domain_exception_handler,
)
from app.core.exceptions import (
    ESMalformedDocumentError,
    NotFoundError,
    SDKToDomainError,
    WrongReferenceError,
)
from app.domain.references import routes as references
from app.domain.references.models.es import ReferenceDocument
from app.domain.references.models.models import (
    BatchEnhancementRequestStatus,
    EnhancementRequestStatus,
    EnhancementType,
    Visibility,
)
from app.domain.references.models.sql import (
    EnhancementRequest as SQLEnhancementRequest,
)
from app.domain.references.models.sql import (
    ExternalIdentifier,
)
from app.domain.references.models.sql import Reference as SQLReference
from app.domain.references.service import ReferenceService
from app.domain.robots.models.sql import Robot as SQLRobot
from app.tasks import broker

# Use the database session in all tests to set up the database manager.
pytestmark = pytest.mark.usefixtures("session")


@pytest.fixture
def app() -> FastAPI:
    """
    Create a FastAPI application instance for testing.

    Returns:
        FastAPI: FastAPI application instance.

    """
    app = FastAPI(
        exception_handlers={
            NotFoundError: not_found_exception_handler,
            SDKToDomainError: sdk_to_domain_exception_handler,
            WrongReferenceError: invalid_payload_exception_handler,
            ESMalformedDocumentError: es_malformed_exception_handler,
        }
    )

<<<<<<< HEAD
    app.include_router(references.router, prefix="/v1")
    app.include_router(references.robot_router, prefix="/v1")
=======
    app.include_router(references.reference_router, prefix="/v1")
    app.include_router(references.enhancement_request_router, prefix="/v1")
>>>>>>> 34b28191

    return app


@pytest.fixture
async def client(
    app: FastAPI,
    es_client: AsyncElasticsearch,  # noqa: ARG001
) -> AsyncGenerator[AsyncClient]:
    """
    Create a test client for the FastAPI application.

    Args:
        app (FastAPI): FastAPI application instance.

    Returns:
        TestClient: Test client for the FastAPI application.

    """
    async with AsyncClient(
        transport=ASGITransport(app=app),
        base_url="http://test",
    ) as client:
        yield client


async def add_reference(session: AsyncSession) -> SQLReference:
    """Add a reference to the database."""
    reference = SQLReference(visibility=Visibility.RESTRICTED)
    session.add(reference)
    await session.commit()
    return reference


async def add_robot(session: AsyncSession) -> SQLRobot:
    """Add a robot to the database."""
    robot = SQLRobot(
        base_url="http://www.test-robot-here.com/",
        client_secret="secret-secret",
        description="description",
        name="name",
        owner="owner",
    )
    session.add(robot)
    await session.commit()
    return robot


def robot_result_enhancement(
    enhancement_request_id: UUID4, reference_id: UUID4
) -> dict:
    """Construct a RobotResult for creating ehancments."""
    return {
        "request_id": f"{enhancement_request_id}",
        "enhancement": {
            "reference_id": f"{reference_id}",
            "source": "robot",
            "visibility": Visibility.RESTRICTED,
            "robot_version": "0.0.1",
            "content": {
                "enhancement_type": EnhancementType.ANNOTATION,
                "annotations": [
                    {
                        "scheme": "example:toy",
                        "annotation_type": "boolean",
                        "value": True,
                        "label": "toy",
                        "data": {"toy": "Cabbage Patch Kid"},
                    }
                ],
            },
        },
    }


async def test_request_reference_enhancement_happy_path(
    session: AsyncSession, client: AsyncClient, httpx_mock: HTTPXMock
) -> None:
    """Test requesting an existing reference be enhanced."""
    # Create a reference to request enhancement against
    reference = await add_reference(session)
    robot = await add_robot(session)

    # Mock the robot response
    httpx_mock.add_response(
        method="POST",
        url=robot.base_url + "single/",
        status_code=status.HTTP_202_ACCEPTED,
    )

    enhancement_request_create = {
        "reference_id": f"{reference.id}",
        "robot_id": f"{robot.id}",
        "enhancement_parameters": {"some": "parameters"},
    }

    response = await client.post(
<<<<<<< HEAD
        "/v1/references/enhancement/single/", json=enhancement_request_create
=======
        "/v1/enhancement-requests/single-requests/", json=enhancement_request_create
>>>>>>> 34b28191
    )

    assert response.status_code == status.HTTP_202_ACCEPTED
    data = await session.get(SQLEnhancementRequest, response.json()["id"])
    assert data.request_status == EnhancementRequestStatus.ACCEPTED


async def test_request_reference_enhancement_robot_rejects_request(
    session: AsyncSession, client: AsyncClient, httpx_mock: HTTPXMock
) -> None:
    """Test requesting enhancement to a robot that rejects the request."""
    # Create a reference to request enhancement against
    reference = await add_reference(session)
    robot = await add_robot(session)

    # Mock the robot response
    httpx_mock.add_response(
        method="POST",
        url=robot.base_url + "single/",
        status_code=status.HTTP_418_IM_A_TEAPOT,
        json={"message": "broken"},
    )

    enhancement_request_create = {
        "reference_id": f"{reference.id}",
        "robot_id": f"{robot.id}",
        "enhancement_parameters": {"some": "parametrs"},
    }

    response = await client.post(
<<<<<<< HEAD
        "/v1/references/enhancement/single/", json=enhancement_request_create
=======
        "/v1/enhancement-requests/single-requests/", json=enhancement_request_create
>>>>>>> 34b28191
    )

    data = await session.get(SQLEnhancementRequest, response.json()["id"])
    assert data.request_status == EnhancementRequestStatus.REJECTED
    assert data.error == '{"message":"broken"}'


async def test_not_found_exception_handler_returns_response_with_422(
    session: AsyncSession, client: AsyncClient
) -> None:
    """
    Test requesting reference enhancement from an unknown robot.

    Triggers the exception handler for NotFoundErrors.
    """
    unknown_robot_id = uuid.uuid4()
    reference = await add_reference(session)

    enhancement_request_create = {
        "reference_id": f"{reference.id}",
        "robot_id": f"{unknown_robot_id}",
        "enhancement_parameters": {"some": "parametrs"},
    }

    response = await client.post(
<<<<<<< HEAD
        "/v1/references/enhancement/single/", json=enhancement_request_create
=======
        "/v1/enhancement-requests/single-requests/", json=enhancement_request_create
>>>>>>> 34b28191
    )

    assert response.status_code == status.HTTP_422_UNPROCESSABLE_ENTITY
    assert "robot".casefold() in response.json()["detail"].casefold()


async def test_request_reference_enhancement_nonexistent_reference(
    session: AsyncSession,
    client: AsyncClient,
) -> None:
    """Test requesting a nonexistent reference be enhanced."""
    robot = await add_robot(session)
    fake_reference_id = uuid.uuid4()

    enhancement_request_create = {
        "reference_id": f"{fake_reference_id}",
        "robot_id": f"{robot.id}",
        "enhancement_parameters": {"some": "parametrs"},
    }

    response = await client.post(
<<<<<<< HEAD
        "/v1/references/enhancement/single/", json=enhancement_request_create
=======
        "/v1/enhancement-requests/single-requests/", json=enhancement_request_create
>>>>>>> 34b28191
    )

    assert response.status_code == status.HTTP_422_UNPROCESSABLE_ENTITY
    assert "reference".casefold() in response.json()["detail"].casefold()


async def test_check_enhancement_request_status_happy_path(
    session: AsyncSession, client: AsyncClient
) -> None:
    """Test checking the status of an enhancement request."""
    reference = await add_reference(session)
    robot = await add_robot(session)

    enhancement_request = SQLEnhancementRequest(
        reference_id=reference.id,
        robot_id=robot.id,
        request_status=EnhancementRequestStatus.COMPLETED,
        enhancement_parameters={},
    )
    session.add(enhancement_request)
    await session.commit()

    response = await client.get(
<<<<<<< HEAD
        f"/v1/references/enhancement/single/request/{enhancement_request.id}/"
=======
        f"/v1/enhancement-requests/single-requests/{enhancement_request.id}/"
>>>>>>> 34b28191
    )

    assert response.status_code == status.HTTP_200_OK
    assert response.json()["request_status"] == EnhancementRequestStatus.COMPLETED


async def test_fulfill_enhancement_request_happy_path(
    session: AsyncSession,
    client: AsyncClient,
    es_client: AsyncElasticsearch,
) -> None:
    """Test creating an enhancement from a robot."""
    reference = await add_reference(session)
    await (ReferenceDocument.from_domain(reference.to_domain())).save(using=es_client)
    robot = await add_robot(session)

    enhancement_request = SQLEnhancementRequest(
        reference_id=reference.id,
        robot_id=robot.id,
        request_status=EnhancementRequestStatus.ACCEPTED,
        enhancement_parameters={},
    )
    session.add(enhancement_request)
    await session.commit()

    robot_result = robot_result_enhancement(enhancement_request.id, reference.id)

<<<<<<< HEAD
    response = await client.post("/v1/robot/enhancement/single/", json=robot_result)
=======
    response = await client.post(
        "/v1/enhancement-requests/single-requests/{enhancement_request.id}/results/",
        json=robot_result,
    )
>>>>>>> 34b28191

    assert response.status_code == status.HTTP_201_CREATED
    assert response.json()["request_status"] == EnhancementRequestStatus.COMPLETED

    es_reference = await ReferenceDocument.get(str(reference.id), using=es_client)
    assert es_reference
    assert (
        es_reference.enhancements[0].content == robot_result["enhancement"]["content"]
    )


async def test_fulfill_enhancement_request_robot_has_errors(
    session: AsyncSession, client: AsyncClient
) -> None:
    """Test handling a robot that fails to fulfill an enhancement request."""
    reference = await add_reference(session)
    robot = await add_robot(session)

    enhancement_request = SQLEnhancementRequest(
        reference_id=reference.id,
        robot_id=robot.id,
        request_status=EnhancementRequestStatus.ACCEPTED,
        enhancement_parameters={},
    )
    session.add(enhancement_request)
    await session.commit()

    robot_result = {
        "request_id": f"{enhancement_request.id}",
        "error": {"message": "Could not fulfill this enhancement request."},
    }

<<<<<<< HEAD
    response = await client.post("/v1/robot/enhancement/single/", json=robot_result)
=======
    response = await client.post(
        "/v1/enhancement-requests/single-requests/{enhancement_request.id}/results/",
        json=robot_result,
    )
>>>>>>> 34b28191

    assert response.status_code == status.HTTP_200_OK
    assert response.json()["request_status"] == EnhancementRequestStatus.FAILED


async def test_wrong_reference_exception_handler_returns_response_with_400(
    session: AsyncSession,
    client: AsyncClient,
) -> None:
    """Test handling a robot that fails to fulfill an enhancement request."""
    reference = await add_reference(session)
    different_reference = await add_reference(session)
    robot = await add_robot(session)

    enhancement_request = SQLEnhancementRequest(
        reference_id=reference.id,
        robot_id=robot.id,
        request_status=EnhancementRequestStatus.ACCEPTED,
        enhancement_parameters={},
    )
    session.add(enhancement_request)
    await session.commit()

    robot_result = robot_result_enhancement(
        enhancement_request.id, different_reference.id
    )

<<<<<<< HEAD
    response = await client.post("/v1/robot/enhancement/single/", json=robot_result)
=======
    response = await client.post(
        "/v1/enhancement-requests/single-requests/{enhancement_request.id}/results/",
        json=robot_result,
    )
>>>>>>> 34b28191

    assert response.status_code == status.HTTP_422_UNPROCESSABLE_ENTITY


async def test_request_batch_enhancement_happy_path(
    session: AsyncSession,
    client: AsyncClient,
    monkeypatch: pytest.MonkeyPatch,
) -> None:
    """Test requesting a batch enhancement for multiple references."""
    # Add references to the database
    reference_1 = await add_reference(session)
    reference_2 = await add_reference(session)
    robot = await add_robot(session)

    batch_request_create = {
        "reference_ids": [str(reference_1.id), str(reference_2.id)],
        "robot_id": f"{robot.id}",
    }

    response = await client.post(
<<<<<<< HEAD
        "/v1/references/enhancement/batch/", json=batch_request_create
=======
        "/v1/enhancement-requests/batch-requests/", json=batch_request_create
>>>>>>> 34b28191
    )

    mock_process = AsyncMock(return_value=None)
    monkeypatch.setattr(
        ReferenceService,
        "collect_and_dispatch_references_for_batch_enhancement",
        mock_process,
    )

    assert response.status_code == status.HTTP_202_ACCEPTED
    response_data = response.json()
    assert "id" in response_data
    assert response_data["request_status"] == BatchEnhancementRequestStatus.RECEIVED
    assert response_data["reference_ids"] == [str(reference_1.id), str(reference_2.id)]

    assert isinstance(broker, InMemoryBroker)
    await broker.wait_all()
    mock_process.assert_awaited_once()


async def test_add_robot_automation_happy_path(
    session: AsyncSession,
    client: AsyncClient,
    es_client: AsyncElasticsearch,  # noqa: ARG001
) -> None:
    """Test adding a robot automation."""
    robot = await add_robot(session)

    robot_automation_create = {
        "robot_id": str(robot.id),
        "query": {"match": {"robot_id": str(robot.id)}},
    }

    response = await client.post(
<<<<<<< HEAD
        f"/v1/robot/{robot.id}/automation/", json=robot_automation_create
=======
        "/v1/enhancement-requests/automations/", json=robot_automation_create
>>>>>>> 34b28191
    )

    assert response.status_code == status.HTTP_201_CREATED
    response_data = response.json()
    assert uuid.UUID(response_data["robot_id"]) == robot.id
    assert response_data["query"] == robot_automation_create["query"]


async def test_add_robot_automation_missing_robot(
    client: AsyncClient,
    es_client: AsyncElasticsearch,  # noqa: ARG001
) -> None:
    """Test adding a robot automation with a missing robot."""
    robot_automation_create = {
        "robot_id": str(uuid.uuid4()),
        "query": {"match": {"robot_id": "some-robot-id"}},
    }

    response = await client.post(
<<<<<<< HEAD
        f"/v1/robot/{uuid.uuid4()}/automation/", json=robot_automation_create
=======
        "/v1/enhancement-requests/automations/", json=robot_automation_create
>>>>>>> 34b28191
    )

    assert response.status_code == status.HTTP_404_NOT_FOUND
    assert "robot" in response.json()["detail"].casefold()


async def test_add_robot_automation_invalid_query(
    session: AsyncSession,
    client: AsyncClient,
    es_client: AsyncElasticsearch,  # noqa: ARG001
) -> None:
    """Test adding a robot automation with an invalid query."""
    robot = await add_robot(session)

    robot_automation_create = {
        "robot_id": str(robot.id),
        "query": {"invalid": "query"},
    }

    response = await client.post(
<<<<<<< HEAD
        f"/v1/robot/{robot.id}/automation/", json=robot_automation_create
=======
        "/v1/enhancement-requests/automations/", json=robot_automation_create
>>>>>>> 34b28191
    )
    assert response.status_code == status.HTTP_400_BAD_REQUEST
    assert "DSL class `invalid` does not exist in query" in response.json()["detail"]

    robot_automation_create = {
        "robot_id": str(robot.id),
        "query": {"match": {"invalid": "value"}},
    }

    response = await client.post(
<<<<<<< HEAD
        f"/v1/robot/{robot.id}/automation/", json=robot_automation_create
=======
        "/v1/enhancement-requests/automations/", json=robot_automation_create
>>>>>>> 34b28191
    )

    assert response.status_code == status.HTTP_400_BAD_REQUEST
    assert (
        "No field mapping can be found for the field with name [invalid]"
        in response.json()["detail"]
    )


<<<<<<< HEAD
async def test_get_reference_by_identifier_fails_with_404(
    session: AsyncSession,
    client: AsyncClient,
) -> None:
    """Test retrieving a reference by its identifier."""
    reference = await add_reference(session)
    session.add(
        ExternalIdentifier(
            reference_id=reference.id,
            identifier="10.1234/example",
            identifier_type="doi",
        )
    )

    response = await client.get(
        "/v1/references/",
        params={"identifier": "10.1234/example", "identifier_type": "doi"},
    )

    assert response.status_code == status.HTTP_404_NOT_FOUND
    response_data = response.json()
    assert (
        response_data["detail"] == "ExternalIdentifier with external_identifier ("
        "<ExternalIdentifierType.DOI: 'doi'>, '10.1234/example', None) does not exist."
    )
=======
async def test_update_robot_automation_happy_path(
    session: AsyncSession,
    client: AsyncClient,
    es_client: AsyncElasticsearch,  # noqa: ARG001
) -> None:
    """Test updating a robot automation."""
    robot = await add_robot(session)

    # First create an automation
    robot_automation_create = {
        "robot_id": str(robot.id),
        "query": {"match": {"robot_id": str(robot.id)}},
    }

    create_response = await client.post(
        "/v1/enhancement-requests/automations/", json=robot_automation_create
    )
    assert create_response.status_code == status.HTTP_201_CREATED
    automation_id = create_response.json()["id"]

    # Now update the automation
    robot_automation_update = {
        "robot_id": str(robot.id),
        "query": {"match": {"robot_id": "updated_query"}},
    }

    response = await client.put(
        f"/v1/enhancement-requests/automations/{automation_id}/",
        json=robot_automation_update,
    )

    assert response.status_code == status.HTTP_201_CREATED
    response_data = response.json()
    assert uuid.UUID(response_data["robot_id"]) == robot.id
    assert response_data["query"] == robot_automation_update["query"]
    assert uuid.UUID(response_data["id"]) == uuid.UUID(automation_id)


async def test_update_robot_automation_nonexistent_automation(
    session: AsyncSession,
    client: AsyncClient,
    es_client: AsyncElasticsearch,  # noqa: ARG001
) -> None:
    """Test updating a nonexistent robot automation."""
    robot = await add_robot(session)
    fake_automation_id = uuid.uuid4()

    robot_automation_update = {
        "robot_id": str(robot.id),
        "query": {"match": {"name": "updated_query"}},
    }

    response = await client.put(
        f"/v1/enhancement-requests/automations/{fake_automation_id}/",
        json=robot_automation_update,
    )

    assert response.status_code == status.HTTP_404_NOT_FOUND
    assert "automation" in response.json()["detail"].casefold()


async def test_update_robot_automation_missing_robot(
    session: AsyncSession,
    client: AsyncClient,
    es_client: AsyncElasticsearch,  # noqa: ARG001
) -> None:
    """Test updating a robot automation with a missing robot."""
    robot = await add_robot(session)

    # First create an automation
    robot_automation_create = {
        "robot_id": str(robot.id),
        "query": {"match": {"robot_id": str(robot.id)}},
    }

    create_response = await client.post(
        "/v1/enhancement-requests/automations/", json=robot_automation_create
    )
    assert create_response.status_code == status.HTTP_201_CREATED
    automation_id = create_response.json()["id"]

    # Now try to update with a nonexistent robot
    fake_robot_id = uuid.uuid4()
    robot_automation_update = {
        "robot_id": str(fake_robot_id),
        "query": {"match": {"name": "updated_query"}},
    }

    response = await client.put(
        f"/v1/enhancement-requests/automations/{automation_id}/",
        json=robot_automation_update,
    )

    assert response.status_code == status.HTTP_404_NOT_FOUND
    assert "robot" in response.json()["detail"].casefold()


async def test_get_robot_automations_empty_list(
    client: AsyncClient,
    es_client: AsyncElasticsearch,  # noqa: ARG001
) -> None:
    """Test getting robot automations when there are none."""
    response = await client.get("/v1/enhancement-requests/automations/")

    assert response.status_code == status.HTTP_200_OK
    assert response.json() == []


async def test_get_robot_automations_with_automations(
    session: AsyncSession,
    client: AsyncClient,
    es_client: AsyncElasticsearch,  # noqa: ARG001
) -> None:
    """Test getting robot automations when there are some."""
    robot = await add_robot(session)

    # Create first automation
    robot_automation_create_1 = {
        "robot_id": str(robot.id),
        "query": {"match": {"robot_id": "robot uno"}},
    }

    create_response_1 = await client.post(
        "/v1/enhancement-requests/automations/", json=robot_automation_create_1
    )
    assert create_response_1.status_code == status.HTTP_201_CREATED

    # Create second automation
    robot_automation_create_2 = {
        "robot_id": str(robot.id),
        "query": {"match": {"robot_id": "robot dos"}},
    }

    create_response_2 = await client.post(
        "/v1/enhancement-requests/automations/", json=robot_automation_create_2
    )
    assert create_response_2.status_code == status.HTTP_201_CREATED

    # Get all automations
    response = await client.get("/v1/enhancement-requests/automations/")

    assert response.status_code == status.HTTP_200_OK
    response_data = response.json()
    assert len(response_data) == 2

    # Check that both automations are returned
    automation_ids = {automation["id"] for automation in response_data}
    expected_ids = {create_response_1.json()["id"], create_response_2.json()["id"]}
    assert automation_ids == expected_ids

    # Check robot IDs are correct
    robot_ids = {uuid.UUID(automation["robot_id"]) for automation in response_data}
    expected_robot_ids = {robot.id, robot.id}
    assert robot_ids == expected_robot_ids
>>>>>>> 34b28191
<|MERGE_RESOLUTION|>--- conflicted
+++ resolved
@@ -66,13 +66,8 @@
         }
     )
 
-<<<<<<< HEAD
-    app.include_router(references.router, prefix="/v1")
-    app.include_router(references.robot_router, prefix="/v1")
-=======
     app.include_router(references.reference_router, prefix="/v1")
     app.include_router(references.enhancement_request_router, prefix="/v1")
->>>>>>> 34b28191
 
     return app
 
@@ -170,11 +165,7 @@
     }
 
     response = await client.post(
-<<<<<<< HEAD
-        "/v1/references/enhancement/single/", json=enhancement_request_create
-=======
         "/v1/enhancement-requests/single-requests/", json=enhancement_request_create
->>>>>>> 34b28191
     )
 
     assert response.status_code == status.HTTP_202_ACCEPTED
@@ -205,11 +196,7 @@
     }
 
     response = await client.post(
-<<<<<<< HEAD
-        "/v1/references/enhancement/single/", json=enhancement_request_create
-=======
         "/v1/enhancement-requests/single-requests/", json=enhancement_request_create
->>>>>>> 34b28191
     )
 
     data = await session.get(SQLEnhancementRequest, response.json()["id"])
@@ -235,11 +222,7 @@
     }
 
     response = await client.post(
-<<<<<<< HEAD
-        "/v1/references/enhancement/single/", json=enhancement_request_create
-=======
         "/v1/enhancement-requests/single-requests/", json=enhancement_request_create
->>>>>>> 34b28191
     )
 
     assert response.status_code == status.HTTP_422_UNPROCESSABLE_ENTITY
@@ -261,11 +244,7 @@
     }
 
     response = await client.post(
-<<<<<<< HEAD
-        "/v1/references/enhancement/single/", json=enhancement_request_create
-=======
         "/v1/enhancement-requests/single-requests/", json=enhancement_request_create
->>>>>>> 34b28191
     )
 
     assert response.status_code == status.HTTP_422_UNPROCESSABLE_ENTITY
@@ -289,11 +268,7 @@
     await session.commit()
 
     response = await client.get(
-<<<<<<< HEAD
-        f"/v1/references/enhancement/single/request/{enhancement_request.id}/"
-=======
         f"/v1/enhancement-requests/single-requests/{enhancement_request.id}/"
->>>>>>> 34b28191
     )
 
     assert response.status_code == status.HTTP_200_OK
@@ -321,14 +296,10 @@
 
     robot_result = robot_result_enhancement(enhancement_request.id, reference.id)
 
-<<<<<<< HEAD
-    response = await client.post("/v1/robot/enhancement/single/", json=robot_result)
-=======
     response = await client.post(
         "/v1/enhancement-requests/single-requests/{enhancement_request.id}/results/",
         json=robot_result,
     )
->>>>>>> 34b28191
 
     assert response.status_code == status.HTTP_201_CREATED
     assert response.json()["request_status"] == EnhancementRequestStatus.COMPLETED
@@ -361,14 +332,10 @@
         "error": {"message": "Could not fulfill this enhancement request."},
     }
 
-<<<<<<< HEAD
-    response = await client.post("/v1/robot/enhancement/single/", json=robot_result)
-=======
     response = await client.post(
         "/v1/enhancement-requests/single-requests/{enhancement_request.id}/results/",
         json=robot_result,
     )
->>>>>>> 34b28191
 
     assert response.status_code == status.HTTP_200_OK
     assert response.json()["request_status"] == EnhancementRequestStatus.FAILED
@@ -396,14 +363,10 @@
         enhancement_request.id, different_reference.id
     )
 
-<<<<<<< HEAD
-    response = await client.post("/v1/robot/enhancement/single/", json=robot_result)
-=======
     response = await client.post(
         "/v1/enhancement-requests/single-requests/{enhancement_request.id}/results/",
         json=robot_result,
     )
->>>>>>> 34b28191
 
     assert response.status_code == status.HTTP_422_UNPROCESSABLE_ENTITY
 
@@ -425,11 +388,7 @@
     }
 
     response = await client.post(
-<<<<<<< HEAD
-        "/v1/references/enhancement/batch/", json=batch_request_create
-=======
         "/v1/enhancement-requests/batch-requests/", json=batch_request_create
->>>>>>> 34b28191
     )
 
     mock_process = AsyncMock(return_value=None)
@@ -464,11 +423,7 @@
     }
 
     response = await client.post(
-<<<<<<< HEAD
-        f"/v1/robot/{robot.id}/automation/", json=robot_automation_create
-=======
         "/v1/enhancement-requests/automations/", json=robot_automation_create
->>>>>>> 34b28191
     )
 
     assert response.status_code == status.HTTP_201_CREATED
@@ -488,11 +443,7 @@
     }
 
     response = await client.post(
-<<<<<<< HEAD
-        f"/v1/robot/{uuid.uuid4()}/automation/", json=robot_automation_create
-=======
         "/v1/enhancement-requests/automations/", json=robot_automation_create
->>>>>>> 34b28191
     )
 
     assert response.status_code == status.HTTP_404_NOT_FOUND
@@ -513,11 +464,7 @@
     }
 
     response = await client.post(
-<<<<<<< HEAD
-        f"/v1/robot/{robot.id}/automation/", json=robot_automation_create
-=======
         "/v1/enhancement-requests/automations/", json=robot_automation_create
->>>>>>> 34b28191
     )
     assert response.status_code == status.HTTP_400_BAD_REQUEST
     assert "DSL class `invalid` does not exist in query" in response.json()["detail"]
@@ -528,11 +475,7 @@
     }
 
     response = await client.post(
-<<<<<<< HEAD
-        f"/v1/robot/{robot.id}/automation/", json=robot_automation_create
-=======
         "/v1/enhancement-requests/automations/", json=robot_automation_create
->>>>>>> 34b28191
     )
 
     assert response.status_code == status.HTTP_400_BAD_REQUEST
@@ -542,7 +485,6 @@
     )
 
 
-<<<<<<< HEAD
 async def test_get_reference_by_identifier_fails_with_404(
     session: AsyncSession,
     client: AsyncClient,
@@ -568,7 +510,8 @@
         response_data["detail"] == "ExternalIdentifier with external_identifier ("
         "<ExternalIdentifierType.DOI: 'doi'>, '10.1234/example', None) does not exist."
     )
-=======
+
+
 async def test_update_robot_automation_happy_path(
     session: AsyncSession,
     client: AsyncClient,
@@ -722,5 +665,4 @@
     # Check robot IDs are correct
     robot_ids = {uuid.UUID(automation["robot_id"]) for automation in response_data}
     expected_robot_ids = {robot.id, robot.id}
-    assert robot_ids == expected_robot_ids
->>>>>>> 34b28191
+    assert robot_ids == expected_robot_ids