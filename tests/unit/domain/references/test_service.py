--- conflicted
+++ resolved
@@ -796,25 +796,19 @@
         ReferenceAntiCorruptionService(fake_repository()), uow, fake_uow()
     )
 
-<<<<<<< HEAD
+    batch_pending_enhancements = await service.get_pending_enhancements_for_robot(
+        robot_id=test_robot.id, limit=10
+    )
+
+    assert len(batch_pending_enhancements) == 3
+
     lease = datetime.timedelta(minutes=5)
     expected_expiry_time = utc_now() + lease
-
-    created_batch = await service.create_robot_enhancement_batch(
-        robot_id=test_robot.id,
-        pending_enhancements=pending_enhancements,
-        lease_duration=lease,
-=======
-    batch_pending_enhancements = await service.get_pending_enhancements_for_robot(
-        robot_id=test_robot.id, limit=10
-    )
-
-    assert len(batch_pending_enhancements) == 3
 
     created_batch = await service.create_robot_enhancement_batch(
         robot_id=test_robot.id,
         pending_enhancements=batch_pending_enhancements,
->>>>>>> 217e90d8
+        lease_duration=lease,
         blob_repository=mock_blob_repository,
     )
 
