--- conflicted
+++ resolved
@@ -3,12 +3,8 @@
 from abc import ABC
 from uuid import UUID
 
-<<<<<<< HEAD
 from elasticsearch import AsyncElasticsearch
-from sqlalchemy import select
-=======
 from sqlalchemy import or_, select
->>>>>>> 243aa860
 from sqlalchemy.ext.asyncio import AsyncSession
 from sqlalchemy.orm import joinedload
 
