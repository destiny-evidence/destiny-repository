"""Service for managing reference duplicate detection."""

import uuid
from typing import Literal

from opentelemetry import trace

from app.core.config import Environment, get_settings
from app.core.exceptions import DeduplicationValueError
from app.core.telemetry.logger import get_logger
from app.domain.references.models.models import (
    DuplicateDetermination,
    ExternalIdentifierType,
    GenericExternalIdentifier,
    Reference,
    ReferenceDuplicateDecision,
    ReferenceDuplicateDeterminationResult,
)
from app.domain.references.models.projections import (
    CandidateDuplicateSearchFieldsProjection,
)
from app.domain.references.services.anti_corruption_service import (
    ReferenceAntiCorruptionService,
)
from app.domain.service import GenericService
from app.persistence.sql.uow import AsyncSqlUnitOfWork

logger = get_logger(__name__)
settings = get_settings()
tracer = trace.get_tracer(__name__)


class DeduplicationService(GenericService[ReferenceAntiCorruptionService]):
    """Service for managing reference duplicate detection."""

    def __init__(
        self,
        anti_corruption_service: ReferenceAntiCorruptionService,
        sql_uow: AsyncSqlUnitOfWork,
    ) -> None:
        """Initialize the service with a unit of work."""
        super().__init__(anti_corruption_service, sql_uow)

    async def find_exact_duplicate(self, reference: Reference) -> Reference | None:
        """
        Find exact duplicate references for the given reference.

        This is _not_ part of the regular deduplication flow but is used to circumvent
        importing and processing redundant references.

        Exact duplicates are defined in ``Reference.is_superset()``. A reference may
        have more than one exact duplicate, this just returns the first.
        """
        if not reference.identifiers:
            msg = "Reference must have identifiers to find duplicates."
            raise DeduplicationValueError(msg)

        # We can't be sure of low cardinality on "other" identifiers, so make sure
        # there's at least one defined identifier type.
        if not any(
            identifier.identifier.identifier_type != ExternalIdentifierType.OTHER
            for identifier in reference.identifiers
        ):
            logger.warning(
                "Reference did not have any non-other identifiers, exact duplicate "
                "search skipped."
            )
            return None

        # First, find candidates. These are the references with all identical
        # identifiers to the given reference.
        candidates = await self.sql_uow.references.find_with_identifiers(
            [
                GenericExternalIdentifier.from_specific(identifier.identifier)
                for identifier in reference.identifiers
            ],
            preload=["identifiers", "enhancements", "duplicate_decision"],
        )

        # Now, find if any candidates are perfect supersets of the new reference.
        # Try canonical references first to form a nicer tree, but it's
        # not super important.
        for candidate in sorted(
            candidates,
            key=lambda candidate: (
                1
                if candidate.canonical is True
                else 0
                if candidate.canonical is False
                else -1
            ),
            reverse=True,
        ):
            if candidate.is_superset(reference):
                return candidate
        return None

    async def register_duplicate_decision_for_reference(
        self,
        reference: Reference,
        enhancement_id: uuid.UUID | None = None,
        duplicate_determination: Literal[DuplicateDetermination.EXACT_DUPLICATE]
        | None = None,
        canonical_reference_id: uuid.UUID | None = None,
    ) -> ReferenceDuplicateDecision:
        """
        Register a duplicate decision for a reference.

        :param reference: The reference to register the duplicate decision for.
        :type reference: Reference
        :param enhancement_id: The enhancement ID triggering with the duplicate decision
            , defaults to None
        :type enhancement_id: uuid.UUID | None, optional
        :param duplicate_determination: Flag indicating if a reference was an exact
        duplicate and not imported, defaults to None
        :type duplicate_determination: Literal[DuplicateDetermination.EXACT_DUPLICATE]
            | None, optional
        :param canonical_reference_id: The canonical reference ID this reference is an
            exact duplicate of, defaults to None
        :type canonical_reference_id: uuid.UUID | None, optional
        :return: The registered duplicate decision
        :rtype: ReferenceDuplicateDecision
        """
        if (duplicate_determination is not None) != (
            canonical_reference_id is not None
        ):
            msg = (
                "Both or neither of duplicate_determination and "
                "canonical_reference_id must be provided."
            )
            raise DeduplicationValueError(msg)
<<<<<<< HEAD
        _duplicate_determination = (
            duplicate_determination
            if duplicate_determination
            else DuplicateDetermination.PENDING
        )
=======
>>>>>>> 7d8ddc99
        reference_duplicate_decision = ReferenceDuplicateDecision(
            reference_id=reference.id,
            enhancement_id=enhancement_id,
            duplicate_determination=duplicate_determination
            if duplicate_determination
            else DuplicateDetermination.PENDING,
            canonical_reference_id=canonical_reference_id,
            # If exact duplicate passed in, the decision is terminal and hence active
            active_decision=duplicate_determination
            == DuplicateDetermination.EXACT_DUPLICATE,
        )
        return await self.sql_uow.reference_duplicate_decisions.add(
            reference_duplicate_decision
        )

    async def nominate_candidate_duplicates(
        self, reference_duplicate_decision: ReferenceDuplicateDecision
    ) -> ReferenceDuplicateDecision:
        """Get candidate duplicate references for the given decision."""
        reference = await self.sql_uow.references.get_by_pk(
            reference_duplicate_decision.reference_id
        )
        search_fields = CandidateDuplicateSearchFieldsProjection.get_from_reference(
            reference
        )
        if not search_fields.is_searchable:
            return await self.sql_uow.reference_duplicate_decisions.update_by_pk(
                reference_duplicate_decision.id,
                duplicate_determination=DuplicateDetermination.UNSEARCHABLE,
            )
        search_result = await self.es_uow.references.search_for_candidate_duplicates(
            search_fields,
            reference_id=reference.id,
        )

        if not search_result:
            reference_duplicate_decision = (
                await self.sql_uow.reference_duplicate_decisions.update_by_pk(
                    reference_duplicate_decision.id,
                    duplicate_determination=DuplicateDetermination.CANONICAL,
                )
            )
        else:
            # Is there a search result score that would be enough for us to mark as
            # duplicate without proceeding to the next step?
            reference_duplicate_decision = (
                await self.sql_uow.reference_duplicate_decisions.update_by_pk(
                    reference_duplicate_decision.id,
                    candidate_duplicate_ids=[result.id for result in search_result],
                    duplicate_determination=DuplicateDetermination.NOMINATED,
                )
            )

        return reference_duplicate_decision

    async def __placeholder_duplicate_determinator(
        self, reference_duplicate_decision: ReferenceDuplicateDecision
    ) -> ReferenceDuplicateDeterminationResult:
        """
        Implement a basic placeholder duplicate determinator.

        This proofs out the flow but should not be used in production.

        Temporary test implementation: takes the first candidate as the duplicate.
        This is the one with the highest score in the candidate nomination stage.

        Temporary deployed implementation: returns no duplicate.
        """
        return (
            ReferenceDuplicateDeterminationResult(
                duplicate_determination=DuplicateDetermination.DUPLICATE,
                canonical_reference_id=reference_duplicate_decision.candidate_duplicate_ids[
                    0
                ],
            )
            if settings.env in (Environment.E2E, Environment.TEST)
            and reference_duplicate_decision.candidate_duplicate_ids
            else ReferenceDuplicateDeterminationResult(
                duplicate_determination=DuplicateDetermination.UNRESOLVED
            )
        )

    async def determine_duplicate_from_candidates(
        self, reference_duplicate_decision: ReferenceDuplicateDecision
    ) -> ReferenceDuplicateDecision:
        """Determine a duplicate reference from its candidates."""
        if (
            reference_duplicate_decision.duplicate_determination
            in DuplicateDetermination.get_terminal_states()
        ):
            return reference_duplicate_decision

        duplicate_determination_result = (
            await self.__placeholder_duplicate_determinator(
                reference_duplicate_decision
            )
        )

        return await self.sql_uow.reference_duplicate_decisions.update_by_pk(
            reference_duplicate_decision.id,
            detail=duplicate_determination_result.detail,
            duplicate_determination=duplicate_determination_result.duplicate_determination,
            canonical_reference_id=duplicate_determination_result.canonical_reference_id,
        )

    async def map_duplicate_decision(
        self, new_decision: ReferenceDuplicateDecision
    ) -> tuple[ReferenceDuplicateDecision, bool]:
        """Apply the persistence changes from the new duplicate decision."""
        if (
            new_decision.duplicate_determination
            not in DuplicateDetermination.get_terminal_states()
        ):
            msg = (
                "Duplicate decision must be in a terminal state to be mapped. "
                f"Got {new_decision.duplicate_determination}."
            )
            raise DeduplicationValueError(msg)

        reference = await self.sql_uow.references.get_by_pk(
            new_decision.reference_id,
            preload=["duplicate_decision", "canonical_reference"],
        )
        active_decision = reference.duplicate_decision

        # Preset to True, will be flipped if not changed
        decision_changed = True

        # Remap active decision if needed and handle other cases (flattened if/else)
        if new_decision.duplicate_determination == DuplicateDetermination.UNSEARCHABLE:
            new_decision.active_decision = True
            if active_decision:
                active_decision.active_decision = False
        elif active_decision and (
            (
                # Reference was duplicate but is now canonical
                new_decision.duplicate_determination == DuplicateDetermination.CANONICAL
                and active_decision.duplicate_determination
                == DuplicateDetermination.DUPLICATE
            )
            or (
                # Reference was duplicate but is now duplicate of a different canonical
                new_decision.duplicate_determination == DuplicateDetermination.DUPLICATE
                and active_decision.canonical_reference_id
                != new_decision.canonical_reference_id
            )
        ):
            # Maintain existing decision and raise for manual review
            new_decision.duplicate_determination = DuplicateDetermination.DECOUPLED
            new_decision.detail = (
                "Decouple reason: Existing duplicate decision changed. "
                + (new_decision.detail if new_decision.detail else "")
            )
        elif (
            # Reference forms a chain longer than allowed
            new_decision.duplicate_determination == DuplicateDetermination.DUPLICATE
            and reference.canonical_chain_length
            == settings.max_reference_duplicate_depth
        ):
            # Raise for manual review
            new_decision.duplicate_determination = DuplicateDetermination.DECOUPLED
            new_decision.detail = (
                "Decouple reason: Max duplicate chain length reached. "
                + (new_decision.detail if new_decision.detail else "")
            )
        else:
            # Either no active decision or the mapping is the same.
            # Just update the active decision to record the consistent state.
            if active_decision:
                decision_changed = False
                active_decision.active_decision = False
            new_decision.active_decision = True

        # Update in-place, it's just easier
        if active_decision:
            await self.sql_uow.reference_duplicate_decisions.merge(active_decision)
        new_decision = await self.sql_uow.reference_duplicate_decisions.merge(
            new_decision
        )

        return new_decision, decision_changed<|MERGE_RESOLUTION|>--- conflicted
+++ resolved
@@ -129,23 +129,18 @@
                 "canonical_reference_id must be provided."
             )
             raise DeduplicationValueError(msg)
-<<<<<<< HEAD
         _duplicate_determination = (
             duplicate_determination
             if duplicate_determination
             else DuplicateDetermination.PENDING
         )
-=======
->>>>>>> 7d8ddc99
         reference_duplicate_decision = ReferenceDuplicateDecision(
             reference_id=reference.id,
             enhancement_id=enhancement_id,
-            duplicate_determination=duplicate_determination
-            if duplicate_determination
-            else DuplicateDetermination.PENDING,
+            duplicate_determination=_duplicate_determination,
             canonical_reference_id=canonical_reference_id,
             # If exact duplicate passed in, the decision is terminal and hence active
-            active_decision=duplicate_determination
+            active_decision=_duplicate_determination
             == DuplicateDetermination.EXACT_DUPLICATE,
         )
         return await self.sql_uow.reference_duplicate_decisions.add(
