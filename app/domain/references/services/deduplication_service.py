--- conflicted
+++ resolved
@@ -132,13 +132,6 @@
         _duplicate_determination = (
             duplicate_determination
             if duplicate_determination
-<<<<<<< HEAD
-=======
-            else DuplicateDetermination.UNSEARCHABLE
-            if not CandidateDuplicateSearchFieldsProjection.get_from_reference(
-                reference
-            ).is_searchable
->>>>>>> 176371eb
             else DuplicateDetermination.PENDING
         )
         reference_duplicate_decision = ReferenceDuplicateDecision(
@@ -163,7 +156,7 @@
         search_fields = CandidateDuplicateSearchFieldsProjection.get_from_reference(
             reference
         )
-        if not search_fields.searchable:
+        if not search_fields.is_searchable:
             return await self.sql_uow.reference_duplicate_decisions.update_by_pk(
                 reference_duplicate_decision.id,
                 duplicate_determination=DuplicateDetermination.UNSEARCHABLE,
