--- conflicted
+++ resolved
@@ -565,11 +565,7 @@
 
     @property
     def is_searchable(self) -> bool:
-<<<<<<< HEAD
-        """Whether the projection has the minimum fields required for matching."""
-=======
         """Whether the projection has the fields required to search for candidates."""
->>>>>>> 06241f7c
         return all((self.publication_year, self.authors, self.title))
 
 
