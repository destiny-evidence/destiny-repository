"""The unit of work manages the session transaction lifecycle."""

from abc import ABC, abstractmethod
from contextlib import AbstractAsyncContextManager
from types import TracebackType
from typing import Final, Self

from opentelemetry import trace

from app.core.exceptions import IntegrityError, NotFoundError
from app.core.telemetry.attributes import set_span_status
from app.core.telemetry.logger import get_logger
from app.domain.imports.repository import ImportRecordRepositoryBase
from app.domain.references.repository import (
    EnhancementRepositoryBase,
    EnhancementRequestRepositoryBase,
    ExternalIdentifierRepositoryBase,
<<<<<<< HEAD
=======
    PendingEnhancementRepositoryBase,
>>>>>>> 9770e61e
    ReferenceDuplicateDecisionRepositoryBase,
    ReferenceRepositoryBase,
    RobotAutomationRepositoryBase,
    RobotEnhancementBatchRepositoryBase,
)
from app.domain.robots.repository import (
    RobotRepositoryBase,
)
from app.persistence.repository import GenericAsyncRepository

logger = get_logger(__name__)


class AsyncUnitOfWorkBase(AbstractAsyncContextManager, ABC):
    """An asynchronous context manager which handles the persistence lifecyle."""

    imports: ImportRecordRepositoryBase
    references: ReferenceRepositoryBase
    external_identifiers: ExternalIdentifierRepositoryBase
    enhancements: EnhancementRepositoryBase
    enhancement_requests: EnhancementRequestRepositoryBase
    robots: RobotRepositoryBase
    robot_automations: RobotAutomationRepositoryBase
    reference_duplicate_decisions: ReferenceDuplicateDecisionRepositoryBase
<<<<<<< HEAD
=======
    pending_enhancements: PendingEnhancementRepositoryBase
    robot_enhancement_batches: RobotEnhancementBatchRepositoryBase
>>>>>>> 9770e61e

    _protected_attrs: Final[set[str]] = {
        "imports",
        "references",
        "external_identifiers",
        "enhancements",
        "enhancement_requests",
        "robots",
        "robot_automations",
        "reference_duplicate_decisions",
<<<<<<< HEAD
=======
        "pending_enhancements",
        "robot_enhancement_batches",
>>>>>>> 9770e61e
    }

    def __init__(self) -> None:
        """
        Initialize tracking of UOW instance.

        The _is_active logic ensures that the unit of work is not re-entered in
        a nested fashion.
        """
        self._is_active = False

    def __getattribute__(self, name: str) -> GenericAsyncRepository:
        """Protect access to repositories unless UoW is active."""
        protected = object.__getattribute__(self, "_protected_attrs")
        if name not in protected:
            return object.__getattribute__(self, name)
        is_active = object.__getattribute__(self, "_is_active")
        if not is_active:
            msg = (
                "Unit of work is not active. "
                "Make sure you are in a decorated function."
            )
            raise RuntimeError(msg)
        return object.__getattribute__(self, name)

    async def __aenter__(self) -> Self:
        """Set up the unit of work, including any repositories or sessions."""
        if self._is_active:
            msg = """
            Unit of work is already active.

            This is likely due to a nested decorator being used
            incorrectly. Ensure that the unit of work is not being
            re-entered in a nested fashion, i.e. by calling a decorated
            function from inside another decorated function.
            """
            raise RuntimeError(msg)
        self._is_active = True
        return self

    async def __aexit__(
        self,
        exc_type: type[BaseException] | None,
        exc_value: BaseException | None,
        traceback: TracebackType | None,
    ) -> None:
        """Clean up any connections and rollback if an exception has been raised."""
        if exc_value:
            if exc_type in (IntegrityError, NotFoundError):
                # IntegrityError and NotFoundError are relatively expected exceptions
                # that don't require a full stack trace in the logs. It can still be
                # seen in the trace span.
                logger.warning(
                    "Rolling back unit of work.",
                    exc_type=exc_type,
                )
            else:
                logger.exception("Rolling back unit of work.")
            set_span_status(trace.StatusCode.ERROR, str(exc_value), exc_value)
            await self.rollback()
        else:
            set_span_status(trace.StatusCode.OK)
        self._is_active = False

    @abstractmethod
    async def rollback(self) -> None:
        """Disgard any uncommitted changes in the unit of work."""
        raise NotImplementedError

    @abstractmethod
    async def commit(self) -> None:
        """Commit any transactions opened as part of the unit of work."""
        raise NotImplementedError<|MERGE_RESOLUTION|>--- conflicted
+++ resolved
@@ -15,10 +15,7 @@
     EnhancementRepositoryBase,
     EnhancementRequestRepositoryBase,
     ExternalIdentifierRepositoryBase,
-<<<<<<< HEAD
-=======
     PendingEnhancementRepositoryBase,
->>>>>>> 9770e61e
     ReferenceDuplicateDecisionRepositoryBase,
     ReferenceRepositoryBase,
     RobotAutomationRepositoryBase,
@@ -43,11 +40,8 @@
     robots: RobotRepositoryBase
     robot_automations: RobotAutomationRepositoryBase
     reference_duplicate_decisions: ReferenceDuplicateDecisionRepositoryBase
-<<<<<<< HEAD
-=======
     pending_enhancements: PendingEnhancementRepositoryBase
     robot_enhancement_batches: RobotEnhancementBatchRepositoryBase
->>>>>>> 9770e61e
 
     _protected_attrs: Final[set[str]] = {
         "imports",
@@ -58,11 +52,8 @@
         "robots",
         "robot_automations",
         "reference_duplicate_decisions",
-<<<<<<< HEAD
-=======
         "pending_enhancements",
         "robot_enhancement_batches",
->>>>>>> 9770e61e
     }
 
     def __init__(self) -> None:
