--- conflicted
+++ resolved
@@ -196,11 +196,7 @@
 
     @classmethod
     def from_projection(cls, projection: CandidateDuplicateSearchFields) -> Self:
-<<<<<<< HEAD
-        """Create the kwargs for an ES model relevant to ReferenceDeduplicationMixin."""
-=======
         """Create a ReferenceCandidateDuplicateMixin from the search projection."""
->>>>>>> 9770e61e
         return cls(
             title=projection.title,
             authors=projection.authors,
