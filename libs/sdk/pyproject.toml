--- conflicted
+++ resolved
@@ -34,14 +34,10 @@
 name = "destiny_sdk"
 readme = "README.md"
 requires-python = "~=3.12"
-<<<<<<< HEAD
-version = "0.5.1"
-=======
 version = "0.6.0"
 
 [project.optional-dependencies]
 labs = []
->>>>>>> 217e90d8
 
 [tool.pytest.ini_options]
 addopts = ["--color=yes", "--import-mode=importlib", "--verbose"]
