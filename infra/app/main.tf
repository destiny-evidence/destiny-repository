# Azure container registry will be defined in shared infrastructure repository
data "azurerm_container_registry" "this" {
  name                = var.container_registry_name
  resource_group_name = var.container_registry_resource_group
}

resource "azurerm_resource_group" "this" {
  name     = "rg-${local.name}"
  location = var.region
  tags     = merge({ "Budget Code" = var.budget_code }, local.minimum_resource_tags)
}

resource "azurerm_user_assigned_identity" "container_apps_identity" {
  name                = local.name
  location            = azurerm_resource_group.this.location
  resource_group_name = azurerm_resource_group.this.name
}

resource "azurerm_user_assigned_identity" "container_apps_tasks_identity" {
  name                = "${local.name}-tasks"
  location            = azurerm_resource_group.this.location
  resource_group_name = azurerm_resource_group.this.name
}

<<<<<<< HEAD
=======
resource "azurerm_user_assigned_identity" "container_apps_ui_identity" {
  name                = "${local.name}-ui"
  location            = azurerm_resource_group.this.location
  resource_group_name = azurerm_resource_group.this.name
}

>>>>>>> 1780dc8b
data "azuread_group" "db_crud_group" {
  object_id = var.db_crud_group_id
}

data "azuread_group" "db_admin_group" {
  object_id = var.db_admin_group_id
}

resource "azuread_group_member" "container_app_to_crud" {
  group_object_id  = var.db_crud_group_id
  member_object_id = azurerm_user_assigned_identity.container_apps_identity.principal_id
}

resource "azuread_group_member" "container_app_tasks_to_crud" {
  group_object_id  = var.db_crud_group_id
  member_object_id = azurerm_user_assigned_identity.container_apps_tasks_identity.principal_id
}


locals {
  env_vars = [
    {
      name  = "APP_NAME"
      value = var.app_name
    },
    {
      name  = "AZURE_APPLICATION_ID"
      value = azuread_application.destiny_repository.client_id
    },
    {
      name  = "AZURE_TENANT_ID"
      value = var.azure_tenant_id
    },
    {
      name = "DB_CONFIG",
      value = jsonencode({
        DB_FQDN = azurerm_postgresql_flexible_server.this.fqdn
        DB_NAME = azurerm_postgresql_flexible_server_database.this.name
        DB_USER = data.azuread_group.db_crud_group.display_name
      })
    },
    {
      name  = "ENV"
      value = var.environment
    },
    {
      name  = "MESSAGE_BROKER_NAMESPACE"
      value = "${azurerm_servicebus_namespace.this.name}.servicebus.windows.net"
    },
    {
      name  = "MESSAGE_BROKER_QUEUE_NAME"
      value = azurerm_servicebus_queue.taskiq.name
    },
    {
      name = "AZURE_BLOB_CONFIG"
      value = jsonencode({
        storage_account_name = azurerm_storage_account.this.name
        container            = azurerm_storage_container.operations.name
      })
    },
    {
      name        = "ES_CONFIG"
      secret_name = "es-config"
    },
    {
      name        = "OTEL_CONFIG"
      secret_name = "otel-config"
    },
    {
      name  = "OTEL_ENABLED",
      value = var.telemetry_enabled
    },
    {
      name  = "FEATURE_FLAGS"
      value = jsonencode(var.feature_flags)
    },
    {
      name  = "DEFAULT_UPLOAD_FILE_CHUNK_SIZE",
      value = tostring(var.default_upload_file_chunk_size)
    }
  ]


  secrets = [
    {
      name = "db-config-init-container",
      value = jsonencode({
        DB_FQDN = azurerm_postgresql_flexible_server.this.fqdn
        DB_NAME = azurerm_postgresql_flexible_server_database.this.name
        DB_USER = var.admin_login
        DB_PASS = var.admin_password
      })
    },
    {
      name  = "servicebus-connection-string"
      value = azurerm_servicebus_namespace.this.default_primary_connection_string
    },
    {
      name = "es-config"
      value = jsonencode({
        cloud_id = ec_deployment.cluster.elasticsearch.cloud_id
        api_key  = elasticstack_elasticsearch_security_api_key.app.encoded
      })
    },
    {
      name = "otel-config"
      value = jsonencode({
        trace_endpoint = var.honeycombio_trace_endpoint
        meter_endpoint = var.honeycombio_meter_endpoint
        log_endpoint   = var.honeycombio_log_endpoint
        api_key        = honeycombio_api_key.this.key
      })
    },
  ]
}

data "azurerm_container_app" "api" {
  # This data source is used to get the latest revision FQDN for the container app
  # so that we can use it in the eppi-import GitHub Action.
  name                = module.container_app.container_app_name
  resource_group_name = azurerm_resource_group.this.name
  depends_on          = [module.container_app]
}

data "azurerm_container_app" "ui" {
  name                = module.container_app_ui.container_app_name
  resource_group_name = azurerm_resource_group.this.name
  depends_on          = [module.container_app_ui]
}

module "container_app" {
  source                          = "app.terraform.io/destiny-evidence/container-app/azure"
  version                         = "1.7.1"
  app_name                        = var.app_name
  cpu                             = var.container_app_cpu
  environment                     = var.environment
  container_registry_id           = data.azurerm_container_registry.this.id
  container_registry_login_server = data.azurerm_container_registry.this.login_server
  infrastructure_subnet_id        = azurerm_subnet.app.id
  memory                          = var.container_app_memory
  resource_group_name             = azurerm_resource_group.this.name
  region                          = azurerm_resource_group.this.location
  min_replicas                    = var.app_min_replicas
  max_replicas                    = var.app_max_replicas
  tags                            = local.minimum_resource_tags

  identity = {
    id           = azurerm_user_assigned_identity.container_apps_identity.id
    principal_id = azurerm_user_assigned_identity.container_apps_identity.principal_id
    client_id    = azurerm_user_assigned_identity.container_apps_identity.client_id
  }

  env_vars = concat(local.env_vars, [{
    name  = "CORS_ALLOW_ORIGINS",
    value = jsonencode(["*"])
  }])

  secrets = local.secrets

  # NOTE: ingress changes will be ignored to avoid messing up manual custom domain config. See https://github.com/hashicorp/terraform-provider-azurerm/issues/21866#issuecomment-1755381572.
  ingress = {
    external_enabled           = true
    allow_insecure_connections = false
    target_port                = 8000
    transport                  = "auto"
    traffic_weight = {
      latest_revision = true
      percentage      = 100
    }
  }

  init_container = {
    name    = "${local.name}-database-init"
    image   = "${data.azurerm_container_registry.this.login_server}/destiny-repository:${var.environment}"
    command = ["alembic", "upgrade", "head"]
    cpu     = 0.5
    memory  = "1Gi"

    # Init containers don't support managed identities so this is our last bastion
    # of passworded auth.
    # https://github.com/microsoft/azure-container-apps/issues/807
    env = concat(local.env_vars, [
      {
        name        = "DB_CONFIG",
        secret_name = "db-config-init-container"
      }
    ])
  }

  custom_scale_rules = [
    {
      name             = "cpu-scale-rule"
      custom_rule_type = "cpu"
      metadata = {
        type  = "Utilization"
        value = var.cpu_scaling_threshold
      }
    }
  ]
}

module "container_app_tasks" {
  source                          = "app.terraform.io/destiny-evidence/container-app/azure"
  version                         = "1.7.1"
  app_name                        = "${var.app_name}-task"
  cpu                             = var.container_app_tasks_cpu
  environment                     = var.environment
  container_registry_id           = data.azurerm_container_registry.this.id
  container_registry_login_server = data.azurerm_container_registry.this.login_server
  infrastructure_subnet_id        = azurerm_subnet.tasks.id
  memory                          = var.container_app_tasks_memory
  resource_group_name             = azurerm_resource_group.this.name
  region                          = azurerm_resource_group.this.location
  min_replicas                    = var.tasks_min_replicas
  max_replicas                    = var.tasks_max_replicas
  tags                            = local.minimum_resource_tags

  identity = {
    id           = azurerm_user_assigned_identity.container_apps_tasks_identity.id
    principal_id = azurerm_user_assigned_identity.container_apps_tasks_identity.principal_id
    client_id    = azurerm_user_assigned_identity.container_apps_tasks_identity.client_id
  }

  env_vars = concat(local.env_vars, [
    {
      name  = "APP_NAME"
      value = "${var.app_name}-task"
    },
  ])
  secrets = local.secrets

  command = ["taskiq", "worker", "app.tasks:broker", "--fs-discover", "--tasks-pattern", "app/**/tasks.py", "--max-async-tasks", var.container_app_tasks_n_concurrent_jobs]

  # Unfortunately the Azure terraform provider doesn't support setting up managed identity auth for scaling rules.
  custom_scale_rules = [
    {
      name             = "queue-length-scale-rule"
      custom_rule_type = "azure-servicebus"
      metadata = {
        namespace    = azurerm_servicebus_namespace.this.name
        queueName    = azurerm_servicebus_queue.taskiq.name
        messageCount = var.queue_active_jobs_scaling_threshold
      }
      authentication = {
        secret_name       = "servicebus-connection-string"
        trigger_parameter = "connection"
      }
    },
  ]
}

module "container_app_ui" {
  source                          = "app.terraform.io/destiny-evidence/container-app/azure"
  version                         = "1.7.1"
  app_name                        = "${var.app_name}-ui"
  environment                     = var.environment
  container_registry_id           = data.azurerm_container_registry.this.id
  container_registry_login_server = data.azurerm_container_registry.this.login_server
  infrastructure_subnet_id        = azurerm_subnet.ui.id
  resource_group_name             = azurerm_resource_group.this.name
  region                          = azurerm_resource_group.this.location
  tags                            = local.minimum_resource_tags

  identity = {
    id           = azurerm_user_assigned_identity.container_apps_ui_identity.id
    principal_id = azurerm_user_assigned_identity.container_apps_ui_identity.principal_id
    client_id    = azurerm_user_assigned_identity.container_apps_ui_identity.client_id
  }

  env_vars = [
    {
      name  = "NEXT_PUBLIC_AZURE_CLIENT_ID"
      value = azuread_application_registration.destiny_repository_auth_ui.client_id
    },
    {
      name  = "NEXT_PUBLIC_AZURE_TENANT_ID"
      value = var.azure_tenant_id
    },
    {
      name  = "NEXT_PUBLIC_API_URL"
      value = "https://${data.azurerm_container_app.api.ingress[0].fqdn}/v1/"
    },
    {
      name  = "NEXT_PUBLIC_AZURE_APPLICATION_ID"
      value = azuread_application.destiny_repository.client_id
    },
  ]

  ingress = {
    external_enabled           = true
    allow_insecure_connections = false
    target_port                = 3000
    transport                  = "auto"
    traffic_weight = {
      latest_revision = true
      percentage      = 100
    }
  }
}



resource "azurerm_postgresql_flexible_server" "this" {
  name                          = "${local.name}-psqlflexibleserver"
  resource_group_name           = azurerm_resource_group.this.name
  location                      = azurerm_resource_group.this.location
  version                       = "16"
  delegated_subnet_id           = azurerm_subnet.db.id
  private_dns_zone_id           = azurerm_private_dns_zone.db.id
  public_network_access_enabled = false
  administrator_login           = var.admin_login
  administrator_password        = var.admin_password
  zone                          = "1"
  backup_retention_days         = local.is_production ? 35 : 7

  dynamic "high_availability" {
    for_each = local.is_production ? [1] : []
    content {
      mode = "ZoneRedundant"
    }
  }

  storage_mb   = 32768
  storage_tier = "P4"

  sku_name = "GP_Standard_D2ds_v4"

  authentication {
    password_auth_enabled         = true # required for init container, see https://covidence.atlassian.net/wiki/spaces/Platforms/pages/624033793/DESTINY+DB+Authentication
    active_directory_auth_enabled = true
    tenant_id                     = var.azure_tenant_id
  }

  depends_on = [azurerm_private_dns_zone_virtual_network_link.db]
  tags       = local.minimum_resource_tags

  # avoid migrating back to the primary availability zone after failover
  lifecycle {
    ignore_changes = [
      zone,
      high_availability[0].standby_availability_zone
    ]
  }
}

resource "azurerm_postgresql_flexible_server_database" "this" {
  name      = "${local.name}-db"
  server_id = azurerm_postgresql_flexible_server.this.id
  collation = "en_US.utf8"
  charset   = "UTF8"

  # Avoid accidental database deletion
  lifecycle {
    prevent_destroy = true
  }
}

resource "azurerm_user_assigned_identity" "pgadmin" {
  location            = azurerm_resource_group.this.location
  name                = data.azuread_group.db_admin_group.display_name
  resource_group_name = azurerm_resource_group.this.name
  tags                = local.minimum_resource_tags
}

resource "azurerm_postgresql_flexible_server_active_directory_administrator" "admin" {
  server_name         = azurerm_postgresql_flexible_server.this.name
  resource_group_name = azurerm_resource_group.this.name
  tenant_id           = var.azure_tenant_id
  object_id           = var.db_admin_group_id
  principal_name      = data.azuread_group.db_admin_group.display_name
  principal_type      = "Group"
}

resource "azurerm_servicebus_namespace" "this" {
  name                = local.name
  resource_group_name = azurerm_resource_group.this.name
  location            = azurerm_resource_group.this.location
  sku                 = "Standard"

  tags = local.minimum_resource_tags
}

resource "azurerm_servicebus_queue" "taskiq" {
  name         = "taskiq"
  namespace_id = azurerm_servicebus_namespace.this.id

  partitioning_enabled = true
}

resource "azurerm_storage_account" "this" {
  # Storage account name ust be less than 24 characters, only lowercase letters and numbers,
  # and globally unique. This is the best we can do.
  name                     = "${replace(var.app_name, "-", "")}${substr(var.environment, 0, 4)}sa"
  resource_group_name      = azurerm_resource_group.this.name
  location                 = azurerm_resource_group.this.location
  account_tier             = "Standard"
  account_replication_type = "LRS"
  tags                     = local.minimum_resource_tags

  # Avoid accidental blob storage deletion
  lifecycle {
    prevent_destroy = true
  }
}

resource "azurerm_storage_container" "operations" {
  # This is a container designed for storing operational repository files such as
  # batch enhancement results and reference data for robots. These are transient.
  # We should segregate this from permanent data (such as full texts) at the container
  # level to easily apply different storage management policies.
  name                  = "${local.name}-ops"
  storage_account_id    = azurerm_storage_account.this.id
  container_access_type = "private"
}

resource "azurerm_storage_container" "file_uploads" {
  # This is a container designed for storing user-uploaded files, such as reference files to be imported into the DESTINY repository.
  name                  = "file-uploads"
  storage_account_id    = azurerm_storage_account.this.id
  container_access_type = "private"
}

resource "azurerm_storage_container" "import_files" {
  # This is a container designed for storing pre-processed jsonl files to be imported into the DESTINY repository.
  name                  = "import-files"
  storage_account_id    = azurerm_storage_account.this.id
  container_access_type = "private"
}

resource "azurerm_storage_management_policy" "operations" {
  storage_account_id = azurerm_storage_account.this.id

  rule {
    name    = "delete-old-${azurerm_storage_container.operations.name}-blobs"
    enabled = false # Disabled for now, enable once comfortable
    filters {
      blob_types   = ["blockBlob"]
      prefix_match = [azurerm_storage_container.operations.name]
    }
    actions {
      base_blob {
        delete_after_days_since_modification_greater_than = 30
      }
      snapshot {
        delete_after_days_since_creation_greater_than = 30
      }
      version {
        delete_after_days_since_creation = 30
      }
    }
  }

  rule {
    name    = "delete-old-${azurerm_storage_container.file_uploads.name}-blobs"
    enabled = true
    filters {
      blob_types   = ["blockBlob"]
      prefix_match = [azurerm_storage_container.file_uploads.name]
    }
    actions {
      base_blob {
        delete_after_days_since_modification_greater_than = 30
      }
      snapshot {
        delete_after_days_since_creation_greater_than = 30
      }
      version {
        delete_after_days_since_creation = 30
      }
    }
  }

  rule {
    name    = "delete-old-${azurerm_storage_container.import_files.name}-blobs"
    enabled = true
    filters {
      blob_types   = ["blockBlob"]
      prefix_match = [azurerm_storage_container.import_files.name]
    }
    actions {
      base_blob {
        delete_after_days_since_modification_greater_than = 30
      }
      snapshot {
        delete_after_days_since_creation_greater_than = 30
      }
      version {
        delete_after_days_since_creation = 30
      }
    }
  }
}

resource "azurerm_role_assignment" "blob_storage_rw" {
  # TODO: granularise permissions per container
  for_each = {
    app        = azurerm_user_assigned_identity.container_apps_identity.principal_id
    tasks      = azurerm_user_assigned_identity.container_apps_tasks_identity.principal_id
    developers = var.developers_group_id
  }
  scope                = azurerm_storage_account.this.id
  role_definition_name = "Storage Blob Data Contributor"
  principal_id         = each.value
}

resource "ec_deployment" "cluster" {
  name                   = "${var.app_name}-${substr(var.environment, 0, 4)}-es"
  region                 = var.elasticsearch_region
  version                = var.elastic_stack_version
  deployment_template_id = "azure-general-purpose"

  elasticsearch = {
    autoscale = true

    hot = {
      size = "2g"
      autoscaling = {
        max_size          = "30g"
        max_size_resource = "memory"
      }
    }

    warm = {
      size = "0g"
      autoscaling = {
        max_size          = "30g"
        max_size_resource = "memory"
      }
    }

    cold = {
      size = "0g"
      autoscaling = {
        max_size          = "60g"
        max_size_resource = "memory"
      }
    }

    frozen = {
      size = "0g"
      autoscaling = {
        max_size          = "60g"
        max_size_resource = "memory"
      }
    }

    ml = {
      size = "0g"
      autoscaling = {
        max_size          = "30g"
        max_size_resource = "memory"
      }
    }
  }

  kibana = {}

  observability = {
    deployment_id = "self"
    logs          = true
    metrics       = true
  }

  lifecycle {
    prevent_destroy = true
    ignore_changes = [
      elasticsearch.hot.size,
      elasticsearch.warm.size,
      elasticsearch.cold.size,
      elasticsearch.frozen.size,
      elasticsearch.ml.size
    ]
  }
}

resource "elasticstack_elasticsearch_security_api_key" "app" {
  name = "${var.app_name}-${var.environment}-app"
  role_descriptors = jsonencode({
    app_access = {
      cluster = ["monitor"]
      indices = [
        {
          names                    = local.managed_indicies
          privileges               = ["read", "write", "create_index", "manage"]
          allow_restricted_indices = false
        }
      ]
    }
  })
}


resource "elasticstack_elasticsearch_security_api_key" "read_only" {
  name = "${var.app_name}-${var.environment}-read-only"
  role_descriptors = jsonencode({
    app_access = {
      cluster = ["monitor"]
      indices = [
        {
          names                    = local.managed_indicies
          privileges               = ["read"]
          allow_restricted_indices = false
        }
      ]
    }
  })
}

resource "elasticstack_elasticsearch_snapshot_lifecycle" "snapshots" {
  name = "snapshot-policy"

  # Every 30 minutes for production, once a day at 01:30 AM otherwise
  schedule   = local.is_production ? "0 */30 * * * ?" : "0 30 1 * * ?"
  repository = "found-snapshots" # Default Elastic Cloud repository

  expire_after = "30d"
  min_count    = local.is_production ? 336 : 7 # 7 days worth
}


resource "azurerm_user_assigned_identity" "es_index_migrator" {
  name                = local.es_index_migrator_name
  location            = azurerm_resource_group.this.location
  resource_group_name = azurerm_resource_group.this.name
}

resource "azurerm_role_assignment" "es_index_migrator_acr_access" {
  principal_id         = azurerm_user_assigned_identity.es_index_migrator.principal_id
  scope                = data.azurerm_container_registry.this.id
  role_definition_name = "AcrPull"

  # terraform seems unable to replace the role assignment, so we need to ignore changes
  lifecycle {
    ignore_changes = [principal_id, scope]
  }
}

resource "elasticstack_elasticsearch_security_api_key" "es_index_migrator" {
  name = local.es_index_migrator_name
  role_descriptors = jsonencode({
    app_access = {
      cluster = ["monitor"]
      indices = [
        {
          names                    = local.managed_indicies
          privileges               = ["all"]
          allow_restricted_indices = false
        }
      ]
    }
  })
}

resource "azurerm_container_app_job" "es_index_migrator" {
  name                         = local.es_index_migrator_name
  location                     = azurerm_resource_group.this.location
  resource_group_name          = azurerm_resource_group.this.name
  container_app_environment_id = module.container_app.container_app_env_id

  replica_timeout_in_seconds = var.elasticsearch_index_migrator_timeout

  # If the replica fails, do not retry
  replica_retry_limit = 0

  manual_trigger_config {
    parallelism              = 1
    replica_completion_count = 1
  }

  registry {
    identity = azurerm_user_assigned_identity.es_index_migrator.id
    server   = data.azurerm_container_registry.this.login_server
  }

  identity {
    type         = "UserAssigned"
    identity_ids = [azurerm_user_assigned_identity.es_index_migrator.id]
  }

  secret {
    name = "es-config"
    value = jsonencode({
      cloud_id = ec_deployment.cluster.elasticsearch.cloud_id
      api_key  = elasticstack_elasticsearch_security_api_key.es_index_migrator.encoded
    })
  }

  secret {
    name = "otel-config"
    value = jsonencode({
      trace_endpoint = var.honeycombio_trace_endpoint
      meter_endpoint = var.honeycombio_meter_endpoint
      log_endpoint   = var.honeycombio_log_endpoint
      api_key        = honeycombio_api_key.this.key
    })
  }

  template {
    container {
      image   = "mcr.microsoft.com/azuredocs/containerapps-helloworld:latest"
      name    = "${local.es_index_migrator_name}0"
      command = [""]
      cpu     = 0.5
      memory  = "1Gi"

      env {
        name  = "APP_NAME"
        value = local.es_index_migrator_name
      }

      env {
        name        = "ES_CONFIG"
        secret_name = "es-config"
      }

      env {
        name        = "OTEL_CONFIG"
        secret_name = "otel-config"
      }

      env {
        name  = "ENV"
        value = var.environment
      }

      env {
        name  = "OTEL_ENABLED"
        value = var.telemetry_enabled
      }
    }
  }

  # Allow us to update the image via github actions or the Azure Portal
  # Allow us to specify the command via the Azure Portal when triggering the job without it being overwritten
  lifecycle {
    ignore_changes = [template[0].container[0].image, template[0].container[0].command]
  }
}<|MERGE_RESOLUTION|>--- conflicted
+++ resolved
@@ -22,15 +22,18 @@
   resource_group_name = azurerm_resource_group.this.name
 }
 
-<<<<<<< HEAD
-=======
 resource "azurerm_user_assigned_identity" "container_apps_ui_identity" {
   name                = "${local.name}-ui"
   location            = azurerm_resource_group.this.location
   resource_group_name = azurerm_resource_group.this.name
 }
 
->>>>>>> 1780dc8b
+resource "azurerm_user_assigned_identity" "es_index_migrator" {
+  name                = local.es_index_migrator_name
+  location            = azurerm_resource_group.this.location
+  resource_group_name = azurerm_resource_group.this.name
+}
+
 data "azuread_group" "db_crud_group" {
   object_id = var.db_crud_group_id
 }
@@ -650,13 +653,6 @@
   min_count    = local.is_production ? 336 : 7 # 7 days worth
 }
 
-
-resource "azurerm_user_assigned_identity" "es_index_migrator" {
-  name                = local.es_index_migrator_name
-  location            = azurerm_resource_group.this.location
-  resource_group_name = azurerm_resource_group.this.name
-}
-
 resource "azurerm_role_assignment" "es_index_migrator_acr_access" {
   principal_id         = azurerm_user_assigned_identity.es_index_migrator.principal_id
   scope                = data.azurerm_container_registry.this.id
