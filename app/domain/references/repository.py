"""Repositories for references and associated models."""

from abc import ABC
from collections.abc import Sequence
from typing import Literal
from uuid import UUID

from elasticsearch import AsyncElasticsearch
from opentelemetry import trace
from pydantic import UUID4
<<<<<<< HEAD
from sqlalchemy import func, or_, select
=======
from sqlalchemy import or_, select
>>>>>>> 6eb1ddbf
from sqlalchemy.ext.asyncio import AsyncSession
from sqlalchemy.orm import joinedload

from app.core.exceptions import SQLNotFoundError
from app.core.telemetry.repository import trace_repository_method
from app.domain.references.models.es import (
    ReferenceDocument,
    RobotAutomationPercolationDocument,
)
from app.domain.references.models.models import (
    Enhancement as DomainEnhancement,
)
from app.domain.references.models.models import (
    EnhancementRequest as DomainEnhancementRequest,
)
from app.domain.references.models.models import (
    ExternalIdentifierType,
    GenericExternalIdentifier,
    PendingEnhancementStatus,
    RobotAutomationPercolationResult,
)
from app.domain.references.models.models import (
    LinkedExternalIdentifier as DomainExternalIdentifier,
)
from app.domain.references.models.models import (
    PendingEnhancement as DomainPendingEnhancement,
)
from app.domain.references.models.models import (
    Reference as DomainReference,
)
from app.domain.references.models.models import (
    RobotAutomation as DomainRobotAutomation,
)
from app.domain.references.models.models import (
    RobotEnhancementBatch as DomainRobotEnhancementBatch,
)
from app.domain.references.models.projections import (
    EnhancementRequestStatusProjection,
)
from app.domain.references.models.sql import (
    Enhancement as SQLEnhancement,
)
from app.domain.references.models.sql import (
    EnhancementRequest as SQLEnhancementRequest,
)
from app.domain.references.models.sql import (
    ExternalIdentifier as SQLExternalIdentifier,
)
from app.domain.references.models.sql import (
    PendingEnhancement as SQLPendingEnhancement,
)
from app.domain.references.models.sql import (
    Reference as SQLReference,
)
from app.domain.references.models.sql import (
    RobotAutomation as SQLRobotAutomation,
)
from app.domain.references.models.sql import (
    RobotEnhancementBatch as SQLRobotEnhancementBatch,
)
from app.persistence.es.repository import GenericAsyncESRepository
from app.persistence.generics import GenericPersistenceType
from app.persistence.repository import GenericAsyncRepository
from app.persistence.sql.repository import GenericAsyncSqlRepository

tracer = trace.get_tracer(__name__)


class ReferenceRepositoryBase(
    GenericAsyncRepository[DomainReference, GenericPersistenceType],
    ABC,
):
    """Abstract implementation of a repository for References."""


class ReferenceSQLRepository(
    GenericAsyncSqlRepository[
        DomainReference, SQLReference, Literal["identifiers", "enhancements"]
    ],
    ReferenceRepositoryBase,
):
    """Concrete implementation of a repository for references using SQLAlchemy."""

    def __init__(self, session: AsyncSession) -> None:
        """Initialize the repository with the database session."""
        super().__init__(
            session,
            DomainReference,
            SQLReference,
        )

    @trace_repository_method(tracer)
    async def get_hydrated(
        self,
        reference_ids: list[UUID],
        enhancement_types: list[str] | None = None,
        external_identifier_types: list[str] | None = None,
    ) -> list[DomainReference]:
        """
        Get a list of references with enhancements and identifiers by id.

        If enhancement_types or external_identifier_types are provided,
        only those types will be included in the results. Otherwise all
        enhancements and identifiers will be included.
        """
        query = select(SQLReference).where(SQLReference.id.in_(reference_ids))
        if enhancement_types:
            query = query.options(
                joinedload(
                    SQLReference.enhancements.and_(
                        SQLEnhancement.enhancement_type.in_(enhancement_types)
                    )
                )
            )
        else:
            query = query.options(joinedload(SQLReference.enhancements))
        if external_identifier_types:
            query = query.options(
                joinedload(
                    SQLReference.identifiers.and_(
                        SQLExternalIdentifier.identifier_type.in_(
                            external_identifier_types
                        )
                    )
                )
            )
        else:
            query = query.options(joinedload(SQLReference.identifiers))
        result = await self._session.execute(query)
        db_references = result.unique().scalars().all()
        return [
            db_reference.to_domain(preload=["enhancements", "identifiers"])
            for db_reference in db_references
        ]


class ReferenceESRepository(
    GenericAsyncESRepository[DomainReference, ReferenceDocument],
    ReferenceRepositoryBase,
):
    """Concrete implementation of a repository for references using Elasticsearch."""

    def __init__(self, client: AsyncElasticsearch) -> None:
        """Initialize the repository with the Elasticsearch client."""
        super().__init__(
            client,
            DomainReference,
            ReferenceDocument,
        )


class ExternalIdentifierRepositoryBase(
    GenericAsyncRepository[DomainExternalIdentifier, GenericPersistenceType],
    ABC,
):
    """Abstract implementation of a repository for external identifiers."""


_external_identifier_sql_preloadable = Literal["reference"]


class ExternalIdentifierSQLRepository(
    GenericAsyncSqlRepository[
        DomainExternalIdentifier,
        SQLExternalIdentifier,
        _external_identifier_sql_preloadable,
    ],
    ExternalIdentifierRepositoryBase,
):
    """Concrete implementation of a repository for identifiers using SQLAlchemy."""

    def __init__(self, session: AsyncSession) -> None:
        """Initialize the repository with the database session."""
        super().__init__(
            session,
            DomainExternalIdentifier,
            SQLExternalIdentifier,
        )

    @trace_repository_method(tracer)
    async def get_by_type_and_identifier(
        self,
        identifier_type: ExternalIdentifierType,
        identifier: str,
        other_identifier_name: str | None = None,
        preload: list[_external_identifier_sql_preloadable] | None = None,
    ) -> DomainExternalIdentifier:
        """
        Get a single external identifier by type and identifier, if it exists.

        Args:
            identifier_type (ExternalIdentifierType): The type of the identifier.
            identifier (str): The identifier value.
            other_identifier_name (str | None): An optional name for another identifier.

        Returns:
            DomainExternalIdentifier | None: The external identifier if found.

        """
        query = select(SQLExternalIdentifier).where(
            SQLExternalIdentifier.identifier_type == identifier_type,
            SQLExternalIdentifier.identifier == identifier,
        )
        if other_identifier_name:
            query = query.where(
                SQLExternalIdentifier.other_identifier_name == other_identifier_name
            )
        if preload:
            for p in preload:
                relationship = getattr(SQLExternalIdentifier, p)
                query = query.options(joinedload(relationship))
        result = await self._session.execute(query)
        db_identifier = result.scalar_one_or_none()

        if not db_identifier:
            detail = (
                f"Unable to find {self._persistence_cls.__name__} with type "
                f"{identifier_type}, identifier {identifier}, and other "
                f"identifier name {other_identifier_name}"
            )
            raise SQLNotFoundError(
                detail=detail,
                lookup_model="ExternalIdentifier",
                lookup_type="external_identifier",
                lookup_value=(identifier_type, identifier, other_identifier_name),
            )

        return db_identifier.to_domain(preload=preload)

    @trace_repository_method(tracer)
    async def get_by_identifiers(
        self,
        identifiers: list[GenericExternalIdentifier],
    ) -> list[DomainExternalIdentifier]:
        """
        Get multiple external identifiers that match the given identifiers.

        :param identifiers: List of generic external identifiers to search for
        :type identifiers: list[GenericExternalIdentifier]
        :return: List of matching external identifiers found in the database
        :rtype: list[DomainExternalIdentifier]
        """
        if not identifiers:
            return []

        # Build OR conditions for each identifier combination
        conditions = []
        for identifier in identifiers:
            condition = (
                SQLExternalIdentifier.identifier_type == identifier.identifier_type
            ) & (SQLExternalIdentifier.identifier == identifier.identifier)
            if identifier.identifier_type == ExternalIdentifierType.OTHER:
                condition &= (
                    SQLExternalIdentifier.other_identifier_name
                    == identifier.other_identifier_name
                )
            conditions.append(condition)

        query = select(SQLExternalIdentifier).where(or_(*conditions))

        result = await self._session.execute(query)
        db_identifiers = result.unique().scalars().all()

        return [db_identifier.to_domain() for db_identifier in db_identifiers]


class EnhancementRepositoryBase(
    GenericAsyncRepository[DomainEnhancement, GenericPersistenceType],
    ABC,
):
    """Abstract implementation of a repository for external identifiers."""


class EnhancementSQLRepository(
    GenericAsyncSqlRepository[DomainEnhancement, SQLEnhancement, Literal["reference"]],
    EnhancementRepositoryBase,
):
    """Concrete implementation of a repository for identifiers using SQLAlchemy."""

    def __init__(self, session: AsyncSession) -> None:
        """Initialize the repository with the database session."""
        super().__init__(
            session,
            DomainEnhancement,
            SQLEnhancement,
        )


class EnhancementRequestRepositoryBase(
    GenericAsyncRepository[DomainEnhancementRequest, GenericPersistenceType],
    ABC,
):
    """Abstract implementation of a repository for batch enhancement requests."""


EnhancementRequestSQLPreloadable = Literal["pending_enhancements", "status"]


class EnhancementRequestSQLRepository(
    GenericAsyncSqlRepository[
        DomainEnhancementRequest,
        SQLEnhancementRequest,
        EnhancementRequestSQLPreloadable,
    ],
    EnhancementRequestRepositoryBase,
):
    """Concrete implementation of a repository for batch enhancement requests."""

    def __init__(self, session: AsyncSession) -> None:
        """Initialize the repository with the database session."""
        super().__init__(
            session,
            DomainEnhancementRequest,
            SQLEnhancementRequest,
        )

<<<<<<< HEAD
    async def get_pending_enhancement_status_counts(
        self, enhancement_request_id: UUID4
    ) -> dict[PendingEnhancementStatus, int]:
        """
        Get counts of pending enhancements by status for an enhancement request.

        Args:
            enhancement_request_id: The ID of the enhancement request

        Returns:
            Dictionary mapping status to count

        """
        query = (
            select(
                SQLPendingEnhancement.status,
                func.count(SQLPendingEnhancement.id).label("count"),
            )
            .where(
                SQLPendingEnhancement.enhancement_request_id == enhancement_request_id
            )
            .group_by(SQLPendingEnhancement.status)
        )

        result = await self._session.execute(query)
        return {row[0]: row[1] for row in result.fetchall()}

=======
>>>>>>> 6eb1ddbf
    async def get_pending_enhancement_status_set(
        self, enhancement_request_id: UUID4
    ) -> set[PendingEnhancementStatus]:
        """
        Get current underlying statuses for an enhancement request.

        Args:
            enhancement_request_id: The ID of the enhancement request

        Returns:
            Set of statuses for the pending enhancements in the request

        """
        query = select(
            SQLPendingEnhancement.status.distinct(),
        ).where(SQLPendingEnhancement.enhancement_request_id == enhancement_request_id)
        results = await self._session.execute(query)
        return {row[0] for row in results.all()}

    async def get_by_pk(
        self,
        pk: UUID4,
        preload: list[EnhancementRequestSQLPreloadable] | None = None,
    ) -> DomainEnhancementRequest:
        """Override to include derived enhancement request status."""
        enhancement_request = await super().get_by_pk(pk, preload)
        if "status" in (preload or []):
            status_set = await self.get_pending_enhancement_status_set(pk)
            return EnhancementRequestStatusProjection.get_from_status_set(
                enhancement_request, status_set
            )
        return enhancement_request


class RobotAutomationRepositoryBase(
    GenericAsyncRepository[DomainRobotAutomation, GenericPersistenceType],
    ABC,
):
    """Abstract implementation of a repository for Robot Automations."""


class RobotAutomationSQLRepository(
    GenericAsyncSqlRepository[
        DomainRobotAutomation, SQLRobotAutomation, Literal["__none__"]
    ],
    RobotAutomationRepositoryBase,
):
    """Concrete implementation of a repository for robot automations using SQL."""

    def __init__(self, session: AsyncSession) -> None:
        """Initialize the repository with the database session."""
        super().__init__(
            session,
            DomainRobotAutomation,
            SQLRobotAutomation,
        )


class RobotAutomationESRepository(
    GenericAsyncESRepository[DomainRobotAutomation, RobotAutomationPercolationDocument],
    RobotAutomationRepositoryBase,
):
    """Concrete implementation for robot automations using Elasticsearch."""

    def __init__(self, client: AsyncElasticsearch) -> None:
        """Initialize the repository with the Elasticsearch client."""
        super().__init__(
            client,
            DomainRobotAutomation,
            RobotAutomationPercolationDocument,
        )

    @trace_repository_method(tracer)
    async def percolate(
        self,
        percolatables: Sequence[DomainReference | DomainEnhancement],
    ) -> list[RobotAutomationPercolationResult]:
        """
        Percolate documents against the percolation queries in Elasticsearch.

        :param percolatables: A list of percolatable domain objects.
        :type percolatables: list[DomainReference | DomainEnhancement]
        :return: The results of the percolation.
        :rtype: list[RobotAutomationPercolationResult]
        """
        documents = [
            (
                self._persistence_cls.percolatable_document_from_domain(percolatable)
            ).to_dict()
            for percolatable in percolatables
        ]
        results = await (
            self._persistence_cls.search()
            .using(self._client)
            .query(
                {
                    "percolate": {
                        "field": "query",
                        "documents": documents,
                    }
                }
            )
            .execute()
        )

        robot_automation_percolation_results: list[
            RobotAutomationPercolationResult
        ] = []
        for result in results:
            matches: list[DomainReference | DomainEnhancement] = [
                percolatables[slot]
                for slot in result.meta.fields["_percolator_document_slot"]
            ]
            reference_ids = {
                match.id if isinstance(match, DomainReference) else match.reference_id
                for match in matches
            }
            robot_automation_percolation_results.append(
                RobotAutomationPercolationResult(
                    robot_id=result.robot_id, reference_ids=reference_ids
                )
            )

        return robot_automation_percolation_results


class PendingEnhancementRepositoryBase(
    GenericAsyncRepository[DomainPendingEnhancement, GenericPersistenceType],
    ABC,
):
    """Abstract implementation of a repository for Pending Enhancements."""


class PendingEnhancementSQLRepository(
    GenericAsyncSqlRepository[
        DomainPendingEnhancement, SQLPendingEnhancement, Literal["__none__"]
    ],
    PendingEnhancementRepositoryBase,
):
    """Concrete implementation of a repository for pending enhancements using SQLAlchemy."""  # noqa: E501

    def __init__(self, session: AsyncSession) -> None:
        """Initialize the repository with the database session."""
        super().__init__(
            session,
            DomainPendingEnhancement,
            SQLPendingEnhancement,
        )


class RobotEnhancementBatchRepositoryBase(
    GenericAsyncRepository[DomainRobotEnhancementBatch, GenericPersistenceType],
    ABC,
):
    """Abstract implementation of a repository for Robot Enhancement Batches."""


RobotEnhancementBatchSQLPreloadable = Literal["pending_enhancements"]


class RobotEnhancementBatchSQLRepository(
    GenericAsyncSqlRepository[
        DomainRobotEnhancementBatch,
        SQLRobotEnhancementBatch,
        RobotEnhancementBatchSQLPreloadable,
    ],
    RobotEnhancementBatchRepositoryBase,
):
    """Concrete implementation of a repository for robot enhancement batches using SQLAlchemy."""  # noqa: E501

    def __init__(self, session: AsyncSession) -> None:
        """Initialize the repository with the database session."""
        super().__init__(
            session,
            DomainRobotEnhancementBatch,
            SQLRobotEnhancementBatch,
        )<|MERGE_RESOLUTION|>--- conflicted
+++ resolved
@@ -8,11 +8,7 @@
 from elasticsearch import AsyncElasticsearch
 from opentelemetry import trace
 from pydantic import UUID4
-<<<<<<< HEAD
-from sqlalchemy import func, or_, select
-=======
 from sqlalchemy import or_, select
->>>>>>> 6eb1ddbf
 from sqlalchemy.ext.asyncio import AsyncSession
 from sqlalchemy.orm import joinedload
 
@@ -329,36 +325,6 @@
             SQLEnhancementRequest,
         )
 
-<<<<<<< HEAD
-    async def get_pending_enhancement_status_counts(
-        self, enhancement_request_id: UUID4
-    ) -> dict[PendingEnhancementStatus, int]:
-        """
-        Get counts of pending enhancements by status for an enhancement request.
-
-        Args:
-            enhancement_request_id: The ID of the enhancement request
-
-        Returns:
-            Dictionary mapping status to count
-
-        """
-        query = (
-            select(
-                SQLPendingEnhancement.status,
-                func.count(SQLPendingEnhancement.id).label("count"),
-            )
-            .where(
-                SQLPendingEnhancement.enhancement_request_id == enhancement_request_id
-            )
-            .group_by(SQLPendingEnhancement.status)
-        )
-
-        result = await self._session.execute(query)
-        return {row[0]: row[1] for row in result.fetchall()}
-
-=======
->>>>>>> 6eb1ddbf
     async def get_pending_enhancement_status_set(
         self, enhancement_request_id: UUID4
     ) -> set[PendingEnhancementStatus]:
