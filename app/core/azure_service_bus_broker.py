--- conflicted
+++ resolved
@@ -207,17 +207,9 @@
                 for sb_message in batch_messages:
                     properties = sb_message.application_properties
                     if properties and TypeAdapter(bool).validate_python(
-<<<<<<< HEAD
-                        properties.get(b"renew_lock", False)
-                    ):
-                        logger.info("Registering message for auto lock renewal")
-                        self.auto_lock_renewer.register(
-                            self.auto_lock_renewer_receiver, sb_message
-=======
                         # Try binary then string key
                         properties.get(
                             b"renew_lock", properties.get("renew_lock", False)
->>>>>>> ab3daa4c
                         )
                     ):
                         logger.info("Registering message for auto lock renewal")
