--- conflicted
+++ resolved
@@ -863,10 +863,7 @@
                 reference_duplicate_decision.reference_id
             )
 
-<<<<<<< HEAD
         return reference_duplicate_decision, decision_changed
-=======
-        return reference_duplicate_decision
 
     async def get_pending_enhancements_for_robot(
         self, robot_id: UUID, limit: int
@@ -937,5 +934,4 @@
         return await self._enhancement_service.build_robot_enhancement_batch(
             robot_enhancement_batch=robot_enhancement_batch,
             reference_data_file=reference_data_file,
-        )
->>>>>>> c07cf1f4
+        )