--- conflicted
+++ resolved
@@ -13,11 +13,7 @@
 license = "Apache 2.0"
 name = "destiny_sdk"
 readme = "README.md"
-<<<<<<< HEAD
-version = "0.1.5"
-=======
-version = "0.1.4"
->>>>>>> b54844c6
+version = "0.1.6"
 
 [tool.poetry.dependencies]
 cachetools = "^5.5.2"
