--- conflicted
+++ resolved
@@ -8,7 +8,6 @@
 from sqlalchemy import inspect, select, update
 from sqlalchemy.exc import IntegrityError, NoResultFound
 from sqlalchemy.ext.asyncio import AsyncSession
-<<<<<<< HEAD
 from sqlalchemy.orm import (
     InstrumentedAttribute,
     RelationshipProperty,
@@ -18,16 +17,11 @@
 from sqlalchemy.orm.strategy_options import _AbstractLoad
 
 from app.core.config import get_settings
-from app.core.exceptions import SQLIntegrityError, SQLNotFoundError
-=======
-from sqlalchemy.orm import joinedload
-
 from app.core.exceptions import (
     SQLIntegrityError,
     SQLNotFoundError,
     SQLValueError,
 )
->>>>>>> f74c6f28
 from app.core.telemetry.attributes import (
     Attributes,
     trace_attribute,
@@ -78,10 +72,9 @@
         self._domain_cls = domain_cls
         self.system = "SQL"
 
-<<<<<<< HEAD
     def _get_relationship_loads(
         self,
-        preload: list[GenericSQLPreloadableType],
+        preload: list[GenericSQLPreloadableType] | None = None,
         depth: int = 1,
     ) -> list[_AbstractLoad]:
         """
@@ -95,6 +88,9 @@
             A list of ORM loading options configured for the relationships
 
         """
+        if not preload:
+            return []
+
         loaders: list[_AbstractLoad] = []
 
         for attribute_name in preload:
@@ -145,7 +141,7 @@
             loaders.append(loader)
 
         return loaders
-=======
+
     def _validate_fields_exist(self, field_names: list[str]) -> None:
         """
         Validate provided field names exist on the persistence model.
@@ -162,23 +158,6 @@
             )
             raise SQLValueError(msg)
 
-    def _get_preload_options(
-        self, preload: list[GenericSQLPreloadableType] | None
-    ) -> list:
-        """Generate a list of SQLAlchemy options for preloading relationships."""
-        if not preload:
-            return []
-
-        mapper = inspect(self._persistence_cls)
-        valid_relationships = {r.key for r in mapper.relationships}
-
-        return [
-            joinedload(getattr(self._persistence_cls, p))
-            for p in preload
-            if p in valid_relationships
-        ]
->>>>>>> f74c6f28
-
     @trace_repository_method(tracer)
     async def get_by_pk(
         self, pk: UUID4, preload: list[GenericSQLPreloadableType] | None = None
@@ -195,14 +174,7 @@
 
         """
         trace_attribute(Attributes.DB_PK, str(pk))
-<<<<<<< HEAD
-        options = []
-        if preload:
-            options.extend(self._get_relationship_loads(preload))
-
-=======
-        options = self._get_preload_options(preload)
->>>>>>> f74c6f28
+        options = self._get_relationship_loads(preload)
         query = (
             select(self._persistence_cls)
             .where(self._persistence_cls.id == pk)
@@ -238,14 +210,7 @@
         - SQLNotFoundError: If any of the records do not exist.
 
         """
-<<<<<<< HEAD
-        options = []
-        if preload:
-            options.extend(self._get_relationship_loads(preload))
-
-=======
-        options = self._get_preload_options(preload)
->>>>>>> f74c6f28
+        options = self._get_relationship_loads(preload)
         query = (
             select(self._persistence_cls)
             .where(self._persistence_cls.id.in_(pks))
@@ -285,15 +250,7 @@
         - list[GenericDomainModelType]: A list of domain models.
 
         """
-<<<<<<< HEAD
-        options = []
-
-        if preload:
-            options.extend(self._get_relationship_loads(preload))
-
-=======
-        options = self._get_preload_options(preload)
->>>>>>> f74c6f28
+        options = self._get_relationship_loads(preload)
         query = select(self._persistence_cls).options(*options)
         result = await self._session.execute(query)
         return [ref.to_domain(preload=preload) for ref in result.scalars().all()]
@@ -620,7 +577,7 @@
         - list[GenericDomainModelType]: A list of domain models matching the filters.
 
         """
-        options = self._get_preload_options(preload)
+        options = self._get_relationship_loads(preload)
 
         # Validate filter and order_by field names
         fields_to_validate = list(filters.keys())
