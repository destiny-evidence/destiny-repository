"""The service for interacting with and managing references."""

<<<<<<< HEAD
import destiny_sdk
=======
from collections.abc import Awaitable, Callable
from typing import cast

>>>>>>> 08a49c75
from pydantic import UUID4

from app.core.config import get_settings
from app.core.exceptions import (
    RobotEnhancementError,
    RobotUnreachableError,
    SQLNotFoundError,
    WrongReferenceError,
)
from app.core.logger import get_logger
from app.domain.base import SDKJsonlMixin
from app.domain.imports.models.models import CollisionStrategy
from app.domain.references.models.models import (
    BatchEnhancementRequest,
    BatchEnhancementRequestStatus,
    Enhancement,
    EnhancementRequest,
    EnhancementRequestStatus,
    EnhancementType,
    ExternalIdentifier,
    ExternalIdentifierSearch,
    ExternalIdentifierType,
    LinkedExternalIdentifier,
    Reference,
)
from app.domain.references.models.validators import ReferenceCreateResult
from app.domain.references.services.batch_enhancement_service import (
    BatchEnhancementService,
)
from app.domain.references.services.ingestion_service import (
    IngestionService,
)
from app.domain.robots.external_service import RobotCommunicationService
from app.domain.service import GenericService
from app.persistence.blob.repository import BlobRepository
from app.persistence.blob.stream import FileStream
from app.persistence.sql.uow import AsyncSqlUnitOfWork, unit_of_work
from app.utils.lists import list_chunker

logger = get_logger()
settings = get_settings()


class ReferenceService(GenericService):
    """The service which manages our references."""

    def __init__(self, sql_uow: AsyncSqlUnitOfWork) -> None:
        """Initialize the service with a unit of work."""
        super().__init__(sql_uow)
        self._ingestion_service = IngestionService(sql_uow)
        self._batch_enhancement_service = BatchEnhancementService(sql_uow)

    @unit_of_work
    async def get_reference(self, reference_id: UUID4) -> Reference:
        """Get a single reference by id."""
        return await self.sql_uow.references.get_by_pk(
            reference_id, preload=["identifiers", "enhancements"]
        )

    async def _add_enhancement(
        self, reference_id: UUID4, enhancement: Enhancement
    ) -> Reference:
        """Add an enhancement to a reference."""
        # This method is used internally and does not use the unit of work.
        if enhancement.reference_id != reference_id:
            detail = "Enhancement is for a different reference than requested."
            raise WrongReferenceError(detail)
        reference = await self.sql_uow.references.get_by_pk(
            reference_id, preload=["enhancements", "identifiers"]
        )
        # This uses SQLAlchemy to treat References as an aggregate of enhancements.
        # All considered this is a naive implementation, but it works for now.
        reference.enhancements = [*(reference.enhancements or []), *[enhancement]]
        return await self.sql_uow.references.merge(reference)

    @unit_of_work
    async def add_enhancement(
        self, reference_id: UUID4, enhancement: Enhancement
    ) -> Reference:
        """Add an enhancement to a reference."""
        return await self._add_enhancement(reference_id, enhancement)

    async def _get_hydrated_references(
        self,
        reference_ids: list[UUID4],
        enhancement_types: list[EnhancementType] | None = None,
        external_identifier_types: list[ExternalIdentifierType] | None = None,
    ) -> list[Reference]:
        """Get a list of references with enhancements and identifiers by id."""
        return await self.sql_uow.references.get_hydrated(
            reference_ids,
            enhancement_types=[
                enhancement_type.value for enhancement_type in enhancement_types
            ]
            if enhancement_types
            else None,
            external_identifier_types=[
                external_identifier_type.value
                for external_identifier_type in external_identifier_types
            ]
            if external_identifier_types
            else None,
        )

    @unit_of_work
    async def get_reference_from_identifier(
        self, identifier: ExternalIdentifierSearch
    ) -> Reference:
        """Get a single reference by identifier."""
        db_identifier = (
            await self.sql_uow.external_identifiers.get_by_type_and_identifier(
                identifier.identifier_type,
                identifier.identifier,
                identifier.other_identifier_name,
            )
        )
        return await self.sql_uow.references.get_by_pk(
            db_identifier.reference_id, preload=["identifiers", "enhancements"]
        )

    @unit_of_work
    async def register_reference(self) -> Reference:
        """Create a new reference."""
        return await self.sql_uow.references.add(Reference())

    @unit_of_work
    async def add_identifier(
        self, reference_id: UUID4, identifier: ExternalIdentifier
    ) -> LinkedExternalIdentifier:
        """Register an import, persisting it to the database."""
        reference = await self.sql_uow.references.get_by_pk(reference_id)
        db_identifier = LinkedExternalIdentifier(
            reference_id=reference.id,
            identifier=identifier,
        )
        return await self.sql_uow.external_identifiers.add(db_identifier)

    async def _get_enhancement_request(
        self,
        enhancement_request_id: UUID4,
    ) -> EnhancementRequest:
        """Get an enhancement request by request id."""
        return await self.sql_uow.enhancement_requests.get_by_pk(enhancement_request_id)

    async def ingest_reference(
        self, record_str: str, entry_ref: int, collision_strategy: CollisionStrategy
    ) -> ReferenceCreateResult | None:
        """Ingest a reference from a file."""
        return await self._ingestion_service.ingest_reference(
            record_str, entry_ref, collision_strategy
        )

    @unit_of_work
    async def request_reference_enhancement(
        self,
        enhancement_request: EnhancementRequest,
        robot_service: RobotCommunicationService,
    ) -> EnhancementRequest:
        """Create an enhancement request and send it to robot."""
        reference = await self.sql_uow.references.get_by_pk(
            enhancement_request.reference_id, preload=["identifiers", "enhancements"]
        )

        robot = robot_service.get_robot_config(enhancement_request.robot_id)

        enhancement_request = await self.sql_uow.enhancement_requests.add(
            enhancement_request
        )

        robot_request = destiny_sdk.robots.RobotRequest(
            id=enhancement_request.id,
            reference=destiny_sdk.references.Reference(**reference.model_dump()),
            extra_fields=enhancement_request.enhancement_parameters,
        )

        try:
            await robot_service.send_enhancement_request_to_robot(
                endpoint="/single/", robot=robot, robot_request=robot_request
            )
        except RobotUnreachableError as exception:
            return await self.sql_uow.enhancement_requests.update_by_pk(
                enhancement_request.id,
                request_status=EnhancementRequestStatus.FAILED,
                error=exception.detail,
            )
        except RobotEnhancementError as exception:
            return await self.sql_uow.enhancement_requests.update_by_pk(
                enhancement_request.id,
                request_status=EnhancementRequestStatus.REJECTED,
                error=exception.detail,
            )

        return await self.sql_uow.enhancement_requests.update_by_pk(
            enhancement_request.id,
            request_status=EnhancementRequestStatus.ACCEPTED,
        )

    @unit_of_work
    async def register_batch_reference_enhancement_request(
        self,
        enhancement_request: BatchEnhancementRequest,
    ) -> BatchEnhancementRequest:
        """Create a batch enhancement request."""
        await self.sql_uow.references.verify_pk_existence(
            enhancement_request.reference_ids
        )

        # Add any extra parameters here!

        return await self.sql_uow.batch_enhancement_requests.add(enhancement_request)

    @unit_of_work
    async def get_enhancement_request(
        self,
        enhancement_request_id: UUID4,
    ) -> EnhancementRequest:
        """Get an enhancement request by request id."""
        return await self._get_enhancement_request(enhancement_request_id)

    @unit_of_work
    async def get_batch_enhancement_request(
        self,
        batch_enhancement_request_id: UUID4,
    ) -> BatchEnhancementRequest:
        """Get a batch enhancement request by request id."""
        return await self.sql_uow.batch_enhancement_requests.get_by_pk(
            batch_enhancement_request_id
        )

    @unit_of_work
    async def create_reference_enhancement_from_request(
        self,
        enhancement_request_id: UUID4,
        enhancement: Enhancement,
    ) -> EnhancementRequest:
        """Finalise the creation of an enhancement against a reference."""
        enhancement_request = await self._get_enhancement_request(
            enhancement_request_id
        )

        await self._add_enhancement(enhancement_request.reference_id, enhancement)

        return await self.sql_uow.enhancement_requests.update_by_pk(
            enhancement_request.id,
            request_status=EnhancementRequestStatus.COMPLETED,
        )

    @unit_of_work
    async def mark_enhancement_request_failed(
        self, enhancement_request_id: UUID4, error: str
    ) -> EnhancementRequest:
        """Mark an enhancement request as failed and supply error message."""
        return await self.sql_uow.enhancement_requests.update_by_pk(
            pk=enhancement_request_id,
            request_status=EnhancementRequestStatus.FAILED,
            error=error,
        )

    @unit_of_work
    async def collect_and_dispatch_references_for_batch_enhancement(
        self,
        batch_enhancement_request: BatchEnhancementRequest,
<<<<<<< HEAD
        robot_service: RobotCommunicationService,
=======
        robot_service: RobotService,
        blob_repository: BlobRepository,
>>>>>>> 08a49c75
    ) -> None:
        """Collect and dispatch references for batch enhancement."""
        robot = robot_service.get_robot_config(batch_enhancement_request.robot_id)
        file_stream = FileStream(
            # Handle Python's type invariance by casting the function type. We know
            # Reference is a subclass of SDKJsonlMixin.
            cast(
                Callable[..., Awaitable[list[SDKJsonlMixin]]],
                self._get_hydrated_references,
            ),
            [
                {
                    "reference_ids": reference_id_chunk,
                    "enhancement_types": robot.dependent_enhancements,
                    "external_identifier_types": robot.dependent_identifiers,
                }
                for reference_id_chunk in list_chunker(
                    batch_enhancement_request.reference_ids,
                    settings.upload_file_chunk_size_override.get(
                        "batch_enhancement_request_reference_data",
                        settings.default_upload_file_chunk_size,
                    ),
                )
            ],
        )

        robot_request = await self._batch_enhancement_service.build_robot_request(
            blob_repository, file_stream, batch_enhancement_request
        )

        try:
            await robot_service.send_enhancement_request_to_robot(
                endpoint="/batch/",
                robot=robot,
                robot_request=robot_request,
            )
        except RobotUnreachableError as exception:
            await self.sql_uow.batch_enhancement_requests.update_by_pk(
                batch_enhancement_request.id,
                request_status=BatchEnhancementRequestStatus.FAILED,
                error=exception.detail,
            )
        except RobotEnhancementError as exception:
            await self.sql_uow.batch_enhancement_requests.update_by_pk(
                batch_enhancement_request.id,
                request_status=BatchEnhancementRequestStatus.REJECTED,
                error=exception.detail,
            )
        else:
            await self.sql_uow.batch_enhancement_requests.update_by_pk(
                batch_enhancement_request.id,
                request_status=BatchEnhancementRequestStatus.ACCEPTED,
            )

    @unit_of_work
    async def validate_and_import_batch_enhancement_result(
        self,
        batch_enhancement_request: BatchEnhancementRequest,
        blob_repository: BlobRepository,
    ) -> None:
        """
        Validate and import the result of a batch enhancement request.

        This process:
        - streams the result of the batch enhancement request line-by-line
        - adds the enhancement to the database
        - streams the validation result to the blob storage service line-by-line
        - does some final validation of missing references and updates the request
        """
        validation_result_file = await blob_repository.upload_file_to_blob_storage(
            content=FileStream(
                generator=self._batch_enhancement_service.process_batch_enhancement_result(
                    blob_repository=blob_repository,
                    batch_enhancement_request=batch_enhancement_request,
                    add_enhancement=self.handle_batch_enhancement_result_entry,
                )
            ),
            path="batch_enhancement_result",
            filename=f"{batch_enhancement_request.id}_repo.jsonl",
        )

        await self._batch_enhancement_service.add_validation_result_file_to_batch_enhancement_request(  # noqa: E501
            batch_enhancement_request.id, validation_result_file
        )

    async def handle_batch_enhancement_result_entry(
        self,
        enhancement: Enhancement,
    ) -> tuple[bool, str]:
        """Handle the import of a single batch enhancement result entry."""
        try:
            await self._add_enhancement(
                enhancement.reference_id,
                enhancement,
            )
        except SQLNotFoundError:
            return (
                False,
                "Reference does not exist.",
            )
        except Exception:
            logger.exception(
                "Failed to add enhancement to reference.",
                extra={
                    "reference_id": enhancement.reference_id,
                    "enhancement": enhancement,
                },
            )
            return (
                False,
                "Failed to add enhancement to reference.",
            )

        return (
            True,
            "Enhancement added.",
        )

    @unit_of_work
    async def mark_batch_enhancement_request_failed(
        self,
        batch_enhancement_request_id: UUID4,
        error: str,
    ) -> BatchEnhancementRequest:
        """Mark a batch enhancement request as failed and supply error message."""
        return (
            await self._batch_enhancement_service.mark_batch_enhancement_request_failed(
                batch_enhancement_request_id, error
            )
        )

    @unit_of_work
    async def update_batch_enhancement_request_status(
        self,
        batch_enhancement_request_id: UUID4,
        status: BatchEnhancementRequestStatus,
    ) -> BatchEnhancementRequest:
        """Update a batch enhancement request."""
        return await self._batch_enhancement_service.update_batch_enhancement_request_status(  # noqa: E501
            batch_enhancement_request_id, status
        )<|MERGE_RESOLUTION|>--- conflicted
+++ resolved
@@ -1,12 +1,9 @@
 """The service for interacting with and managing references."""
 
-<<<<<<< HEAD
-import destiny_sdk
-=======
 from collections.abc import Awaitable, Callable
 from typing import cast
 
->>>>>>> 08a49c75
+import destiny_sdk
 from pydantic import UUID4
 
 from app.core.config import get_settings
@@ -269,12 +266,8 @@
     async def collect_and_dispatch_references_for_batch_enhancement(
         self,
         batch_enhancement_request: BatchEnhancementRequest,
-<<<<<<< HEAD
         robot_service: RobotCommunicationService,
-=======
-        robot_service: RobotService,
         blob_repository: BlobRepository,
->>>>>>> 08a49c75
     ) -> None:
         """Collect and dispatch references for batch enhancement."""
         robot = robot_service.get_robot_config(batch_enhancement_request.robot_id)
